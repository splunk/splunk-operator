// Copyright (c) 2018-2022 Splunk Inc. All rights reserved.

//
// Licensed under the Apache License, Version 2.0 (the "License");
// you may not use this file except in compliance with the License.
// You may obtain a copy of the License at
//
// 	http://www.apache.org/licenses/LICENSE-2.0
//
// Unless required by applicable law or agreed to in writing, software
// distributed under the License is distributed on an "AS IS" BASIS,
// WITHOUT WARRANTIES OR CONDITIONS OF ANY KIND, either express or implied.
// See the License for the specific language governing permissions and
// limitations under the License.

package enterprise

import (
	"context"
	"errors"
	"fmt"
	"io"
	"os"
	"path/filepath"
	"runtime/debug"
	"strings"
	"testing"
	"time"

	"github.com/jinzhu/copier"
	enterpriseApi "github.com/splunk/splunk-operator/api/v4"

	appsv1 "k8s.io/api/apps/v1"
	corev1 "k8s.io/api/core/v1"
	metav1 "k8s.io/apimachinery/pkg/apis/meta/v1"
	"k8s.io/apimachinery/pkg/types"
	utilruntime "k8s.io/apimachinery/pkg/util/runtime"
	clientgoscheme "k8s.io/client-go/kubernetes/scheme"
	runtime "sigs.k8s.io/controller-runtime/pkg/client"
	"sigs.k8s.io/controller-runtime/pkg/client/fake"
	"sigs.k8s.io/controller-runtime/pkg/log"

	manager "github.com/splunk/splunk-operator/pkg/splunk"
	splclient "github.com/splunk/splunk-operator/pkg/splunk/client"
	splcommon "github.com/splunk/splunk-operator/pkg/splunk/common"
	splctrl "github.com/splunk/splunk-operator/pkg/splunk/controller"
	managermodel "github.com/splunk/splunk-operator/pkg/splunk/model"
	spltest "github.com/splunk/splunk-operator/pkg/splunk/test"
	splutil "github.com/splunk/splunk-operator/pkg/splunk/util"
	//splunkmodel "github.com/splunk/splunk-operator/pkg/gateway/splunk/model"
)

func setCreds(t *testing.T, c splcommon.ControllerClient, cr splcommon.MetaObject, spec enterpriseApi.CommonSplunkSpec) manager.SplunkManager {
	ctx := context.TODO()
	clusterManager := enterpriseApi.ClusterManager{}
	clusterManager.Name = "test"
	info := &managermodel.ReconcileInfo{
		Kind:       cr.GroupVersionKind().Kind,
		CommonSpec: spec,
		Client:     c,
		Log:        log.Log,
		Namespace:  cr.GetNamespace(),
		Name:       cr.GetName(),
	}
	copier.Copy(info.MetaObject, cr)
	publisher := func(ctx context.Context, eventType, reason, message string) {}
	mg := NewManagerFactory(true)
	manager, err := mg.NewManager(ctx, info, publisher)
	if err != nil {
		return nil
	}
	return manager
}

func TestApplyClusterManager(t *testing.T) {

	// redefining cpmakeTar to return nil always
	cpMakeTar = func(src localPath, dest remotePath, writer io.Writer) error {
		return nil
	}

	ctx := context.TODO()
	funcCalls := []spltest.MockFuncCall{
		{MetaName: "*v1.Secret-test-splunk-test-secret"},
		{MetaName: "*v1.Secret-test-splunk-test-secret"},
		{MetaName: "*v1.Secret-test-splunk-test-secret"},
		{MetaName: "*v1.Service-test-splunk-stack1-cluster-manager-service"},
		{MetaName: "*v1.StatefulSet-test-splunk-stack1-cluster-manager"},
		{MetaName: "*v1.ConfigMap-test-splunk-test-probe-configmap"},
		{MetaName: "*v1.ConfigMap-test-splunk-test-probe-configmap"},
		{MetaName: "*v1.Secret-test-splunk-test-secret"},
		{MetaName: "*v1.Secret-test-splunk-stack1-cluster-manager-secret-v1"},
		{MetaName: "*v1.ConfigMap-test-splunk-stack1-clustermanager-smartstore"},
		{MetaName: "*v1.ConfigMap-test-splunk-stack1-clustermanager-smartstore"},
		{MetaName: "*v1.StatefulSet-test-splunk-stack1-cluster-manager"},
		{MetaName: "*v1.StatefulSet-test-splunk-stack1-cluster-manager"},
		{MetaName: "*v4.ClusterManager-test-stack1"},
		{MetaName: "*v4.ClusterManager-test-stack1"},
	}
	updateFuncCalls := []spltest.MockFuncCall{
		{MetaName: "*v1.Secret-test-splunk-test-secret"},
		{MetaName: "*v1.Secret-test-splunk-test-secret"},
		{MetaName: "*v1.Service-test-splunk-stack1-cluster-manager-service"},
		{MetaName: "*v1.StatefulSet-test-splunk-stack1-cluster-manager"},
		{MetaName: "*v1.ConfigMap-test-splunk-test-probe-configmap"},
		{MetaName: "*v1.Secret-test-splunk-test-secret"},
		{MetaName: "*v1.Secret-test-splunk-stack1-cluster-manager-secret-v1"},
		{MetaName: "*v1.ConfigMap-test-splunk-stack1-clustermanager-smartstore"},
		{MetaName: "*v1.ConfigMap-test-splunk-stack1-clustermanager-smartstore"},
		{MetaName: "*v1.StatefulSet-test-splunk-stack1-cluster-manager"},
		{MetaName: "*v1.StatefulSet-test-splunk-stack1-cluster-manager"},
		{MetaName: "*v1.StatefulSet-test-splunk-stack1-cluster-manager"},
		{MetaName: "*v4.ClusterManager-test-stack1"},
		{MetaName: "*v4.ClusterManager-test-stack1"},
	}

	labels := map[string]string{
		"app.kubernetes.io/component":  "versionedSecrets",
		"app.kubernetes.io/managed-by": "splunk-operator",
	}
	listOpts := []runtime.ListOption{
		runtime.InNamespace("test"),
		runtime.MatchingLabels(labels),
	}
	listmockCall := []spltest.MockFuncCall{
		{ListOpts: listOpts}}
	createCalls := map[string][]spltest.MockFuncCall{"Get": funcCalls, "Create": {funcCalls[0], funcCalls[3], funcCalls[6], funcCalls[8], funcCalls[4]}, "List": {listmockCall[0]}, "Update": {funcCalls[0]}}
	updateCalls := map[string][]spltest.MockFuncCall{"Get": updateFuncCalls, "Update": {funcCalls[4]}, "List": {listmockCall[0]}}

	current := enterpriseApi.ClusterManager{
		TypeMeta: metav1.TypeMeta{
			Kind: "ClusterManager",
		},
		ObjectMeta: metav1.ObjectMeta{
			Name:      "stack1",
			Namespace: "test",
		},
		Spec: enterpriseApi.ClusterManagerSpec{
			CommonSplunkSpec: enterpriseApi.CommonSplunkSpec{
				Mock: true,
			},
		},
	}
	revised := current.DeepCopy()
	revised.Spec.Image = "splunk/test"
	reconcile := func(c *spltest.MockClient, cr interface{}) error {
		manager := setCreds(t, c, cr.(*enterpriseApi.ClusterManager), cr.(*enterpriseApi.ClusterManager).Spec.CommonSplunkSpec)
		_, err := manager.ApplyClusterManager(ctx, c, cr.(*enterpriseApi.ClusterManager))
		return err
	}
	spltest.ReconcileTesterWithoutRedundantCheck(t, "TestApplyClusterManager", &current, revised, createCalls, updateCalls, reconcile, true)

	// test deletion
	currentTime := metav1.NewTime(time.Now())
	revised.ObjectMeta.DeletionTimestamp = &currentTime
	revised.ObjectMeta.Finalizers = []string{"enterprise.splunk.com/delete-pvc"}
	deleteFunc := func(cr splcommon.MetaObject, c splcommon.ControllerClient) (bool, error) {
		manager := setCreds(t, c, &current, current.Spec.CommonSplunkSpec)
		_, err := manager.ApplyClusterManager(ctx, c, cr.(*enterpriseApi.ClusterManager))
		//_, err := ApplyClusterManager(ctx, c, cr.(*enterpriseApi.ClusterManager))
		return true, err
	}
	splunkDeletionTester(t, revised, deleteFunc)

	// Negative testing
	current.Spec.CommonSplunkSpec.LivenessProbe = &enterpriseApi.Probe{
		InitialDelaySeconds: -1,
	}
	c := spltest.NewMockClient()
	_ = errors.New(splcommon.Rerr)

	manager := setCreds(t, c, &current, current.Spec.CommonSplunkSpec)
	_, err := manager.ApplyClusterManager(ctx, c, &current)
	if err == nil {
		t.Errorf("Expected error")
	}

	// Smartstore spec
	current.Spec.CommonSplunkSpec.LivenessProbe = &enterpriseApi.Probe{
		InitialDelaySeconds: 5,
	}
	current.Spec.SmartStore = enterpriseApi.SmartStoreSpec{
		VolList: []enterpriseApi.VolumeSpec{
			{
				Name:      "msos_s2s3_vol",
				Endpoint:  "https://s3-eu-west-2.amazonaws.com",
				Path:      "testbucket-rs-london",
				SecretRef: "splunk-test-secret",
			},
		},

		IndexList: []enterpriseApi.IndexSpec{
			{Name: "salesdata1", RemotePath: "remotepath1",
				IndexAndGlobalCommonSpec: enterpriseApi.IndexAndGlobalCommonSpec{
					VolName: "msos_s2s3_vol"},
			},
			{Name: "salesdata2", RemotePath: "remotepath2",
				IndexAndGlobalCommonSpec: enterpriseApi.IndexAndGlobalCommonSpec{
					VolName: "msos_s2s3_vol"},
			},
			{Name: "salesdata3", RemotePath: "remotepath3",
				IndexAndGlobalCommonSpec: enterpriseApi.IndexAndGlobalCommonSpec{
					VolName: "msos_s2s3_vol"},
			},
		},
	}

	current.Status.SmartStore = enterpriseApi.SmartStoreSpec{
		VolList: []enterpriseApi.VolumeSpec{
			{
				Name:      "msos_s2s3_vol",
				Endpoint:  "https://s3-eu-west-2.amazonaws.com",
				Path:      "testbucket-rs-london",
				SecretRef: "splunk-test-secret",
			},
		},

		IndexList: []enterpriseApi.IndexSpec{
			{Name: "salesdata1", RemotePath: "remotepath1",
				IndexAndGlobalCommonSpec: enterpriseApi.IndexAndGlobalCommonSpec{
					VolName: "msos_s2s3_vol"},
			},
			{Name: "salesdata2", RemotePath: "remotepath2",
				IndexAndGlobalCommonSpec: enterpriseApi.IndexAndGlobalCommonSpec{
					VolName: "msos_s2s3_vol"},
			},
			{Name: "salesdata3", RemotePath: "remotepath3",
				IndexAndGlobalCommonSpec: enterpriseApi.IndexAndGlobalCommonSpec{
					VolName: "msos_s2s3_vol"},
			},
		},
		Defaults: enterpriseApi.IndexConfDefaultsSpec{
			IndexAndGlobalCommonSpec: enterpriseApi.IndexAndGlobalCommonSpec{
				VolName: "msos_s2s3_vol",
			},
		},
	}

	_, err = manager.ApplyClusterManager(ctx, c, &current)
	if err == nil {
		t.Errorf("Expected error")
	}

	sec := corev1.Secret{
		ObjectMeta: metav1.ObjectMeta{
			Name:            "s3-secret",
			Namespace:       "test",
			ResourceVersion: "v1",
		},
	}
	c.Create(ctx, &sec)
	current.Spec.SmartStore.VolList[0].SecretRef = "s3-secret"
	current.Status.SmartStore.VolList[0].SecretRef = "s3-secret"
	current.Status.ResourceRevMap["s3-secret"] = "v2"
	_, err = manager.ApplyClusterManager(ctx, c, &current)
	if err == nil {
		t.Errorf("Expected error")
	}

	cmap := corev1.ConfigMap{
		ObjectMeta: metav1.ObjectMeta{
			Name:      "splunk-stack1-clustermanager-smartstore",
			Namespace: "test",
		},
	}
	c.Create(ctx, &cmap)
	current.Spec.SmartStore.VolList[0].SecretRef = ""
	current.Spec.SmartStore.Defaults.IndexAndGlobalCommonSpec.VolName = "msos_s2s3_vol"
	manager = setCreds(t, c, &current, current.Spec.CommonSplunkSpec)
	_, err = manager.ApplyClusterManager(ctx, c, &current)
	if err != nil {
		t.Errorf("Don't expected error here")
	}

	current.Spec.AppFrameworkConfig = enterpriseApi.AppFrameworkSpec{
		AppsRepoPollInterval: 60,
		VolList: []enterpriseApi.VolumeSpec{
			{
				Name:      "msos_s2s3_vol",
				Endpoint:  "https://s3-eu-west-2.amazonaws.com",
				Path:      "testbucket-rs-london",
				SecretRef: "s3-secret",
				Type:      "s3",
				Provider:  "aws",
			},
			{
				Name:      "msos_s2s3_vol",
				Endpoint:  "https://s3-eu-west-2.amazonaws.com",
				Path:      "testbucket-rs-london",
				SecretRef: "s3-secret",
				Type:      "s3",
				Provider:  "aws",
			},
		},
		AppSources: []enterpriseApi.AppSourceSpec{
			{Name: "adminApps",
				Location: "adminAppsRepo",
				AppSourceDefaultSpec: enterpriseApi.AppSourceDefaultSpec{
					VolName: "msos_s2s3_vol",
					Scope:   enterpriseApi.ScopeLocal},
			},
			{Name: "securityApps",
				Location: "securityAppsRepo",
				AppSourceDefaultSpec: enterpriseApi.AppSourceDefaultSpec{
					VolName: "msos_s2s3_vol",
					Scope:   enterpriseApi.ScopeLocal},
			},
			{Name: "authenticationApps",
				Location: "authenticationAppsRepo",
				AppSourceDefaultSpec: enterpriseApi.AppSourceDefaultSpec{
					VolName: "msos_s2s3_vol",
					Scope:   enterpriseApi.ScopeLocal},
			},
		},
	}
	current.Status.AppContext.AppFrameworkConfig = current.Spec.AppFrameworkConfig
	current.Status.AppContext.Version = 0
	current.Status.AppContext.AppsSrcDeployStatus = make(map[string]enterpriseApi.AppSrcDeployInfo)
	current.Status.AppContext.AppsSrcDeployStatus["key"] = enterpriseApi.AppSrcDeployInfo{
		AppDeploymentInfoList: []enterpriseApi.AppDeploymentInfo{
			{
				AppName: "app1.tgz",
			},
		},
	}
	_, err = manager.ApplyClusterManager(ctx, c, &current)
	if err == nil {
		t.Errorf("Expected error")
	}

	current.Spec.AppFrameworkConfig.VolList = []enterpriseApi.VolumeSpec{
		{
			Name:      "msos_s2s3_vol",
			Endpoint:  "https://s3-eu-west-2.amazonaws.com",
			Path:      "testbucket-rs-london",
			SecretRef: "s3-secret",
			Type:      "s3",
			Provider:  "aws",
		},
	}
	rerr := errors.New(splcommon.Rerr)
	c.InduceErrorKind[splcommon.MockClientInduceErrorGet] = rerr
	_, err = manager.ApplyClusterManager(ctx, c, &current)
	if err == nil {
		t.Errorf("Expected error")
	}
}

func TestValidateClusterManagerSpec(t *testing.T) {
	ctx := context.TODO()
	current := enterpriseApi.ClusterManager{
		TypeMeta: metav1.TypeMeta{
			Kind: "ClusterManager",
		},
		ObjectMeta: metav1.ObjectMeta{
			Name:      "stack1",
			Namespace: "test",
		},
		Spec: enterpriseApi.ClusterManagerSpec{
			CommonSplunkSpec: enterpriseApi.CommonSplunkSpec{
				Mock: true,
			},
		},
	}
	current.Spec.AppFrameworkConfig = enterpriseApi.AppFrameworkSpec{
		AppsRepoPollInterval: 60,
		VolList: []enterpriseApi.VolumeSpec{
			{
				Name:      "msos_s2s3_vol",
				Endpoint:  "https://s3-eu-west-2.amazonaws.com",
				Path:      "testbucket-rs-london",
				SecretRef: "s3-secret",
				Type:      "s3",
				Provider:  "aws",
			},
			{
				Name:      "msos_s2s3_vol",
				Endpoint:  "https://s3-eu-west-2.amazonaws.com",
				Path:      "testbucket-rs-london",
				SecretRef: "s3-secret",
				Type:      "s3",
				Provider:  "aws",
			},
		},
		AppSources: []enterpriseApi.AppSourceSpec{
			{Name: "adminApps",
				Location: "adminAppsRepo",
				AppSourceDefaultSpec: enterpriseApi.AppSourceDefaultSpec{
					VolName: "msos_s2s3_vol",
					Scope:   enterpriseApi.ScopeLocal},
			},
			{Name: "securityApps",
				Location: "securityAppsRepo",
				AppSourceDefaultSpec: enterpriseApi.AppSourceDefaultSpec{
					VolName: "msos_s2s3_vol",
					Scope:   enterpriseApi.ScopeLocal},
			},
			{Name: "authenticationApps",
				Location: "authenticationAppsRepo",
				AppSourceDefaultSpec: enterpriseApi.AppSourceDefaultSpec{
					VolName: "msos_s2s3_vol",
					Scope:   enterpriseApi.ScopeLocal},
			},
		},
	}
	current.Status.AppContext.AppFrameworkConfig = enterpriseApi.AppFrameworkSpec{
		AppsRepoPollInterval: 60,
		VolList: []enterpriseApi.VolumeSpec{
			{
				Name:      "msos_s2s3_vol",
				Endpoint:  "https://s3-eu-west-2.amazonaws.com",
				Path:      "testbucket-rs-london",
				SecretRef: "s3-secret",
				Type:      "s3",
				Provider:  "aws",
			},
			{
				Name:      "msos_s2s3_vol",
				Endpoint:  "https://s3-eu-west-2.amazonaws.com",
				Path:      "testbucket-rs-london",
				SecretRef: "s3-secret",
				Type:      "s3",
				Provider:  "aws",
			},
		},
		AppSources: []enterpriseApi.AppSourceSpec{
			{Name: "adminApps",
				Location: "adminAppsRepo",
				AppSourceDefaultSpec: enterpriseApi.AppSourceDefaultSpec{
					VolName: "msos_s2s3_vol",
					Scope:   enterpriseApi.ScopeLocal},
			},
			{Name: "securityApps2",
				Location: "securityAppsRepo",
				AppSourceDefaultSpec: enterpriseApi.AppSourceDefaultSpec{
					VolName: "msos_s2s3_vol",
					Scope:   enterpriseApi.ScopeLocal},
			},
			{Name: "authenticationApps",
				Location: "authenticationAppsRepo",
				AppSourceDefaultSpec: enterpriseApi.AppSourceDefaultSpec{
					VolName: "msos_s2s3_vol",
					Scope:   enterpriseApi.ScopeLocal},
			},
		},
	}
	c := spltest.NewMockClient()
	err := validateClusterManagerSpec(ctx, c, &current)
	if err == nil {
		t.Errorf("Didn't detect incorrect appframework config")
	}
}

func TestGetClusterManagerStatefulSet(t *testing.T) {
	ctx := context.TODO()
	cr := enterpriseApi.ClusterManager{
		ObjectMeta: metav1.ObjectMeta{
			Name:      "stack1",
			Namespace: "test",
		},
	}

	c := spltest.NewMockClient()
	_, err := splutil.ApplyNamespaceScopedSecretObject(ctx, c, "test")
	if err != nil {
		t.Errorf("Failed to create namespace scoped object")
	}

	test := func(want string) {
		f := func() (interface{}, error) {
			if err := validateClusterManagerSpec(ctx, c, &cr); err != nil {
				t.Errorf("validateClusterManagerSpec() returned error: %v", err)
			}
			return getClusterManagerStatefulSet(ctx, c, &cr)
		}
		configTester(t, "getClusterManagerStatefulSet", f, want)
	}

	test(`{"kind":"StatefulSet","apiVersion":"apps/v1","metadata":{"name":"splunk-stack1-cluster-manager","namespace":"test","creationTimestamp":null,"ownerReferences":[{"apiVersion":"","kind":"","name":"stack1","uid":"","controller":true}]},"spec":{"replicas":1,"selector":{"matchLabels":{"app.kubernetes.io/component":"indexer","app.kubernetes.io/instance":"splunk-stack1-cluster-manager","app.kubernetes.io/managed-by":"splunk-operator","app.kubernetes.io/name":"cluster-manager","app.kubernetes.io/part-of":"splunk-stack1-indexer"}},"template":{"metadata":{"creationTimestamp":null,"labels":{"app.kubernetes.io/component":"indexer","app.kubernetes.io/instance":"splunk-stack1-cluster-manager","app.kubernetes.io/managed-by":"splunk-operator","app.kubernetes.io/name":"cluster-manager","app.kubernetes.io/part-of":"splunk-stack1-indexer"},"annotations":{"traffic.sidecar.istio.io/excludeOutboundPorts":"8089,8191,9997","traffic.sidecar.istio.io/includeInboundPorts":"8000"}},"spec":{"volumes":[{"name":"splunk-test-probe-configmap","configMap":{"name":"splunk-test-probe-configmap","defaultMode":365}},{"name":"mnt-splunk-secrets","secret":{"secretName":"splunk-stack1-cluster-manager-secret-v1","defaultMode":420}}],"containers":[{"name":"splunk","image":"splunk/splunk","ports":[{"name":"http-splunkweb","containerPort":8000,"protocol":"TCP"},{"name":"https-splunkd","containerPort":8089,"protocol":"TCP"}],"env":[{"name":"SPLUNK_HOME","value":"/opt/splunk"},{"name":"SPLUNK_START_ARGS","value":"--accept-license"},{"name":"SPLUNK_DEFAULTS_URL","value":"/mnt/splunk-secrets/default.yml"},{"name":"SPLUNK_HOME_OWNERSHIP_ENFORCEMENT","value":"false"},{"name":"SPLUNK_ROLE","value":"splunk_cluster_master"},{"name":"SPLUNK_DECLARATIVE_ADMIN_PASSWORD","value":"true"},{"name":"SPLUNK_OPERATOR_K8_LIVENESS_DRIVER_FILE_PATH","value":"/tmp/splunk_operator_k8s/probes/k8_liveness_driver.sh"},{"name":"SPLUNK_CLUSTER_MASTER_URL","value":"localhost"}],"resources":{"limits":{"cpu":"4","memory":"8Gi"},"requests":{"cpu":"100m","memory":"512Mi"}},"volumeMounts":[{"name":"pvc-etc","mountPath":"/opt/splunk/etc"},{"name":"pvc-var","mountPath":"/opt/splunk/var"},{"name":"splunk-test-probe-configmap","mountPath":"/mnt/probes"},{"name":"mnt-splunk-secrets","mountPath":"/mnt/splunk-secrets"}],"livenessProbe":{"exec":{"command":["/mnt/probes/livenessProbe.sh"]},"initialDelaySeconds":30,"timeoutSeconds":30,"periodSeconds":30,"failureThreshold":3},"readinessProbe":{"exec":{"command":["/mnt/probes/readinessProbe.sh"]},"initialDelaySeconds":10,"timeoutSeconds":5,"periodSeconds":5,"failureThreshold":3},"startupProbe":{"exec":{"command":["/mnt/probes/startupProbe.sh"]},"initialDelaySeconds":40,"timeoutSeconds":30,"periodSeconds":30,"failureThreshold":12},"imagePullPolicy":"IfNotPresent"}],"securityContext":{"runAsUser":41812,"runAsNonRoot":true,"fsGroup":41812},"affinity":{"podAntiAffinity":{"preferredDuringSchedulingIgnoredDuringExecution":[{"weight":100,"podAffinityTerm":{"labelSelector":{"matchExpressions":[{"key":"app.kubernetes.io/instance","operator":"In","values":["splunk-stack1-cluster-manager"]}]},"topologyKey":"kubernetes.io/hostname"}}]}},"schedulerName":"default-scheduler"}},"volumeClaimTemplates":[{"metadata":{"name":"pvc-etc","namespace":"test","creationTimestamp":null,"labels":{"app.kubernetes.io/component":"indexer","app.kubernetes.io/instance":"splunk-stack1-cluster-manager","app.kubernetes.io/managed-by":"splunk-operator","app.kubernetes.io/name":"cluster-manager","app.kubernetes.io/part-of":"splunk-stack1-indexer"}},"spec":{"accessModes":["ReadWriteOnce"],"resources":{"requests":{"storage":"10Gi"}}},"status":{}},{"metadata":{"name":"pvc-var","namespace":"test","creationTimestamp":null,"labels":{"app.kubernetes.io/component":"indexer","app.kubernetes.io/instance":"splunk-stack1-cluster-manager","app.kubernetes.io/managed-by":"splunk-operator","app.kubernetes.io/name":"cluster-manager","app.kubernetes.io/part-of":"splunk-stack1-indexer"}},"spec":{"accessModes":["ReadWriteOnce"],"resources":{"requests":{"storage":"100Gi"}}},"status":{}}],"serviceName":"splunk-stack1-cluster-manager-headless","podManagementPolicy":"Parallel","updateStrategy":{"type":"OnDelete"}},"status":{"replicas":0,"availableReplicas":0}}`)

	cr.Spec.LicenseManagerRef.Name = "stack1"
	cr.Spec.LicenseManagerRef.Namespace = "test"
	test(`{"kind":"StatefulSet","apiVersion":"apps/v1","metadata":{"name":"splunk-stack1-cluster-manager","namespace":"test","creationTimestamp":null,"ownerReferences":[{"apiVersion":"","kind":"","name":"stack1","uid":"","controller":true}]},"spec":{"replicas":1,"selector":{"matchLabels":{"app.kubernetes.io/component":"indexer","app.kubernetes.io/instance":"splunk-stack1-cluster-manager","app.kubernetes.io/managed-by":"splunk-operator","app.kubernetes.io/name":"cluster-manager","app.kubernetes.io/part-of":"splunk-stack1-indexer"}},"template":{"metadata":{"creationTimestamp":null,"labels":{"app.kubernetes.io/component":"indexer","app.kubernetes.io/instance":"splunk-stack1-cluster-manager","app.kubernetes.io/managed-by":"splunk-operator","app.kubernetes.io/name":"cluster-manager","app.kubernetes.io/part-of":"splunk-stack1-indexer"},"annotations":{"traffic.sidecar.istio.io/excludeOutboundPorts":"8089,8191,9997","traffic.sidecar.istio.io/includeInboundPorts":"8000"}},"spec":{"volumes":[{"name":"splunk-test-probe-configmap","configMap":{"name":"splunk-test-probe-configmap","defaultMode":365}},{"name":"mnt-splunk-secrets","secret":{"secretName":"splunk-stack1-cluster-manager-secret-v1","defaultMode":420}}],"containers":[{"name":"splunk","image":"splunk/splunk","ports":[{"name":"http-splunkweb","containerPort":8000,"protocol":"TCP"},{"name":"https-splunkd","containerPort":8089,"protocol":"TCP"}],"env":[{"name":"SPLUNK_HOME","value":"/opt/splunk"},{"name":"SPLUNK_START_ARGS","value":"--accept-license"},{"name":"SPLUNK_DEFAULTS_URL","value":"/mnt/splunk-secrets/default.yml"},{"name":"SPLUNK_HOME_OWNERSHIP_ENFORCEMENT","value":"false"},{"name":"SPLUNK_ROLE","value":"splunk_cluster_master"},{"name":"SPLUNK_DECLARATIVE_ADMIN_PASSWORD","value":"true"},{"name":"SPLUNK_OPERATOR_K8_LIVENESS_DRIVER_FILE_PATH","value":"/tmp/splunk_operator_k8s/probes/k8_liveness_driver.sh"},{"name":"SPLUNK_LICENSE_MASTER_URL","value":"splunk-stack1-license-manager-service.test.svc.cluster.local"},{"name":"SPLUNK_CLUSTER_MASTER_URL","value":"localhost"}],"resources":{"limits":{"cpu":"4","memory":"8Gi"},"requests":{"cpu":"100m","memory":"512Mi"}},"volumeMounts":[{"name":"pvc-etc","mountPath":"/opt/splunk/etc"},{"name":"pvc-var","mountPath":"/opt/splunk/var"},{"name":"splunk-test-probe-configmap","mountPath":"/mnt/probes"},{"name":"mnt-splunk-secrets","mountPath":"/mnt/splunk-secrets"}],"livenessProbe":{"exec":{"command":["/mnt/probes/livenessProbe.sh"]},"initialDelaySeconds":30,"timeoutSeconds":30,"periodSeconds":30,"failureThreshold":3},"readinessProbe":{"exec":{"command":["/mnt/probes/readinessProbe.sh"]},"initialDelaySeconds":10,"timeoutSeconds":5,"periodSeconds":5,"failureThreshold":3},"startupProbe":{"exec":{"command":["/mnt/probes/startupProbe.sh"]},"initialDelaySeconds":40,"timeoutSeconds":30,"periodSeconds":30,"failureThreshold":12},"imagePullPolicy":"IfNotPresent"}],"securityContext":{"runAsUser":41812,"runAsNonRoot":true,"fsGroup":41812},"affinity":{"podAntiAffinity":{"preferredDuringSchedulingIgnoredDuringExecution":[{"weight":100,"podAffinityTerm":{"labelSelector":{"matchExpressions":[{"key":"app.kubernetes.io/instance","operator":"In","values":["splunk-stack1-cluster-manager"]}]},"topologyKey":"kubernetes.io/hostname"}}]}},"schedulerName":"default-scheduler"}},"volumeClaimTemplates":[{"metadata":{"name":"pvc-etc","namespace":"test","creationTimestamp":null,"labels":{"app.kubernetes.io/component":"indexer","app.kubernetes.io/instance":"splunk-stack1-cluster-manager","app.kubernetes.io/managed-by":"splunk-operator","app.kubernetes.io/name":"cluster-manager","app.kubernetes.io/part-of":"splunk-stack1-indexer"}},"spec":{"accessModes":["ReadWriteOnce"],"resources":{"requests":{"storage":"10Gi"}}},"status":{}},{"metadata":{"name":"pvc-var","namespace":"test","creationTimestamp":null,"labels":{"app.kubernetes.io/component":"indexer","app.kubernetes.io/instance":"splunk-stack1-cluster-manager","app.kubernetes.io/managed-by":"splunk-operator","app.kubernetes.io/name":"cluster-manager","app.kubernetes.io/part-of":"splunk-stack1-indexer"}},"spec":{"accessModes":["ReadWriteOnce"],"resources":{"requests":{"storage":"100Gi"}}},"status":{}}],"serviceName":"splunk-stack1-cluster-manager-headless","podManagementPolicy":"Parallel","updateStrategy":{"type":"OnDelete"}},"status":{"replicas":0,"availableReplicas":0}}`)

	cr.Spec.LicenseManagerRef.Name = ""
	cr.Spec.LicenseURL = "/mnt/splunk.lic"
	test(`{"kind":"StatefulSet","apiVersion":"apps/v1","metadata":{"name":"splunk-stack1-cluster-manager","namespace":"test","creationTimestamp":null,"ownerReferences":[{"apiVersion":"","kind":"","name":"stack1","uid":"","controller":true}]},"spec":{"replicas":1,"selector":{"matchLabels":{"app.kubernetes.io/component":"indexer","app.kubernetes.io/instance":"splunk-stack1-cluster-manager","app.kubernetes.io/managed-by":"splunk-operator","app.kubernetes.io/name":"cluster-manager","app.kubernetes.io/part-of":"splunk-stack1-indexer"}},"template":{"metadata":{"creationTimestamp":null,"labels":{"app.kubernetes.io/component":"indexer","app.kubernetes.io/instance":"splunk-stack1-cluster-manager","app.kubernetes.io/managed-by":"splunk-operator","app.kubernetes.io/name":"cluster-manager","app.kubernetes.io/part-of":"splunk-stack1-indexer"},"annotations":{"traffic.sidecar.istio.io/excludeOutboundPorts":"8089,8191,9997","traffic.sidecar.istio.io/includeInboundPorts":"8000"}},"spec":{"volumes":[{"name":"splunk-test-probe-configmap","configMap":{"name":"splunk-test-probe-configmap","defaultMode":365}},{"name":"mnt-splunk-secrets","secret":{"secretName":"splunk-stack1-cluster-manager-secret-v1","defaultMode":420}}],"containers":[{"name":"splunk","image":"splunk/splunk","ports":[{"name":"http-splunkweb","containerPort":8000,"protocol":"TCP"},{"name":"https-splunkd","containerPort":8089,"protocol":"TCP"}],"env":[{"name":"SPLUNK_HOME","value":"/opt/splunk"},{"name":"SPLUNK_START_ARGS","value":"--accept-license"},{"name":"SPLUNK_DEFAULTS_URL","value":"/mnt/splunk-secrets/default.yml"},{"name":"SPLUNK_HOME_OWNERSHIP_ENFORCEMENT","value":"false"},{"name":"SPLUNK_ROLE","value":"splunk_cluster_master"},{"name":"SPLUNK_DECLARATIVE_ADMIN_PASSWORD","value":"true"},{"name":"SPLUNK_OPERATOR_K8_LIVENESS_DRIVER_FILE_PATH","value":"/tmp/splunk_operator_k8s/probes/k8_liveness_driver.sh"},{"name":"SPLUNK_LICENSE_URI","value":"/mnt/splunk.lic"},{"name":"SPLUNK_CLUSTER_MASTER_URL","value":"localhost"}],"resources":{"limits":{"cpu":"4","memory":"8Gi"},"requests":{"cpu":"100m","memory":"512Mi"}},"volumeMounts":[{"name":"pvc-etc","mountPath":"/opt/splunk/etc"},{"name":"pvc-var","mountPath":"/opt/splunk/var"},{"name":"splunk-test-probe-configmap","mountPath":"/mnt/probes"},{"name":"mnt-splunk-secrets","mountPath":"/mnt/splunk-secrets"}],"livenessProbe":{"exec":{"command":["/mnt/probes/livenessProbe.sh"]},"initialDelaySeconds":30,"timeoutSeconds":30,"periodSeconds":30,"failureThreshold":3},"readinessProbe":{"exec":{"command":["/mnt/probes/readinessProbe.sh"]},"initialDelaySeconds":10,"timeoutSeconds":5,"periodSeconds":5,"failureThreshold":3},"startupProbe":{"exec":{"command":["/mnt/probes/startupProbe.sh"]},"initialDelaySeconds":40,"timeoutSeconds":30,"periodSeconds":30,"failureThreshold":12},"imagePullPolicy":"IfNotPresent"}],"securityContext":{"runAsUser":41812,"runAsNonRoot":true,"fsGroup":41812},"affinity":{"podAntiAffinity":{"preferredDuringSchedulingIgnoredDuringExecution":[{"weight":100,"podAffinityTerm":{"labelSelector":{"matchExpressions":[{"key":"app.kubernetes.io/instance","operator":"In","values":["splunk-stack1-cluster-manager"]}]},"topologyKey":"kubernetes.io/hostname"}}]}},"schedulerName":"default-scheduler"}},"volumeClaimTemplates":[{"metadata":{"name":"pvc-etc","namespace":"test","creationTimestamp":null,"labels":{"app.kubernetes.io/component":"indexer","app.kubernetes.io/instance":"splunk-stack1-cluster-manager","app.kubernetes.io/managed-by":"splunk-operator","app.kubernetes.io/name":"cluster-manager","app.kubernetes.io/part-of":"splunk-stack1-indexer"}},"spec":{"accessModes":["ReadWriteOnce"],"resources":{"requests":{"storage":"10Gi"}}},"status":{}},{"metadata":{"name":"pvc-var","namespace":"test","creationTimestamp":null,"labels":{"app.kubernetes.io/component":"indexer","app.kubernetes.io/instance":"splunk-stack1-cluster-manager","app.kubernetes.io/managed-by":"splunk-operator","app.kubernetes.io/name":"cluster-manager","app.kubernetes.io/part-of":"splunk-stack1-indexer"}},"spec":{"accessModes":["ReadWriteOnce"],"resources":{"requests":{"storage":"100Gi"}}},"status":{}}],"serviceName":"splunk-stack1-cluster-manager-headless","podManagementPolicy":"Parallel","updateStrategy":{"type":"OnDelete"}},"status":{"replicas":0,"availableReplicas":0}}`)

	cr.Spec.DefaultsURLApps = "/mnt/apps/apps.yml"
	test(`{"kind":"StatefulSet","apiVersion":"apps/v1","metadata":{"name":"splunk-stack1-cluster-manager","namespace":"test","creationTimestamp":null,"ownerReferences":[{"apiVersion":"","kind":"","name":"stack1","uid":"","controller":true}]},"spec":{"replicas":1,"selector":{"matchLabels":{"app.kubernetes.io/component":"indexer","app.kubernetes.io/instance":"splunk-stack1-cluster-manager","app.kubernetes.io/managed-by":"splunk-operator","app.kubernetes.io/name":"cluster-manager","app.kubernetes.io/part-of":"splunk-stack1-indexer"}},"template":{"metadata":{"creationTimestamp":null,"labels":{"app.kubernetes.io/component":"indexer","app.kubernetes.io/instance":"splunk-stack1-cluster-manager","app.kubernetes.io/managed-by":"splunk-operator","app.kubernetes.io/name":"cluster-manager","app.kubernetes.io/part-of":"splunk-stack1-indexer"},"annotations":{"traffic.sidecar.istio.io/excludeOutboundPorts":"8089,8191,9997","traffic.sidecar.istio.io/includeInboundPorts":"8000"}},"spec":{"volumes":[{"name":"splunk-test-probe-configmap","configMap":{"name":"splunk-test-probe-configmap","defaultMode":365}},{"name":"mnt-splunk-secrets","secret":{"secretName":"splunk-stack1-cluster-manager-secret-v1","defaultMode":420}}],"containers":[{"name":"splunk","image":"splunk/splunk","ports":[{"name":"http-splunkweb","containerPort":8000,"protocol":"TCP"},{"name":"https-splunkd","containerPort":8089,"protocol":"TCP"}],"env":[{"name":"SPLUNK_HOME","value":"/opt/splunk"},{"name":"SPLUNK_START_ARGS","value":"--accept-license"},{"name":"SPLUNK_DEFAULTS_URL","value":"/mnt/apps/apps.yml,/mnt/splunk-secrets/default.yml"},{"name":"SPLUNK_HOME_OWNERSHIP_ENFORCEMENT","value":"false"},{"name":"SPLUNK_ROLE","value":"splunk_cluster_master"},{"name":"SPLUNK_DECLARATIVE_ADMIN_PASSWORD","value":"true"},{"name":"SPLUNK_OPERATOR_K8_LIVENESS_DRIVER_FILE_PATH","value":"/tmp/splunk_operator_k8s/probes/k8_liveness_driver.sh"},{"name":"SPLUNK_LICENSE_URI","value":"/mnt/splunk.lic"},{"name":"SPLUNK_CLUSTER_MASTER_URL","value":"localhost"}],"resources":{"limits":{"cpu":"4","memory":"8Gi"},"requests":{"cpu":"100m","memory":"512Mi"}},"volumeMounts":[{"name":"pvc-etc","mountPath":"/opt/splunk/etc"},{"name":"pvc-var","mountPath":"/opt/splunk/var"},{"name":"splunk-test-probe-configmap","mountPath":"/mnt/probes"},{"name":"mnt-splunk-secrets","mountPath":"/mnt/splunk-secrets"}],"livenessProbe":{"exec":{"command":["/mnt/probes/livenessProbe.sh"]},"initialDelaySeconds":30,"timeoutSeconds":30,"periodSeconds":30,"failureThreshold":3},"readinessProbe":{"exec":{"command":["/mnt/probes/readinessProbe.sh"]},"initialDelaySeconds":10,"timeoutSeconds":5,"periodSeconds":5,"failureThreshold":3},"startupProbe":{"exec":{"command":["/mnt/probes/startupProbe.sh"]},"initialDelaySeconds":40,"timeoutSeconds":30,"periodSeconds":30,"failureThreshold":12},"imagePullPolicy":"IfNotPresent"}],"securityContext":{"runAsUser":41812,"runAsNonRoot":true,"fsGroup":41812},"affinity":{"podAntiAffinity":{"preferredDuringSchedulingIgnoredDuringExecution":[{"weight":100,"podAffinityTerm":{"labelSelector":{"matchExpressions":[{"key":"app.kubernetes.io/instance","operator":"In","values":["splunk-stack1-cluster-manager"]}]},"topologyKey":"kubernetes.io/hostname"}}]}},"schedulerName":"default-scheduler"}},"volumeClaimTemplates":[{"metadata":{"name":"pvc-etc","namespace":"test","creationTimestamp":null,"labels":{"app.kubernetes.io/component":"indexer","app.kubernetes.io/instance":"splunk-stack1-cluster-manager","app.kubernetes.io/managed-by":"splunk-operator","app.kubernetes.io/name":"cluster-manager","app.kubernetes.io/part-of":"splunk-stack1-indexer"}},"spec":{"accessModes":["ReadWriteOnce"],"resources":{"requests":{"storage":"10Gi"}}},"status":{}},{"metadata":{"name":"pvc-var","namespace":"test","creationTimestamp":null,"labels":{"app.kubernetes.io/component":"indexer","app.kubernetes.io/instance":"splunk-stack1-cluster-manager","app.kubernetes.io/managed-by":"splunk-operator","app.kubernetes.io/name":"cluster-manager","app.kubernetes.io/part-of":"splunk-stack1-indexer"}},"spec":{"accessModes":["ReadWriteOnce"],"resources":{"requests":{"storage":"100Gi"}}},"status":{}}],"serviceName":"splunk-stack1-cluster-manager-headless","podManagementPolicy":"Parallel","updateStrategy":{"type":"OnDelete"}},"status":{"replicas":0,"availableReplicas":0}}`)

	// Create a serviceaccount
	current := corev1.ServiceAccount{
		ObjectMeta: metav1.ObjectMeta{
			Name:      "defaults",
			Namespace: "test",
		},
	}
	_ = splutil.CreateResource(ctx, c, &current)
	cr.Spec.ServiceAccount = "defaults"
	test(`{"kind":"StatefulSet","apiVersion":"apps/v1","metadata":{"name":"splunk-stack1-cluster-manager","namespace":"test","creationTimestamp":null,"ownerReferences":[{"apiVersion":"","kind":"","name":"stack1","uid":"","controller":true}]},"spec":{"replicas":1,"selector":{"matchLabels":{"app.kubernetes.io/component":"indexer","app.kubernetes.io/instance":"splunk-stack1-cluster-manager","app.kubernetes.io/managed-by":"splunk-operator","app.kubernetes.io/name":"cluster-manager","app.kubernetes.io/part-of":"splunk-stack1-indexer"}},"template":{"metadata":{"creationTimestamp":null,"labels":{"app.kubernetes.io/component":"indexer","app.kubernetes.io/instance":"splunk-stack1-cluster-manager","app.kubernetes.io/managed-by":"splunk-operator","app.kubernetes.io/name":"cluster-manager","app.kubernetes.io/part-of":"splunk-stack1-indexer"},"annotations":{"traffic.sidecar.istio.io/excludeOutboundPorts":"8089,8191,9997","traffic.sidecar.istio.io/includeInboundPorts":"8000"}},"spec":{"volumes":[{"name":"splunk-test-probe-configmap","configMap":{"name":"splunk-test-probe-configmap","defaultMode":365}},{"name":"mnt-splunk-secrets","secret":{"secretName":"splunk-stack1-cluster-manager-secret-v1","defaultMode":420}}],"containers":[{"name":"splunk","image":"splunk/splunk","ports":[{"name":"http-splunkweb","containerPort":8000,"protocol":"TCP"},{"name":"https-splunkd","containerPort":8089,"protocol":"TCP"}],"env":[{"name":"SPLUNK_HOME","value":"/opt/splunk"},{"name":"SPLUNK_START_ARGS","value":"--accept-license"},{"name":"SPLUNK_DEFAULTS_URL","value":"/mnt/apps/apps.yml,/mnt/splunk-secrets/default.yml"},{"name":"SPLUNK_HOME_OWNERSHIP_ENFORCEMENT","value":"false"},{"name":"SPLUNK_ROLE","value":"splunk_cluster_master"},{"name":"SPLUNK_DECLARATIVE_ADMIN_PASSWORD","value":"true"},{"name":"SPLUNK_OPERATOR_K8_LIVENESS_DRIVER_FILE_PATH","value":"/tmp/splunk_operator_k8s/probes/k8_liveness_driver.sh"},{"name":"SPLUNK_LICENSE_URI","value":"/mnt/splunk.lic"},{"name":"SPLUNK_CLUSTER_MASTER_URL","value":"localhost"}],"resources":{"limits":{"cpu":"4","memory":"8Gi"},"requests":{"cpu":"100m","memory":"512Mi"}},"volumeMounts":[{"name":"pvc-etc","mountPath":"/opt/splunk/etc"},{"name":"pvc-var","mountPath":"/opt/splunk/var"},{"name":"splunk-test-probe-configmap","mountPath":"/mnt/probes"},{"name":"mnt-splunk-secrets","mountPath":"/mnt/splunk-secrets"}],"livenessProbe":{"exec":{"command":["/mnt/probes/livenessProbe.sh"]},"initialDelaySeconds":30,"timeoutSeconds":30,"periodSeconds":30,"failureThreshold":3},"readinessProbe":{"exec":{"command":["/mnt/probes/readinessProbe.sh"]},"initialDelaySeconds":10,"timeoutSeconds":5,"periodSeconds":5,"failureThreshold":3},"startupProbe":{"exec":{"command":["/mnt/probes/startupProbe.sh"]},"initialDelaySeconds":40,"timeoutSeconds":30,"periodSeconds":30,"failureThreshold":12},"imagePullPolicy":"IfNotPresent"}],"serviceAccountName":"defaults","securityContext":{"runAsUser":41812,"runAsNonRoot":true,"fsGroup":41812},"affinity":{"podAntiAffinity":{"preferredDuringSchedulingIgnoredDuringExecution":[{"weight":100,"podAffinityTerm":{"labelSelector":{"matchExpressions":[{"key":"app.kubernetes.io/instance","operator":"In","values":["splunk-stack1-cluster-manager"]}]},"topologyKey":"kubernetes.io/hostname"}}]}},"schedulerName":"default-scheduler"}},"volumeClaimTemplates":[{"metadata":{"name":"pvc-etc","namespace":"test","creationTimestamp":null,"labels":{"app.kubernetes.io/component":"indexer","app.kubernetes.io/instance":"splunk-stack1-cluster-manager","app.kubernetes.io/managed-by":"splunk-operator","app.kubernetes.io/name":"cluster-manager","app.kubernetes.io/part-of":"splunk-stack1-indexer"}},"spec":{"accessModes":["ReadWriteOnce"],"resources":{"requests":{"storage":"10Gi"}}},"status":{}},{"metadata":{"name":"pvc-var","namespace":"test","creationTimestamp":null,"labels":{"app.kubernetes.io/component":"indexer","app.kubernetes.io/instance":"splunk-stack1-cluster-manager","app.kubernetes.io/managed-by":"splunk-operator","app.kubernetes.io/name":"cluster-manager","app.kubernetes.io/part-of":"splunk-stack1-indexer"}},"spec":{"accessModes":["ReadWriteOnce"],"resources":{"requests":{"storage":"100Gi"}}},"status":{}}],"serviceName":"splunk-stack1-cluster-manager-headless","podManagementPolicy":"Parallel","updateStrategy":{"type":"OnDelete"}},"status":{"replicas":0,"availableReplicas":0}}`)

	// Add extraEnv
	cr.Spec.CommonSplunkSpec.ExtraEnv = []corev1.EnvVar{
		{
			Name:  "TEST_ENV_VAR",
			Value: "test_value",
		},
	}
	test(`{"kind":"StatefulSet","apiVersion":"apps/v1","metadata":{"name":"splunk-stack1-cluster-manager","namespace":"test","creationTimestamp":null,"ownerReferences":[{"apiVersion":"","kind":"","name":"stack1","uid":"","controller":true}]},"spec":{"replicas":1,"selector":{"matchLabels":{"app.kubernetes.io/component":"indexer","app.kubernetes.io/instance":"splunk-stack1-cluster-manager","app.kubernetes.io/managed-by":"splunk-operator","app.kubernetes.io/name":"cluster-manager","app.kubernetes.io/part-of":"splunk-stack1-indexer"}},"template":{"metadata":{"creationTimestamp":null,"labels":{"app.kubernetes.io/component":"indexer","app.kubernetes.io/instance":"splunk-stack1-cluster-manager","app.kubernetes.io/managed-by":"splunk-operator","app.kubernetes.io/name":"cluster-manager","app.kubernetes.io/part-of":"splunk-stack1-indexer"},"annotations":{"traffic.sidecar.istio.io/excludeOutboundPorts":"8089,8191,9997","traffic.sidecar.istio.io/includeInboundPorts":"8000"}},"spec":{"volumes":[{"name":"splunk-test-probe-configmap","configMap":{"name":"splunk-test-probe-configmap","defaultMode":365}},{"name":"mnt-splunk-secrets","secret":{"secretName":"splunk-stack1-cluster-manager-secret-v1","defaultMode":420}}],"containers":[{"name":"splunk","image":"splunk/splunk","ports":[{"name":"http-splunkweb","containerPort":8000,"protocol":"TCP"},{"name":"https-splunkd","containerPort":8089,"protocol":"TCP"}],"env":[{"name":"SPLUNK_HOME","value":"/opt/splunk"},{"name":"SPLUNK_START_ARGS","value":"--accept-license"},{"name":"SPLUNK_DEFAULTS_URL","value":"/mnt/apps/apps.yml,/mnt/splunk-secrets/default.yml"},{"name":"SPLUNK_HOME_OWNERSHIP_ENFORCEMENT","value":"false"},{"name":"SPLUNK_ROLE","value":"splunk_cluster_master"},{"name":"SPLUNK_DECLARATIVE_ADMIN_PASSWORD","value":"true"},{"name":"SPLUNK_OPERATOR_K8_LIVENESS_DRIVER_FILE_PATH","value":"/tmp/splunk_operator_k8s/probes/k8_liveness_driver.sh"},{"name":"SPLUNK_LICENSE_URI","value":"/mnt/splunk.lic"},{"name":"SPLUNK_CLUSTER_MASTER_URL","value":"localhost"},{"name":"TEST_ENV_VAR","value":"test_value"}],"resources":{"limits":{"cpu":"4","memory":"8Gi"},"requests":{"cpu":"100m","memory":"512Mi"}},"volumeMounts":[{"name":"pvc-etc","mountPath":"/opt/splunk/etc"},{"name":"pvc-var","mountPath":"/opt/splunk/var"},{"name":"splunk-test-probe-configmap","mountPath":"/mnt/probes"},{"name":"mnt-splunk-secrets","mountPath":"/mnt/splunk-secrets"}],"livenessProbe":{"exec":{"command":["/mnt/probes/livenessProbe.sh"]},"initialDelaySeconds":30,"timeoutSeconds":30,"periodSeconds":30,"failureThreshold":3},"readinessProbe":{"exec":{"command":["/mnt/probes/readinessProbe.sh"]},"initialDelaySeconds":10,"timeoutSeconds":5,"periodSeconds":5,"failureThreshold":3},"startupProbe":{"exec":{"command":["/mnt/probes/startupProbe.sh"]},"initialDelaySeconds":40,"timeoutSeconds":30,"periodSeconds":30,"failureThreshold":12},"imagePullPolicy":"IfNotPresent"}],"serviceAccountName":"defaults","securityContext":{"runAsUser":41812,"runAsNonRoot":true,"fsGroup":41812},"affinity":{"podAntiAffinity":{"preferredDuringSchedulingIgnoredDuringExecution":[{"weight":100,"podAffinityTerm":{"labelSelector":{"matchExpressions":[{"key":"app.kubernetes.io/instance","operator":"In","values":["splunk-stack1-cluster-manager"]}]},"topologyKey":"kubernetes.io/hostname"}}]}},"schedulerName":"default-scheduler"}},"volumeClaimTemplates":[{"metadata":{"name":"pvc-etc","namespace":"test","creationTimestamp":null,"labels":{"app.kubernetes.io/component":"indexer","app.kubernetes.io/instance":"splunk-stack1-cluster-manager","app.kubernetes.io/managed-by":"splunk-operator","app.kubernetes.io/name":"cluster-manager","app.kubernetes.io/part-of":"splunk-stack1-indexer"}},"spec":{"accessModes":["ReadWriteOnce"],"resources":{"requests":{"storage":"10Gi"}}},"status":{}},{"metadata":{"name":"pvc-var","namespace":"test","creationTimestamp":null,"labels":{"app.kubernetes.io/component":"indexer","app.kubernetes.io/instance":"splunk-stack1-cluster-manager","app.kubernetes.io/managed-by":"splunk-operator","app.kubernetes.io/name":"cluster-manager","app.kubernetes.io/part-of":"splunk-stack1-indexer"}},"spec":{"accessModes":["ReadWriteOnce"],"resources":{"requests":{"storage":"100Gi"}}},"status":{}}],"serviceName":"splunk-stack1-cluster-manager-headless","podManagementPolicy":"Parallel","updateStrategy":{"type":"OnDelete"}},"status":{"replicas":0,"availableReplicas":0}}`)
}

func TestApplyClusterManagerWithSmartstore(t *testing.T) {
	ctx := context.TODO()
	funcCalls := []spltest.MockFuncCall{
		{MetaName: "*v1.Secret-test-splunk-test-secret"},
		{MetaName: "*v1.Secret-test-splunk-test-secret"},
		{MetaName: "*v1.ConfigMap-test-splunk-stack1-clustermanager-smartstore"},
		{MetaName: "*v1.ConfigMap-test-splunk-stack1-clustermanager-smartstore"},
		{MetaName: "*v1.ConfigMap-test-splunk-stack1-clustermanager-smartstore"},
		{MetaName: "*v1.Secret-test-splunk-test-secret"},
		{MetaName: "*v1.Secret-test-splunk-test-secret"},
		{MetaName: "*v1.Service-test-splunk-stack1-cluster-manager-service"},
		{MetaName: "*v1.StatefulSet-test-splunk-stack1-cluster-manager"},
		{MetaName: "*v1.ConfigMap-test-splunk-test-probe-configmap"},
		{MetaName: "*v1.ConfigMap-test-splunk-test-probe-configmap"},
		{MetaName: "*v1.Secret-test-splunk-test-secret"},
		{MetaName: "*v1.Secret-test-splunk-stack1-cluster-manager-secret-v1"},
		{MetaName: "*v1.ConfigMap-test-splunk-stack1-clustermanager-smartstore"},
		{MetaName: "*v1.ConfigMap-test-splunk-stack1-clustermanager-smartstore"},
		{MetaName: "*v1.StatefulSet-test-splunk-stack1-cluster-manager"},
		{MetaName: "*v1.StatefulSet-test-splunk-stack1-cluster-manager"},
		{MetaName: "*v1.Pod-test-splunk-stack1-cluster-manager-0"},
		{MetaName: "*v1.StatefulSet-test-splunk-test-monitoring-console"},
		{MetaName: "*v4.ClusterManager-test-stack1"},
		{MetaName: "*v4.ClusterManager-test-stack1"},
	}
	updateFuncCalls := []spltest.MockFuncCall{
		{MetaName: "*v1.Secret-test-splunk-test-secret"},
		{MetaName: "*v1.Secret-test-splunk-test-secret"},
		{MetaName: "*v1.ConfigMap-test-splunk-stack1-clustermanager-smartstore"},
		{MetaName: "*v1.ConfigMap-test-splunk-stack1-clustermanager-smartstore"},
		{MetaName: "*v1.Secret-test-splunk-test-secret"},
		{MetaName: "*v1.Secret-test-splunk-test-secret"},
		{MetaName: "*v1.Service-test-splunk-stack1-cluster-manager-service"},
		{MetaName: "*v1.StatefulSet-test-splunk-stack1-cluster-manager"},
		{MetaName: "*v1.ConfigMap-test-splunk-test-probe-configmap"},
		{MetaName: "*v1.Secret-test-splunk-test-secret"},
		{MetaName: "*v1.Secret-test-splunk-stack1-cluster-manager-secret-v1"},
		{MetaName: "*v1.ConfigMap-test-splunk-stack1-clustermanager-smartstore"},
		{MetaName: "*v1.ConfigMap-test-splunk-stack1-clustermanager-smartstore"},
		{MetaName: "*v1.StatefulSet-test-splunk-stack1-cluster-manager"},
		{MetaName: "*v1.StatefulSet-test-splunk-stack1-cluster-manager"},
		{MetaName: "*v1.StatefulSet-test-splunk-stack1-cluster-manager"},
		{MetaName: "*v4.ClusterManager-test-stack1"},
		{MetaName: "*v4.ClusterManager-test-stack1"},
	}

	labels := map[string]string{
		"app.kubernetes.io/component":  "versionedSecrets",
		"app.kubernetes.io/managed-by": "splunk-operator",
	}
	listOpts := []runtime.ListOption{
		runtime.InNamespace("test"),
		runtime.MatchingLabels(labels),
	}
	listOpts1 := []runtime.ListOption{
		runtime.InNamespace("test"),
	}
	listmockCall := []spltest.MockFuncCall{
		{ListOpts: listOpts},
		{ListOpts: listOpts1},
	}
	createCalls := map[string][]spltest.MockFuncCall{"Get": funcCalls, "Create": {funcCalls[7], funcCalls[10], funcCalls[12]}, "List": {listmockCall[0], listmockCall[0], listmockCall[1]}, "Update": {funcCalls[0], funcCalls[3], funcCalls[13]}}
	updateCalls := map[string][]spltest.MockFuncCall{"Get": updateFuncCalls, "Update": {funcCalls[8]}, "List": {listmockCall[0]}}

	current := enterpriseApi.ClusterManager{
		TypeMeta: metav1.TypeMeta{
			Kind: "ClusterManager",
		},
		ObjectMeta: metav1.ObjectMeta{
			Name:      "stack1",
			Namespace: "test",
		},
		Spec: enterpriseApi.ClusterManagerSpec{
			SmartStore: enterpriseApi.SmartStoreSpec{
				VolList: []enterpriseApi.VolumeSpec{
					{Name: "msos_s2s3_vol", Endpoint: "https://s3-eu-west-2.amazonaws.com", Path: "testbucket-rs-london", SecretRef: "splunk-test-secret"},
				},

				IndexList: []enterpriseApi.IndexSpec{
					{Name: "salesdata1", RemotePath: "remotepath1",
						IndexAndGlobalCommonSpec: enterpriseApi.IndexAndGlobalCommonSpec{
							VolName: "msos_s2s3_vol"},
					},
					{Name: "salesdata2", RemotePath: "remotepath2",
						IndexAndGlobalCommonSpec: enterpriseApi.IndexAndGlobalCommonSpec{
							VolName: "msos_s2s3_vol"},
					},
					{Name: "salesdata3", RemotePath: "remotepath3",
						IndexAndGlobalCommonSpec: enterpriseApi.IndexAndGlobalCommonSpec{
							VolName: "msos_s2s3_vol"},
					},
				},
			},
			CommonSplunkSpec: enterpriseApi.CommonSplunkSpec{
				Mock: true,
			},
		},
	}
	client := spltest.NewMockClient()

	// Mock some functions for unit tests
	addTelApp = func(ctx context.Context, podExecClient splutil.PodExecClientImpl, replicas int32, cr splcommon.MetaObject) error {
		return nil
	}

	// Without S3 keys, ApplyClusterManager should fail
	manager := setCreds(t, client, &current, current.Spec.CommonSplunkSpec)
	_, err := manager.ApplyClusterManager(ctx, client, &current)
	if err == nil {
		t.Errorf("ApplyClusterManager should fail without S3 secrets configured")
	}

	// Create namespace scoped secret
	secret, err := splutil.ApplyNamespaceScopedSecretObject(ctx, client, "test")
	if err != nil {
		t.Errorf(err.Error())
	}

	secret.Data[s3AccessKey] = []byte("abcdJDckRkxhMEdmSk5FekFRRzBFOXV6bGNldzJSWE9IenhVUy80aa")
	secret.Data[s3SecretKey] = []byte("g4NVp0a29PTzlPdGczWk1vekVUcVBSa0o4NkhBWWMvR1NadDV4YVEy")
	_, err = splctrl.ApplySecret(ctx, client, secret)
	if err != nil {
		t.Errorf(err.Error())
	}

	smartstoreConfigMap := corev1.ConfigMap{
		ObjectMeta: metav1.ObjectMeta{
			Name:      "splunk-stack1-clustermanager-smartstore",
			Namespace: "test",
		},
		Data: map[string]string{"a": "b"},
	}

	revised := current.DeepCopy()
	revised.Spec.Image = "splunk/test"
	reconcile := func(c *spltest.MockClient, cr interface{}) error {
		manager := setCreds(t, c, cr.(*enterpriseApi.ClusterManager), current.Spec.CommonSplunkSpec)
		_, err := manager.ApplyClusterManager(ctx, c, cr.(*enterpriseApi.ClusterManager))
		return err
	}

	client.AddObject(&smartstoreConfigMap)
	ss, _ := getClusterManagerStatefulSet(ctx, client, &current)
	ss.Status.ReadyReplicas = 1

	pod := &corev1.Pod{
		ObjectMeta: metav1.ObjectMeta{
			Name:      "splunk-stack1-cluster-manager-0",
			Namespace: "test",
			Labels: map[string]string{
				"controller-revision-hash": "v1",
			},
		},
		Status: corev1.PodStatus{
			Phase: corev1.PodRunning,
			ContainerStatuses: []corev1.ContainerStatus{
				{Ready: true},
			},
		},
	}

	spltest.ReconcileTesterWithoutRedundantCheck(t, "TestApplyClusterManagerWithSmartstore-0", &current, revised, createCalls, updateCalls, reconcile, true, secret, &smartstoreConfigMap, ss, pod)

	current.Status.BundlePushTracker.NeedToPushManagerApps = true
	if _, err = manager.ApplyClusterManager(ctx, client, &current); err != nil {
		t.Errorf("ApplyClusterManager() should not have returned error")
	}

	current.Spec.CommonSplunkSpec.EtcVolumeStorageConfig.StorageCapacity = "-abcd"
	if _, err = manager.ApplyClusterManager(ctx, client, &current); err == nil {
		t.Errorf("ApplyClusterManager() should have returned error")
	}

	var replicas int32 = 3
	current.Spec.CommonSplunkSpec.EtcVolumeStorageConfig.StorageCapacity = ""
	ss.Status.ReadyReplicas = 3
	ss.Spec.Replicas = &replicas
	ss.Spec.Template.Spec.Containers[0].Image = "splunk/splunk"
	client.AddObject(ss)
	if result, err := manager.ApplyClusterManager(ctx, client, &current); err == nil && !result.Requeue {
		t.Errorf("ApplyClusterManager() should have returned error or result.requeue should have been false")
	}

	ss.Status.ReadyReplicas = 1
	*ss.Spec.Replicas = ss.Status.ReadyReplicas
	objects := []runtime.Object{ss, pod}
	client.AddObjects(objects)
	current.Spec.CommonSplunkSpec.Mock = false

	if _, err = manager.ApplyClusterManager(ctx, client, &current); err == nil {
		t.Errorf("ApplyClusterManager() should have returned error")
	}
}

func TestPerformCmBundlePush(t *testing.T) {

	ctx := context.TODO()
	current := enterpriseApi.ClusterManager{
		TypeMeta: metav1.TypeMeta{
			Kind: "ClusterManager",
		},
		ObjectMeta: metav1.ObjectMeta{
			Name:      "stack1",
			Namespace: "test",
		},
		Spec: enterpriseApi.ClusterManagerSpec{
			CommonSplunkSpec: enterpriseApi.CommonSplunkSpec{
				Mock: true,
			},
		},
	}

	client := spltest.NewMockClient()

	// When the secret object is not present, should return an error
	current.Status.BundlePushTracker.NeedToPushManagerApps = true
	err := PerformCmBundlePush(ctx, client, &current)
	if err == nil {
		t.Errorf("Should return error, when the secret object is not present")
	}

	secret, err := splutil.ApplyNamespaceScopedSecretObject(ctx, client, "test")
	if err != nil {
		t.Errorf(err.Error())
	}

	_, err = splctrl.ApplySecret(ctx, client, secret)
	if err != nil {
		t.Errorf(err.Error())
	}

	smartstoreConfigMap := corev1.ConfigMap{
		ObjectMeta: metav1.ObjectMeta{
			Name:      "splunk-stack1-clustermanager-smartstore",
			Namespace: "test",
		},
		Data: map[string]string{configToken: ""},
	}

	_, err = splctrl.ApplyConfigMap(ctx, client, &smartstoreConfigMap)
	if err != nil {
		t.Errorf(err.Error())
	}

	current.Status.BundlePushTracker.NeedToPushManagerApps = true

	//Re-attempting to push the CM bundle in less than 5 seconds should return an error
	current.Status.BundlePushTracker.LastCheckInterval = time.Now().Unix() - 1
	err = PerformCmBundlePush(ctx, client, &current)
	if err == nil {
		t.Errorf("Bundle Push Should fail, if attempted to push within 5 seconds interval")
	}

	//Re-attempting to push the CM bundle after 5 seconds passed, should not return an error
	current.Status.BundlePushTracker.LastCheckInterval = time.Now().Unix() - 10
	err = PerformCmBundlePush(ctx, client, &current)
	if err != nil && strings.HasPrefix(err.Error(), "Will re-attempt to push the bundle after the 5 seconds") {
		t.Errorf("Bundle Push Should not fail if reattempted after 5 seconds interval passed. Error: %s", err.Error())
	}

	// When the CM Bundle push is not pending, should not return an error
	current.Status.BundlePushTracker.NeedToPushManagerApps = false
	err = PerformCmBundlePush(ctx, client, &current)
	if err != nil {
		t.Errorf("Should not return an error when the Bundle push is not required. Error: %s", err.Error())
	}

	// Negative testing
	current.Status.BundlePushTracker.NeedToPushManagerApps = true
	err = PerformCmBundlePush(ctx, client, &current)
	if err != nil && strings.HasPrefix(err.Error(), "Will re-attempt to push the bundle after the 5 seconds") {
		t.Errorf("Bundle Push Should not fail if reattempted after 5 seconds interval passed. Error: %s", err.Error())
	}
}

func TestPushManagerAppsBundle(t *testing.T) {

	ctx := context.TODO()
	current := enterpriseApi.ClusterManager{
		TypeMeta: metav1.TypeMeta{
			Kind: "ClusterManager",
		},
		ObjectMeta: metav1.ObjectMeta{
			Name:      "stack1",
			Namespace: "test",
		},
		Spec: enterpriseApi.ClusterManagerSpec{
			CommonSplunkSpec: enterpriseApi.CommonSplunkSpec{
				Mock: true,
			},
		},
	}

	client := spltest.NewMockClient()

	//Without global secret object, should return an error
	err := PushManagerAppsBundle(ctx, client, &current)
	if err == nil {
		t.Errorf("Bundle push should fail, when the secret object is not found")
	}

	secret, err := splutil.ApplyNamespaceScopedSecretObject(ctx, client, "test")
	if err != nil {
		t.Errorf(err.Error())
	}

	_, err = splctrl.ApplySecret(ctx, client, secret)
	if err != nil {
		t.Errorf(err.Error())
	}

	err = PushManagerAppsBundle(ctx, client, &current)
	if err == nil {
		t.Errorf("Bundle push should fail, when the password is not found")
	}

	//Without password, should return an error
	delete(secret.Data, "password")
	err = PushManagerAppsBundle(ctx, client, &current)
	if err == nil {
		t.Errorf("Bundle push should fail, when the password is not found")
	}
}

func TestAppFrameworkApplyClusterManagerShouldNotFail(t *testing.T) {
	initGlobalResourceTracker()
	ctx := context.TODO()
	cm := enterpriseApi.ClusterManager{
		ObjectMeta: metav1.ObjectMeta{
			Name:      "stack1",
			Namespace: "test",
		},
		TypeMeta: metav1.TypeMeta{
			Kind: "ClusterManager",
		},
		Spec: enterpriseApi.ClusterManagerSpec{
			AppFrameworkConfig: enterpriseApi.AppFrameworkSpec{
				AppsRepoPollInterval: 60,
				VolList: []enterpriseApi.VolumeSpec{
					{Name: "msos_s2s3_vol",
						Endpoint:  "https://s3-eu-west-2.amazonaws.com",
						Path:      "testbucket-rs-london",
						SecretRef: "s3-secret",
						Type:      "s3",
						Provider:  "aws"},
				},
				AppSources: []enterpriseApi.AppSourceSpec{
					{Name: "adminApps",
						Location: "adminAppsRepo",
						AppSourceDefaultSpec: enterpriseApi.AppSourceDefaultSpec{
							VolName: "msos_s2s3_vol",
							Scope:   enterpriseApi.ScopeLocal},
					},
					{Name: "securityApps",
						Location: "securityAppsRepo",
						AppSourceDefaultSpec: enterpriseApi.AppSourceDefaultSpec{
							VolName: "msos_s2s3_vol",
							Scope:   enterpriseApi.ScopeLocal},
					},
					{Name: "authenticationApps",
						Location: "authenticationAppsRepo",
						AppSourceDefaultSpec: enterpriseApi.AppSourceDefaultSpec{
							VolName: "msos_s2s3_vol",
							Scope:   enterpriseApi.ScopeLocal},
					},
				},
			},
		},
	}

	// to pass the validation stage, add the directory to download apps
	err := os.MkdirAll(splcommon.AppDownloadVolume, 0755)
	defer os.RemoveAll(splcommon.AppDownloadVolume)

	if err != nil {
		t.Errorf("Unable to create download directory for apps :%s", splcommon.AppDownloadVolume)
	}

	client := spltest.NewMockClient()

	// Create S3 secret
	s3Secret := spltest.GetMockS3SecretKeys("s3-secret")

	client.AddObject(&s3Secret)

	// Create namespace scoped secret
	_, err = splutil.ApplyNamespaceScopedSecretObject(ctx, client, "test")
	if err != nil {
		t.Errorf(err.Error())
	}

	manager := setCreds(t, client, &cm, cm.Spec.CommonSplunkSpec)
	_, err = manager.ApplyClusterManager(ctx, client, &cm)
	if err != nil {
		t.Errorf("ApplyClusterManager should not have returned error here.")
	}
}

func TestApplyCLusterManagerDeletion(t *testing.T) {
	ctx := context.TODO()
	cm := enterpriseApi.ClusterManager{
		ObjectMeta: metav1.ObjectMeta{
			Name:      "stack1",
			Namespace: "test",
		},
		TypeMeta: metav1.TypeMeta{
			Kind: "ClusterManager",
		},
		Spec: enterpriseApi.ClusterManagerSpec{
			AppFrameworkConfig: enterpriseApi.AppFrameworkSpec{
				AppsRepoPollInterval: 0,
				VolList: []enterpriseApi.VolumeSpec{
					{Name: "msos_s2s3_vol",
						Endpoint:  "https://s3-eu-west-2.amazonaws.com",
						Path:      "testbucket-rs-london",
						SecretRef: "s3-secret",
						Type:      "s3",
						Provider:  "aws"},
				},
				AppSources: []enterpriseApi.AppSourceSpec{
					{Name: "adminApps",
						Location: "adminAppsRepo",
						AppSourceDefaultSpec: enterpriseApi.AppSourceDefaultSpec{
							VolName: "msos_s2s3_vol",
							Scope:   enterpriseApi.ScopeLocal},
					},
					{Name: "securityApps",
						Location: "securityAppsRepo",
						AppSourceDefaultSpec: enterpriseApi.AppSourceDefaultSpec{
							VolName: "msos_s2s3_vol",
							Scope:   enterpriseApi.ScopeLocal},
					},
					{Name: "authenticationApps",
						Location: "authenticationAppsRepo",
						AppSourceDefaultSpec: enterpriseApi.AppSourceDefaultSpec{
							VolName: "msos_s2s3_vol",
							Scope:   enterpriseApi.ScopeLocal},
					},
				},
			},
			CommonSplunkSpec: enterpriseApi.CommonSplunkSpec{
				MonitoringConsoleRef: corev1.ObjectReference{
					Name: "mcName",
				},
				Mock: true,
			},
		},
	}

	c := spltest.NewMockClient()

	// Create S3 secret
	s3Secret := spltest.GetMockS3SecretKeys("s3-secret")

	c.AddObject(&s3Secret)

	// Create namespace scoped secret
	_, err := splutil.ApplyNamespaceScopedSecretObject(ctx, c, "test")
	if err != nil {
		t.Errorf(err.Error())
	}

	// test deletion
	currentTime := metav1.NewTime(time.Now())
	cm.ObjectMeta.DeletionTimestamp = &currentTime
	cm.ObjectMeta.Finalizers = []string{"enterprise.splunk.com/delete-pvc"}

	pvclist := corev1.PersistentVolumeClaimList{
		Items: []corev1.PersistentVolumeClaim{
			{
				ObjectMeta: metav1.ObjectMeta{
					Name:      "splunk-pvc-stack1-var",
					Namespace: "test",
				},
			},
		},
	}
	c.ListObj = &pvclist

	// to pass the validation stage, add the directory to download apps
	err = os.MkdirAll(splcommon.AppDownloadVolume, 0755)
	defer os.RemoveAll(splcommon.AppDownloadVolume)

	if err != nil {
		t.Errorf("Unable to create download directory for apps :%s", splcommon.AppDownloadVolume)
	}

	manager := setCreds(t, c, &cm, cm.Spec.CommonSplunkSpec)
	_, err = manager.ApplyClusterManager(ctx, c, &cm)
	if err != nil {
		t.Errorf("ApplyClusterManager should not have returned error here.")
	}
}
func TestClusterManagerGetAppsListForAWSS3ClientShouldNotFail(t *testing.T) {

	ctx := context.TODO()
	cm := enterpriseApi.ClusterManager{
		ObjectMeta: metav1.ObjectMeta{
			Name:      "stack1",
			Namespace: "test",
		},
		Spec: enterpriseApi.ClusterManagerSpec{
			AppFrameworkConfig: enterpriseApi.AppFrameworkSpec{
				Defaults: enterpriseApi.AppSourceDefaultSpec{
					VolName: "msos_s2s3_vol2",
					Scope:   enterpriseApi.ScopeLocal,
				},
				VolList: []enterpriseApi.VolumeSpec{
					{
						Name:      "msos_s2s3_vol",
						Endpoint:  "https://s3-eu-west-2.amazonaws.com",
						Path:      "testbucket-rs-london",
						SecretRef: "s3-secret",
						Type:      "s3",
						Provider:  "aws",
					},
					{
						Name:      "msos_s2s3_vol2",
						Endpoint:  "https://s3-eu-west-2.amazonaws.com",
						Path:      "testbucket-rs-london-2",
						SecretRef: "s3-secret",
						Type:      "s3",
						Provider:  "aws",
					},
				},
				AppSources: []enterpriseApi.AppSourceSpec{
					{Name: "adminApps",
						Location: "adminAppsRepo",
						AppSourceDefaultSpec: enterpriseApi.AppSourceDefaultSpec{
							VolName: "msos_s2s3_vol",
							Scope:   enterpriseApi.ScopeLocal},
					},
					{Name: "securityApps",
						Location: "securityAppsRepo",
						AppSourceDefaultSpec: enterpriseApi.AppSourceDefaultSpec{
							VolName: "msos_s2s3_vol",
							Scope:   enterpriseApi.ScopeLocal},
					},
					{
						Name:     "authenticationApps",
						Location: "authenticationAppsRepo",
					},
				},
			},
		},
	}

	client := spltest.NewMockClient()

	// Create S3 secret
	s3Secret := spltest.GetMockS3SecretKeys("s3-secret")

	client.AddObject(&s3Secret)

	// Create namespace scoped secret
	_, err := splutil.ApplyNamespaceScopedSecretObject(ctx, client, "test")
	if err != nil {
		t.Errorf(err.Error())
	}

	splclient.RegisterRemoteDataClient(ctx, "aws")

	Etags := []string{"cc707187b036405f095a8ebb43a782c1", "5055a61b3d1b667a4c3279a381a2e7ae", "19779168370b97d8654424e6c9446dd8"}
	Keys := []string{"admin_app.tgz", "security_app.tgz", "authentication_app.tgz"}
	Sizes := []int64{10, 20, 30}
	StorageClass := "STANDARD"
	randomTime := time.Date(2021, time.May, 1, 23, 23, 0, 0, time.UTC)

	mockAwsHandler := spltest.MockAWSS3Handler{}

	mockAwsObjects := []spltest.MockAWSS3Client{
		{
			Objects: []*spltest.MockRemoteDataObject{
				{
					Etag:         &Etags[0],
					Key:          &Keys[0],
					LastModified: &randomTime,
					Size:         &Sizes[0],
					StorageClass: &StorageClass,
				},
			},
		},
		{
			Objects: []*spltest.MockRemoteDataObject{
				{
					Etag:         &Etags[1],
					Key:          &Keys[1],
					LastModified: &randomTime,
					Size:         &Sizes[1],
					StorageClass: &StorageClass,
				},
			},
		},
		{
			Objects: []*spltest.MockRemoteDataObject{
				{
					Etag:         &Etags[2],
					Key:          &Keys[2],
					LastModified: &randomTime,
					Size:         &Sizes[2],
					StorageClass: &StorageClass,
				},
			},
		},
	}

	appFrameworkRef := cm.Spec.AppFrameworkConfig

	mockAwsHandler.AddObjects(appFrameworkRef, mockAwsObjects...)

	var vol enterpriseApi.VolumeSpec
	var allSuccess bool = true
	for index, appSource := range appFrameworkRef.AppSources {

		vol, err = splclient.GetAppSrcVolume(ctx, appSource, &appFrameworkRef)
		if err != nil {
			allSuccess = false
			continue
		}

		// Update the GetS3Client with our mock call which initializes mock AWS client
		getClientWrapper := splclient.RemoteDataClientsMap[vol.Provider]
		getClientWrapper.SetRemoteDataClientFuncPtr(ctx, vol.Provider, splclient.NewMockAWSS3Client)

		remoteDataClientMgr := &RemoteDataClientManager{
			client:          client,
			cr:              &cm,
			appFrameworkRef: &cm.Spec.AppFrameworkConfig,
			vol:             &vol,
			location:        appSource.Location,
			initFn: func(ctx context.Context, region, accessKeyID, secretAccessKey string) interface{} {
				cl := spltest.MockAWSS3Client{}
				cl.Objects = mockAwsObjects[index].Objects
				return cl
			},
			getRemoteDataClient: func(ctx context.Context, client splcommon.ControllerClient, cr splcommon.MetaObject,
				appFrameworkRef *enterpriseApi.AppFrameworkSpec, vol *enterpriseApi.VolumeSpec,
				location string, fn splclient.GetInitFunc) (splclient.SplunkRemoteDataClient, error) {
				// Get the mock client
				c, err := GetRemoteStorageClient(ctx, client, cr, appFrameworkRef, vol, location, fn)
				return c, err
			},
		}

		s3Response, err := remoteDataClientMgr.GetAppsList(ctx)
		if err != nil {
			allSuccess = false
			continue
		}

		var mockResponse spltest.MockRemoteDataClient
		mockResponse, err = splclient.ConvertRemoteDataListResponse(ctx, s3Response)
		if err != nil {
			allSuccess = false
			continue
		}

		if mockAwsHandler.GotSourceAppListResponseMap == nil {
			mockAwsHandler.GotSourceAppListResponseMap = make(map[string]spltest.MockAWSS3Client)
		}

		mockAwsHandler.GotSourceAppListResponseMap[appSource.Name] = spltest.MockAWSS3Client(mockResponse)
	}

	if allSuccess == false {
		t.Errorf("Unable to get apps list for all the app sources")
	}
	method := "GetAppsList"
	mockAwsHandler.CheckAWSRemoteDataListResponse(t, method)
}

func TestClusterManagerGetAppsListForAWSS3ClientShouldFail(t *testing.T) {

	ctx := context.TODO()
	cm := enterpriseApi.ClusterManager{
		ObjectMeta: metav1.ObjectMeta{
			Name:      "stack1",
			Namespace: "test",
		},
		Spec: enterpriseApi.ClusterManagerSpec{
			AppFrameworkConfig: enterpriseApi.AppFrameworkSpec{
				VolList: []enterpriseApi.VolumeSpec{
					{Name: "msos_s2s3_vol",
						Endpoint:  "https://s3-eu-west-2.amazonaws.com",
						Path:      "testbucket-rs-london",
						SecretRef: "s3-secret",
						Type:      "s3",
						Provider:  "aws"},
				},
				AppSources: []enterpriseApi.AppSourceSpec{
					{Name: "adminApps",
						Location: "adminAppsRepo",
						AppSourceDefaultSpec: enterpriseApi.AppSourceDefaultSpec{
							VolName: "msos_s2s3_vol",
							Scope:   enterpriseApi.ScopeLocal},
					},
				},
			},
		},
	}

	client := spltest.NewMockClient()

	// Create namespace scoped secret
	_, err := splutil.ApplyNamespaceScopedSecretObject(ctx, client, "test")
	if err != nil {
		t.Errorf(err.Error())
	}

	splclient.RegisterRemoteDataClient(ctx, "aws")

	Etags := []string{"cc707187b036405f095a8ebb43a782c1"}
	Keys := []string{"admin_app.tgz"}
	Sizes := []int64{10}
	StorageClass := "STANDARD"
	randomTime := time.Date(2021, time.May, 1, 23, 23, 0, 0, time.UTC)

	mockAwsHandler := spltest.MockAWSS3Handler{}

	mockAwsObjects := []spltest.MockAWSS3Client{
		{
			Objects: []*spltest.MockRemoteDataObject{
				{
					Etag:         &Etags[0],
					Key:          &Keys[0],
					LastModified: &randomTime,
					Size:         &Sizes[0],
					StorageClass: &StorageClass,
				},
			},
		},
	}

	appFrameworkRef := cm.Spec.AppFrameworkConfig

	mockAwsHandler.AddObjects(appFrameworkRef, mockAwsObjects...)

	var vol enterpriseApi.VolumeSpec

	appSource := appFrameworkRef.AppSources[0]
	vol, err = splclient.GetAppSrcVolume(ctx, appSource, &appFrameworkRef)
	if err != nil {
		t.Errorf("Unable to get Volume due to error=%s", err)
	}

	// Update the GetS3Client with our mock call which initializes mock AWS client
	getClientWrapper := splclient.RemoteDataClientsMap[vol.Provider]
	getClientWrapper.SetRemoteDataClientFuncPtr(ctx, vol.Provider, splclient.NewMockAWSS3Client)

	remoteDataClientMgr := &RemoteDataClientManager{
		client:          client,
		cr:              &cm,
		appFrameworkRef: &cm.Spec.AppFrameworkConfig,
		vol:             &vol,
		location:        appSource.Location,
		initFn: func(ctx context.Context, region, accessKeyID, secretAccessKey string) interface{} {
			// Purposefully return nil here so that we test the error scenario
			return nil
		},
		getRemoteDataClient: func(ctx context.Context, client splcommon.ControllerClient, cr splcommon.MetaObject,
			appFrameworkRef *enterpriseApi.AppFrameworkSpec, vol *enterpriseApi.VolumeSpec,
			location string, fn splclient.GetInitFunc) (splclient.SplunkRemoteDataClient, error) {
			// Get the mock client
			c, err := GetRemoteStorageClient(ctx, client, cr, appFrameworkRef, vol, location, fn)
			return c, err
		},
	}

	_, err = remoteDataClientMgr.GetAppsList(ctx)
	if err == nil {
		t.Errorf("GetAppsList should have returned error as there is no S3 secret provided")
	}

	// Create empty S3 secret
	s3Secret := corev1.Secret{
		ObjectMeta: metav1.ObjectMeta{
			Name:      "s3-secret",
			Namespace: "test",
		},
		Data: map[string][]byte{},
	}

	client.AddObject(&s3Secret)

	_, err = remoteDataClientMgr.GetAppsList(ctx)
	if err == nil {
		t.Errorf("GetAppsList should have returned error as S3 secret has empty keys")
	}

	s3AccessKey := []byte{'1'}
	s3Secret.Data = map[string][]byte{"s3_access_key": s3AccessKey}
	_, err = remoteDataClientMgr.GetAppsList(ctx)
	if err == nil {
		t.Errorf("GetAppsList should have returned error as S3 secret has empty s3_secret_key")
	}

	s3SecretKey := []byte{'2'}
	s3Secret.Data = map[string][]byte{"s3_secret_key": s3SecretKey}
	_, err = remoteDataClientMgr.GetAppsList(ctx)
	if err == nil {
		t.Errorf("GetAppsList should have returned error as S3 secret has empty s3_access_key")
	}

	// Create S3 secret
	s3Secret = spltest.GetMockS3SecretKeys("s3-secret")

	// This should return an error as we have initialized initFn for remoteDataClientMgr
	// to return a nil client.
	_, err = remoteDataClientMgr.GetAppsList(ctx)
	if err == nil {
		t.Errorf("GetAppsList should have returned error as we could not get the S3 client")
	}

	remoteDataClientMgr.initFn = func(ctx context.Context, region, accessKeyID, secretAccessKey string) interface{} {
		// To test the error scenario, do no set the Objects member yet
		cl := spltest.MockAWSS3Client{}
		return cl
	}

	s3Resp, err := remoteDataClientMgr.GetAppsList(ctx)
	if err != nil {
		t.Errorf("GetAppsList should not have returned error since empty appSources are allowed.")
	}
	if len(s3Resp.Objects) != 0 {
		t.Errorf("GetAppsList should return an empty response since we have empty objects in MockAWSS3Client")
	}
}

func TestGetClusterManagerList(t *testing.T) {
	ctx := context.TODO()
	cm := enterpriseApi.ClusterManager{}

	listOpts := []runtime.ListOption{
		runtime.InNamespace("test"),
	}

	client := spltest.NewMockClient()

	var numOfObjects int
	// Invalid scenario since we haven't added clustermanager to the list yet
	_, err := getClusterManagerList(ctx, client, &cm, listOpts)
	if err == nil {
		t.Errorf("getNumOfObjects should have returned error as we haven't added cluster manager to the list yet")
	}

	cmList := &enterpriseApi.ClusterManagerList{}
	cmList.Items = append(cmList.Items, cm)

	client.ListObj = cmList

	numOfObjects, err = getClusterManagerList(ctx, client, &cm, listOpts)
	if err != nil {
		t.Errorf("getNumOfObjects should not have returned error=%v", err)
	}

	if numOfObjects != 1 {
		t.Errorf("Got wrong number of ClusterManager objects. Expected=%d, Got=%d", 1, numOfObjects)
	}
}

func TestCheckIfsmartstoreConfigMapUpdatedToPod(t *testing.T) {
	ctx := context.TODO()
	cm := enterpriseApi.ClusterManager{
		ObjectMeta: metav1.ObjectMeta{
			Name:      "stack1",
			Namespace: "test",
		},
		TypeMeta: metav1.TypeMeta{
			Kind: "clustermanager",
		},
	}

	c := spltest.NewMockClient()
	podExecCommands := []string{
		"cat /mnt/splunk-operator/local/",
	}

	smartstoreConfigMap := corev1.ConfigMap{
		ObjectMeta: metav1.ObjectMeta{
			Name:      "splunk-stack1-clustermanager-smartstore",
			Namespace: "test",
		},
		Data: map[string]string{"a": "b"},
	}

	mockPodExecReturnContexts := []*spltest.MockPodExecReturnContext{
		{
			StdOut: "",
			StdErr: "",
			Err:    fmt.Errorf("dummy error"),
		},
	}

	var mockPodExecClient *spltest.MockPodExecClient = &spltest.MockPodExecClient{}
	mockPodExecClient.AddMockPodExecReturnContexts(ctx, podExecCommands, mockPodExecReturnContexts...)

	err := CheckIfsmartstoreConfigMapUpdatedToPod(ctx, c, &cm, mockPodExecClient)
	if err == nil {
		t.Errorf("CheckIfsmartstoreConfigMapUpdatedToPod should have returned error")
	}

	mockPodExecReturnContexts[0].Err = nil
	err = CheckIfsmartstoreConfigMapUpdatedToPod(ctx, c, &cm, mockPodExecClient)
	if err == nil {
		t.Errorf("CheckIfsmartstoreConfigMapUpdatedToPod should have returned error since we did not add configMap yet.")
	}

	c.AddObject(&smartstoreConfigMap)
	err = CheckIfsmartstoreConfigMapUpdatedToPod(ctx, c, &cm, mockPodExecClient)
	if err != nil {
		t.Errorf("CheckIfsmartstoreConfigMapUpdatedToPod should not have returned error; err=%v", err)
	}

	mockPodExecClient.CheckPodExecCommands(t, "CheckIfsmartstoreConfigMapUpdatedToPod")
}

func TestIsClusterManagerReadyForUpgrade(t *testing.T) {
	ctx := context.TODO()

	builder := fake.NewClientBuilder()
	client := builder.Build()
	utilruntime.Must(enterpriseApi.AddToScheme(clientgoscheme.Scheme))

	// Create License Manager
	lm := enterpriseApi.LicenseManager{
		ObjectMeta: metav1.ObjectMeta{
			Name:      "test",
			Namespace: "test",
		},
		Spec: enterpriseApi.LicenseManagerSpec{
			CommonSplunkSpec: enterpriseApi.CommonSplunkSpec{
				Spec: enterpriseApi.Spec{
					ImagePullPolicy: "Always",
					Image:           "splunk/splunk:latest",
				},
				Volumes: []corev1.Volume{},
				ClusterManagerRef: corev1.ObjectReference{
					Name: "test",
				},
			},
		},
	}

	err := client.Create(ctx, &lm)
<<<<<<< HEAD
	manager := setCreds(t, client, &lm, lm.Spec.CommonSplunkSpec)
	_, err = manager.ApplyLicenseManager(ctx, client, &lm)
=======
	_, err = ApplyLicenseManager(ctx, client, &lm)
>>>>>>> 13657ef6
	if err != nil {
		t.Errorf("applyLicenseManager should not have returned error; err=%v", err)
	}
	lm.Status.Phase = enterpriseApi.PhaseReady
	err = client.Status().Update(ctx, &lm)
	if err != nil {
		t.Errorf("Unexpected status update  %v", err)
		debug.PrintStack()
	}

	// Create Cluster Manager
	cm := enterpriseApi.ClusterManager{
		ObjectMeta: metav1.ObjectMeta{
			Name:      "test",
			Namespace: "test",
		},
		Spec: enterpriseApi.ClusterManagerSpec{
			CommonSplunkSpec: enterpriseApi.CommonSplunkSpec{
				Spec: enterpriseApi.Spec{
					ImagePullPolicy: "Always",
					Image:           "splunk/splunk:latest",
				},
				Volumes: []corev1.Volume{},
				LicenseManagerRef: corev1.ObjectReference{
					Name: "test",
				},
			},
		},
	}

	err = client.Create(ctx, &cm)
<<<<<<< HEAD
	manager = setCreds(t, client, &lm, lm.Spec.CommonSplunkSpec)
	_, err = manager.ApplyClusterManager(ctx, client, &cm)
=======
	_, err = ApplyClusterManager(ctx, client, &cm)
>>>>>>> 13657ef6
	if err != nil {
		t.Errorf("applyClusterManager should not have returned error; err=%v", err)
	}

	cm.Spec.Image = "splunk2"
	lm.Spec.Image = "splunk2"
<<<<<<< HEAD
	manager = setCreds(t, client, &lm, lm.Spec.CommonSplunkSpec)
	_, err = manager.ApplyLicenseManager(ctx, client, &lm)
=======
	_, err = ApplyLicenseManager(ctx, client, &lm)
>>>>>>> 13657ef6

	clusterManager := &enterpriseApi.ClusterManager{}
	namespacedName := types.NamespacedName{
		Name:      cm.Name,
		Namespace: cm.Namespace,
	}
	err = client.Get(ctx, namespacedName, clusterManager)
	if err != nil {
		t.Errorf("changeClusterManagerAnnotations should not have returned error=%v", err)
	}

	check, err := isClusterManagerReadyForUpgrade(ctx, client, clusterManager)

	if err != nil {
		t.Errorf("Unexpected upgradeScenario error %v", err)
	}

	if !check {
		t.Errorf("isClusterManagerReadyForUpgrade: CM should be ready for upgrade")
	}
}

func TestChangeClusterManagerAnnotations(t *testing.T) {
	ctx := context.TODO()

	// define LM and CM
	lm := &enterpriseApi.LicenseManager{
		ObjectMeta: metav1.ObjectMeta{
			Name:      "test-lm",
			Namespace: "test",
		},
		Spec: enterpriseApi.LicenseManagerSpec{
			CommonSplunkSpec: enterpriseApi.CommonSplunkSpec{
				Spec: enterpriseApi.Spec{
					ImagePullPolicy: "Always",
				},
				Volumes: []corev1.Volume{},
			},
		},
	}

	cm := &enterpriseApi.ClusterManager{
		ObjectMeta: metav1.ObjectMeta{
			Name:      "test-cm",
			Namespace: "test",
		},
		Spec: enterpriseApi.ClusterManagerSpec{
			CommonSplunkSpec: enterpriseApi.CommonSplunkSpec{
				Spec: enterpriseApi.Spec{
					ImagePullPolicy: "Always",
				},
				Volumes: []corev1.Volume{},
				LicenseManagerRef: corev1.ObjectReference{
					Name: "test-lm",
				},
			},
		},
	}
	lm.Spec.Image = "splunk/splunk:latest"

	builder := fake.NewClientBuilder()
	client := builder.Build()
	utilruntime.Must(enterpriseApi.AddToScheme(clientgoscheme.Scheme))

	// Create the instances
	client.Create(ctx, lm)
<<<<<<< HEAD
	manager := setCreds(t, client, lm, lm.Spec.CommonSplunkSpec)
	_, err := manager.ApplyLicenseManager(ctx, client, lm)
=======
	_, err := ApplyLicenseManager(ctx, client, lm)
>>>>>>> 13657ef6
	if err != nil {
		t.Errorf("applyLicenseManager should not have returned error; err=%v", err)
	}
	lm.Status.Phase = enterpriseApi.PhaseReady
	err = client.Status().Update(ctx, lm)
	if err != nil {
		t.Errorf("Unexpected update pod  %v", err)
		debug.PrintStack()
	}
	client.Create(ctx, cm)
<<<<<<< HEAD
	manager = setCreds(t, client, cm, cm.Spec.CommonSplunkSpec)
	_, err = manager.ApplyClusterManager(ctx, client, cm)
=======
	_, err = ApplyClusterManager(ctx, client, cm)
>>>>>>> 13657ef6
	if err != nil {
		t.Errorf("applyClusterManager should not have returned error; err=%v", err)
	}

	err = changeClusterManagerAnnotations(ctx, client, lm)
	if err != nil {
		t.Errorf("changeClusterManagerAnnotations should not have returned error=%v", err)
	}
	clusterManager := &enterpriseApi.ClusterManager{}
	namespacedName := types.NamespacedName{
		Name:      cm.Name,
		Namespace: cm.Namespace,
	}
	err = client.Get(ctx, namespacedName, clusterManager)
	if err != nil {
		t.Errorf("changeClusterManagerAnnotations should not have returned error=%v", err)
	}

	annotations := clusterManager.GetAnnotations()
	if annotations["splunk/image-tag"] != lm.Spec.Image {
		t.Errorf("changeClusterManagerAnnotations should have set the checkUpdateImage annotation field to the current image")
	}
}

func TestClusterManagerWitReadyState(t *testing.T) {
	// create directory for app framework
	newpath := filepath.Join("/tmp", "appframework")
	_ = os.MkdirAll(newpath, os.ModePerm)

	// adding getapplist to fix test case
	GetAppsList = func(ctx context.Context, remoteDataClientMgr RemoteDataClientManager) (splclient.RemoteDataListResponse, error) {
		remoteDataListResponse := splclient.RemoteDataListResponse{}
		return remoteDataListResponse, nil
	}

	builder := fake.NewClientBuilder()
	c := builder.Build()
	utilruntime.Must(enterpriseApi.AddToScheme(clientgoscheme.Scheme))
	ctx := context.TODO()

	// Create App framework volume
	volumeSpec := []enterpriseApi.VolumeSpec{
		{
			Name:      "testing",
			Endpoint:  "/someendpoint",
			Path:      "s3-test",
			SecretRef: "secretRef",
			Provider:  "aws",
			Type:      "s3",
			Region:    "west",
		},
	}

	// AppSourceDefaultSpec: Remote Storage volume name and Scope of App deployment
	appSourceDefaultSpec := enterpriseApi.AppSourceDefaultSpec{
		VolName: "testing",
		Scope:   "local",
	}

	// appSourceSpec: App source name, location and volume name and scope from appSourceDefaultSpec
	appSourceSpec := []enterpriseApi.AppSourceSpec{
		{
			Name:                 "appSourceName",
			Location:             "appSourceLocation",
			AppSourceDefaultSpec: appSourceDefaultSpec,
		},
	}

	// appFrameworkSpec: AppSource settings, Poll Interval, volumes, appSources on volumes
	appFrameworkSpec := enterpriseApi.AppFrameworkSpec{
		Defaults:             appSourceDefaultSpec,
		AppsRepoPollInterval: int64(60),
		VolList:              volumeSpec,
		AppSources:           appSourceSpec,
	}

	// create clustermanager custom resource
	clustermanager := &enterpriseApi.ClusterManager{
		ObjectMeta: metav1.ObjectMeta{
			Name:      "test",
			Namespace: "default",
		},
		Spec: enterpriseApi.ClusterManagerSpec{
			CommonSplunkSpec: enterpriseApi.CommonSplunkSpec{
				Spec: enterpriseApi.Spec{
					ImagePullPolicy: "Always",
				},
				Volumes: []corev1.Volume{},
				MonitoringConsoleRef: corev1.ObjectReference{
					Name: "mcName",
				},
			},
			AppFrameworkConfig: appFrameworkSpec,
		},
	}

	replicas := int32(1)
	statefulset := &appsv1.StatefulSet{
		ObjectMeta: metav1.ObjectMeta{
			Name:      "splunk-test-cluster-manager",
			Namespace: "default",
		},
		Spec: appsv1.StatefulSetSpec{
			ServiceName: "splunk-test-cluster-manager-headless",
			Template: corev1.PodTemplateSpec{
				Spec: corev1.PodSpec{
					Containers: []corev1.Container{
						{
							Name:  "splunk",
							Image: "splunk/splunk:latest",
							Env: []corev1.EnvVar{
								{
									Name:  "test",
									Value: "test",
								},
							},
						},
					},
				},
			},
			Replicas: &replicas,
		},
	}

	service := &corev1.Service{
		ObjectMeta: metav1.ObjectMeta{
			Name:      "splunk-test-cluster-manager-headless",
			Namespace: "default",
		},
	}

	// simulate service
	c.Create(ctx, service)

	// simulate create stateful set
	c.Create(ctx, statefulset)

	// simulate create clustermanager instance before reconcilation
	c.Create(ctx, clustermanager)

	manager := setCreds(t, c, clustermanager, clustermanager.Spec.CommonSplunkSpec)
	_, err := manager.ApplyClusterManager(ctx, c, clustermanager)
	if err != nil {
		t.Errorf("Unexpected error while running reconciliation for clustermanager with app framework  %v", err)
		debug.PrintStack()
	}
	namespacedName := types.NamespacedName{
		Name:      clustermanager.Name,
		Namespace: clustermanager.Namespace,
	}

	// simulate Ready state
	clustermanager.Status.Phase = enterpriseApi.PhaseReady
	clustermanager.Spec.ServiceTemplate.Annotations = map[string]string{
		"traffic.sidecar.istio.io/excludeOutboundPorts": "8089,8191,9997",
		"traffic.sidecar.istio.io/includeInboundPorts":  "8000,8088",
	}
	clustermanager.Spec.ServiceTemplate.Labels = map[string]string{
		"app.kubernetes.io/instance":   "splunk-test-cluster-manager",
		"app.kubernetes.io/managed-by": "splunk-operator",
		"app.kubernetes.io/component":  "cluster-manager",
		"app.kubernetes.io/name":       "cluster-manager",
		"app.kubernetes.io/part-of":    "splunk-test-cluster-manager",
	}
	err = c.Status().Update(ctx, clustermanager)
	if err != nil {
		t.Errorf("Unexpected error while running reconciliation for cluster manager with app framework  %v", err)
		debug.PrintStack()
	}

	err = c.Get(ctx, namespacedName, clustermanager)
	if err != nil {
		t.Errorf("Unexpected get cluster manager %v", err)
		debug.PrintStack()
	}

	// call reconciliation
	_, err = manager.ApplyClusterManager(ctx, c, clustermanager)
	if err != nil {
		t.Errorf("Unexpected error while running reconciliation for cluster manager with app framework  %v", err)
		debug.PrintStack()
	}

	// create pod
	stpod := &corev1.Pod{
		ObjectMeta: metav1.ObjectMeta{
			Name:      "splunk-test-cluster-manager-0",
			Namespace: "default",
		},
		Spec: corev1.PodSpec{
			Containers: []corev1.Container{
				{
					Name:  "splunk",
					Image: "splunk/splunk:latest",
					Env: []corev1.EnvVar{
						{
							Name:  "test",
							Value: "test",
						},
					},
				},
			},
		},
	}
	// simulate create stateful set
	c.Create(ctx, stpod)
	if err != nil {
		t.Errorf("Unexpected create pod failed %v", err)
		debug.PrintStack()
	}

	// update statefulset
	stpod.Status.Phase = corev1.PodRunning
	stpod.Status.ContainerStatuses = []corev1.ContainerStatus{
		{
			Image: "splunk/splunk:latest",
			Name:  "splunk",
			Ready: true,
		},
	}
	err = c.Status().Update(ctx, stpod)
	if err != nil {
		t.Errorf("Unexpected update statefulset  %v", err)
		debug.PrintStack()
	}

	stNamespacedName := types.NamespacedName{
		Name:      "splunk-test-cluster-manager",
		Namespace: "default",
	}
	err = c.Get(ctx, stNamespacedName, statefulset)
	if err != nil {
		t.Errorf("Unexpected get cluster manager %v", err)
		debug.PrintStack()
	}
	// update statefulset
	statefulset.Status.ReadyReplicas = 1
	statefulset.Status.Replicas = 1
	err = c.Status().Update(ctx, statefulset)
	if err != nil {
		t.Errorf("Unexpected update statefulset  %v", err)
		debug.PrintStack()
	}

	err = c.Get(ctx, namespacedName, clustermanager)
	if err != nil {
		t.Errorf("Unexpected get cluster manager %v", err)
		debug.PrintStack()
	}

	//create namespace MC statefulset
	current := appsv1.StatefulSet{
		ObjectMeta: metav1.ObjectMeta{
			Name:      "splunk-default-monitoring-console",
			Namespace: "default",
		},
	}
	namespacedName = types.NamespacedName{Namespace: "default", Name: "splunk-default-monitoring-console"}

	// Create MC statefulset
	err = splutil.CreateResource(ctx, c, &current)
	if err != nil {
		t.Errorf("Failed to create owner reference  %s", current.GetName())
	}

	//setownerReference
	err = splctrl.SetStatefulSetOwnerRef(ctx, c, clustermanager, namespacedName)
	if err != nil {
		t.Errorf("Couldn't set owner ref for resource %s", current.GetName())
	}

	err = c.Get(ctx, namespacedName, &current)
	if err != nil {
		t.Errorf("Couldn't get the statefulset resource %s", current.GetName())
	}

	configmap := corev1.ConfigMap{
		ObjectMeta: metav1.ObjectMeta{
			Name:      "splunk-default-monitoring-console",
			Namespace: "default",
		},
	}

	// Create configmap
	err = splutil.CreateResource(ctx, c, &configmap)
	if err != nil {
		t.Errorf("Failed to create resource  %s", current.GetName())
	}

	// Mock the addTelApp function for unit tests
	addTelApp = func(ctx context.Context, podExecClient splutil.PodExecClientImpl, replicas int32, cr splcommon.MetaObject) error {
		return nil
	}

	// call reconciliation
	_, err = manager.ApplyClusterManager(ctx, c, clustermanager)
	if err != nil {
		t.Errorf("Unexpected error while running reconciliation for cluster manager with app framework  %v", err)
		debug.PrintStack()
	}
}<|MERGE_RESOLUTION|>--- conflicted
+++ resolved
@@ -1454,12 +1454,8 @@
 	}
 
 	err := client.Create(ctx, &lm)
-<<<<<<< HEAD
 	manager := setCreds(t, client, &lm, lm.Spec.CommonSplunkSpec)
 	_, err = manager.ApplyLicenseManager(ctx, client, &lm)
-=======
-	_, err = ApplyLicenseManager(ctx, client, &lm)
->>>>>>> 13657ef6
 	if err != nil {
 		t.Errorf("applyLicenseManager should not have returned error; err=%v", err)
 	}
@@ -1491,24 +1487,16 @@
 	}
 
 	err = client.Create(ctx, &cm)
-<<<<<<< HEAD
 	manager = setCreds(t, client, &lm, lm.Spec.CommonSplunkSpec)
 	_, err = manager.ApplyClusterManager(ctx, client, &cm)
-=======
-	_, err = ApplyClusterManager(ctx, client, &cm)
->>>>>>> 13657ef6
 	if err != nil {
 		t.Errorf("applyClusterManager should not have returned error; err=%v", err)
 	}
 
 	cm.Spec.Image = "splunk2"
 	lm.Spec.Image = "splunk2"
-<<<<<<< HEAD
 	manager = setCreds(t, client, &lm, lm.Spec.CommonSplunkSpec)
 	_, err = manager.ApplyLicenseManager(ctx, client, &lm)
-=======
-	_, err = ApplyLicenseManager(ctx, client, &lm)
->>>>>>> 13657ef6
 
 	clusterManager := &enterpriseApi.ClusterManager{}
 	namespacedName := types.NamespacedName{
@@ -1575,12 +1563,8 @@
 
 	// Create the instances
 	client.Create(ctx, lm)
-<<<<<<< HEAD
 	manager := setCreds(t, client, lm, lm.Spec.CommonSplunkSpec)
 	_, err := manager.ApplyLicenseManager(ctx, client, lm)
-=======
-	_, err := ApplyLicenseManager(ctx, client, lm)
->>>>>>> 13657ef6
 	if err != nil {
 		t.Errorf("applyLicenseManager should not have returned error; err=%v", err)
 	}
@@ -1591,12 +1575,8 @@
 		debug.PrintStack()
 	}
 	client.Create(ctx, cm)
-<<<<<<< HEAD
 	manager = setCreds(t, client, cm, cm.Spec.CommonSplunkSpec)
 	_, err = manager.ApplyClusterManager(ctx, client, cm)
-=======
-	_, err = ApplyClusterManager(ctx, client, cm)
->>>>>>> 13657ef6
 	if err != nil {
 		t.Errorf("applyClusterManager should not have returned error; err=%v", err)
 	}
