--- conflicted
+++ resolved
@@ -554,11 +554,7 @@
 	// test pod needs update => decommission
 	mockHandlers = append(mockHandlers, spltest.MockHTTPHandler{
 		Method: "POST",
-<<<<<<< HEAD
-		URL:    splcommon.TestURLPeerHeadlessDecommission + "enforce_counts=0",
-=======
 		URL:    splcommon.TestURLPeerHeadlessDecommission + "?enforce_counts=0",
->>>>>>> f4dbdcef
 		Status: 200,
 		Err:    nil,
 		Body:   ``,
@@ -601,11 +597,7 @@
 	mockHandlers[1].Body = `{"entry":[{"name":"aa45bf46-7f46-47af-a760-590d5c606d10","content":{"status":"Up","label":"splunk-stack1-indexer-0"}},{"name":"D39B1729-E2C5-4273-B9B2-534DA7C2F866","content":{"status":"GracefulShutdown","label":"splunk-stack1-indexer-1"}}]}`
 	mockHandlers = append(mockHandlers, spltest.MockHTTPHandler{
 		Method: "POST",
-<<<<<<< HEAD
-		URL:    splcommon.TestServiceURLClusterManagerRemovePeers + "peers=D39B1729-E2C5-4273-B9B2-534DA7C2F866",
-=======
 		URL:    splcommon.TestServiceURLClusterManagerRemovePeers + "?peers=D39B1729-E2C5-4273-B9B2-534DA7C2F866",
->>>>>>> f4dbdcef
 		Status: 200,
 		Err:    nil,
 		Body:   ``,
