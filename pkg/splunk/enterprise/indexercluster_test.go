--- conflicted
+++ resolved
@@ -755,10 +755,10 @@
 	}
 
 	var mockPodExecClient *spltest.MockPodExecClient = &spltest.MockPodExecClient{}
-	mockPodExecClient.AddMockPodExecReturnContexts(podExecCommands, mockPodExecReturnContexts...)
+	mockPodExecClient.AddMockPodExecReturnContexts(ctx, podExecCommands, mockPodExecReturnContexts...)
 
 	// Invalid scenario where enabling MM returned error
-	err = SetClusterMaintenanceMode(c, &cr, true, cmPodName, mockPodExecClient)
+	err = SetClusterMaintenanceMode(ctx, c, &cr, true, cmPodName, mockPodExecClient)
 	if err == nil {
 		t.Errorf("SetClusterMaintenanceMode should have returned error")
 	}
@@ -767,12 +767,8 @@
 	}
 
 	// Enable CM maintenance mode
-<<<<<<< HEAD
 	mockPodExecReturnContexts[0].Err = nil
-	err = SetClusterMaintenanceMode(c, &cr, true, cmPodName, mockPodExecClient)
-=======
-	err = SetClusterMaintenanceMode(ctx, c, &cr, true, true)
->>>>>>> 593a3ede
+	err = SetClusterMaintenanceMode(ctx, c, &cr, true, cmPodName, mockPodExecClient)
 	if err != nil {
 		t.Errorf("Couldn't enable cm maintenance mode %s", err.Error())
 	}
@@ -782,39 +778,16 @@
 	}
 
 	// Disable CM maintenance mode
-<<<<<<< HEAD
-	err = SetClusterMaintenanceMode(c, &cr, false, cmPodName, mockPodExecClient)
-=======
-	err = SetClusterMaintenanceMode(ctx, c, &cr, false, true)
->>>>>>> 593a3ede
+	err = SetClusterMaintenanceMode(ctx, c, &cr, false, cmPodName, mockPodExecClient)
 	if err != nil {
 		t.Errorf("Couldn't disable cm maintenance mode %s", err.Error())
 	}
 
 	if cr.Status.MaintenanceMode != false {
-<<<<<<< HEAD
 		t.Errorf("Couldn't disable cm maintenance mode %s", err.Error())
 	}
 
 	mockPodExecClient.CheckPodExecCommands(t, "SetClusterMaintenanceMode")
-=======
-		t.Errorf("Couldn't enable cm maintenance mode %s", err.Error())
-	}
-
-	// Disable CM maintenance mode
-	cr.Spec.ClusterMasterRef.Name = "random"
-	err = SetClusterMaintenanceMode(ctx, c, &cr, false, true)
-	if err.Error() != splcommon.PodNotFoundError {
-		t.Errorf("Couldn't enable cm maintenance mode %s", err.Error())
-	}
-
-	// Empty clusterMaster reference
-	cr.Spec.ClusterMasterRef.Name = ""
-	err = SetClusterMaintenanceMode(ctx, c, &cr, false, true)
-	if err.Error() != splcommon.EmptyClusterMasterRef {
-		t.Errorf("Couldn't detect empty Cluster Manager reference %s", err.Error())
-	}
->>>>>>> 593a3ede
 }
 
 func TestApplyIdxcSecret(t *testing.T) {
@@ -966,34 +939,26 @@
 	}
 
 	var mockPodExecClient *spltest.MockPodExecClient = &spltest.MockPodExecClient{}
-	mockPodExecClient.AddMockPodExecReturnContexts(podExecCommands, mockPodExecReturnContexts...)
+	mockPodExecClient.AddMockPodExecReturnContexts(ctx, podExecCommands, mockPodExecReturnContexts...)
 
 	// Set resource version to that of NS secret
-<<<<<<< HEAD
-	err = ApplyIdxcSecret(mgr, 1, mockPodExecClient)
-=======
-	err = ApplyIdxcSecret(ctx, mgr, 1, true)
->>>>>>> 593a3ede
+	err = ApplyIdxcSecret(ctx, mgr, 1, mockPodExecClient)
 	if err != nil {
 		t.Errorf("Couldn't apply idxc secret %s", err.Error())
 	}
 
 	// Change resource version
 	mgr.cr.Status.NamespaceSecretResourceVersion = "0"
-<<<<<<< HEAD
 
 	// Invalid scenario where SetClusterMaintenanceMode would return error
-	err = ApplyIdxcSecret(mgr, 1, mockPodExecClient)
+	err = ApplyIdxcSecret(ctx, mgr, 1, mockPodExecClient)
 	if err == nil {
 		t.Errorf("ApplyIdxcSecret should have returned error")
 	}
 
 	// Valid scenario where SetClusterMaintenanceMode would not return error
 	mockPodExecReturnContexts[0].Err = nil
-	err = ApplyIdxcSecret(mgr, 1, mockPodExecClient)
-=======
-	err = ApplyIdxcSecret(ctx, mgr, 1, true)
->>>>>>> 593a3ede
+	err = ApplyIdxcSecret(ctx, mgr, 1, mockPodExecClient)
 	if err != nil {
 		t.Errorf("Couldn't apply idxc secret %s", err.Error())
 	}
@@ -1005,11 +970,7 @@
 	if err != nil {
 		t.Errorf("Couldn't update resource")
 	}
-<<<<<<< HEAD
-	err = ApplyIdxcSecret(mgr, 1, mockPodExecClient)
-=======
-	err = ApplyIdxcSecret(ctx, mgr, 1, true)
->>>>>>> 593a3ede
+	err = ApplyIdxcSecret(ctx, mgr, 1, mockPodExecClient)
 	if err != nil {
 		t.Errorf("Couldn't apply idxc secret %s", err.Error())
 	}
@@ -1021,11 +982,7 @@
 		t.Errorf("Couldn't update resource")
 	}
 	// Test set again
-<<<<<<< HEAD
-	err = ApplyIdxcSecret(mgr, 1, mockPodExecClient)
-=======
-	err = ApplyIdxcSecret(ctx, mgr, 1, true)
->>>>>>> 593a3ede
+	err = ApplyIdxcSecret(ctx, mgr, 1, mockPodExecClient)
 	if err != nil {
 		t.Errorf("Couldn't apply idxc secret %s", err.Error())
 	}
@@ -1041,11 +998,7 @@
 	mgr.cr.Spec.ClusterMasterRef.Name = ""
 	mgr.cr.Status.MaintenanceMode = false
 	mgr.cr.Status.IndexerSecretChanged = []bool{}
-<<<<<<< HEAD
-	err = ApplyIdxcSecret(mgr, 1, mockPodExecClient)
-=======
-	err = ApplyIdxcSecret(ctx, mgr, 1, true)
->>>>>>> 593a3ede
+	err = ApplyIdxcSecret(ctx, mgr, 1, mockPodExecClient)
 	if err.Error() != splcommon.EmptyClusterMasterRef {
 		t.Errorf("Couldn't apply idxc secret %s", err.Error())
 	}
@@ -1066,11 +1019,7 @@
 		t.Errorf("Couldn't update resource")
 	}
 
-<<<<<<< HEAD
-	err = ApplyIdxcSecret(mgr, 1, mockPodExecClient)
-=======
-	err = ApplyIdxcSecret(ctx, mgr, 1, true)
->>>>>>> 593a3ede
+	err = ApplyIdxcSecret(ctx, mgr, 1, mockPodExecClient)
 	if err.Error() != fmt.Sprintf(splcommon.SecretTokenNotRetrievable, splcommon.IdxcSecret) {
 		t.Errorf("Couldn't recognize missing idxc secret %s", err.Error())
 	}
@@ -1083,11 +1032,7 @@
 		t.Errorf("Couldn't update resource")
 	}
 
-<<<<<<< HEAD
-	err = ApplyIdxcSecret(mgr, 1, mockPodExecClient)
-=======
-	err = ApplyIdxcSecret(ctx, mgr, 1, true)
->>>>>>> 593a3ede
+	err = ApplyIdxcSecret(ctx, mgr, 1, mockPodExecClient)
 	if err != nil {
 		t.Errorf("Couldn't apply idxc secret %s", err.Error())
 	}
@@ -1099,11 +1044,7 @@
 		t.Errorf("Couldn't update resource")
 	}
 
-<<<<<<< HEAD
-	err = ApplyIdxcSecret(mgr, 1, mockPodExecClient)
-=======
-	err = ApplyIdxcSecret(ctx, mgr, 1, true)
->>>>>>> 593a3ede
+	err = ApplyIdxcSecret(ctx, mgr, 1, mockPodExecClient)
 	if err.Error() != fmt.Sprintf(splcommon.PodSecretNotFoundError, podName) {
 		t.Errorf("Couldn't recognize missing secret from Pod, error: %s", err.Error())
 	}
@@ -1219,6 +1160,7 @@
 }
 
 func TestGetIndexerClusterList(t *testing.T) {
+	ctx := context.TODO()
 	idxc := enterpriseApi.IndexerCluster{}
 
 	listOpts := []client.ListOption{
@@ -1232,7 +1174,7 @@
 
 	client.ListObj = idxcList
 
-	numOfObjects, err := getIndexerClusterList(client, &idxc, listOpts)
+	numOfObjects, err := getIndexerClusterList(ctx, client, &idxc, listOpts)
 	if err != nil {
 		t.Errorf("getNumOfObjects should not have returned error=%v", err)
 	}
