// Copyright (c) 2018-2021 Splunk Inc. All rights reserved.
//
// Licensed under the Apache License, Version 2.0 (the "License");
// you may not use this file except in compliance with the License.
// You may obtain a copy of the License at
//
// 	http://www.apache.org/licenses/LICENSE-2.0
//
// Unless required by applicable law or agreed to in writing, software
// distributed under the License is distributed on an "AS IS" BASIS,
// WITHOUT WARRANTIES OR CONDITIONS OF ANY KIND, either express or implied.
// See the License for the specific language governing permissions and
// limitations under the License.

package enterprise

import (
	"context"
	"fmt"
	"reflect"
	"sort"
	"strings"
	"time"

	enterpriseApi "github.com/splunk/splunk-operator/pkg/apis/enterprise/v3"
	splcommon "github.com/splunk/splunk-operator/pkg/splunk/common"
	splctrl "github.com/splunk/splunk-operator/pkg/splunk/controller"
	splutil "github.com/splunk/splunk-operator/pkg/splunk/util"
	appsv1 "k8s.io/api/apps/v1"
	corev1 "k8s.io/api/core/v1"
	metav1 "k8s.io/apimachinery/pkg/apis/meta/v1"
	"k8s.io/apimachinery/pkg/types"
	"sigs.k8s.io/controller-runtime/pkg/reconcile"
)

// ApplyMonitoringConsole reconciles the StatefulSet for N monitoring console instances of Splunk Enterprise.
func ApplyMonitoringConsole(client splcommon.ControllerClient, cr *enterpriseApi.MonitoringConsole) (reconcile.Result, error) {

	// unless modified, reconcile for this object will be requeued after 5 seconds
	result := reconcile.Result{
		Requeue:      true,
		RequeueAfter: time.Second * 5,
	}
	scopedLog := log.WithName("ApplyMonitoringConsole").WithValues("name", cr.GetName(), "namespace", cr.GetNamespace())
	if cr.Status.ResourceRevMap == nil {
		cr.Status.ResourceRevMap = make(map[string]string)
	}

	// validate and updates defaults for CR
	err := validateMonitoringConsoleSpec(cr)
	if err != nil {
		return result, err
	}

	// updates status after function completes
	cr.Status.Phase = splcommon.PhaseError

	// If the app framework is configured then do following things -
	// 1. Initialize the S3Clients based on providers
	// 2. Check the status of apps on remote storage.
	if len(cr.Spec.AppFrameworkConfig.AppSources) != 0 {
		err := initAndCheckAppInfoStatus(client, cr, &cr.Spec.AppFrameworkConfig, &cr.Status.AppContext)
		if err != nil {
			cr.Status.AppContext.IsDeploymentInProgress = false
			return result, err
		}
	}

<<<<<<< HEAD
	//get cluster info from cluster manager
	if cr.GetObjectKind().GroupVersionKind().Kind == "ClusterMaster" && !spec.Mock {
		mgr := monitoringConsolePodManager{cr: &cr, spec: &spec, secrets: secrets, newSplunkClient: splclient.NewSplunkClient}
		c := mgr.getClusterMasterClient(cr)
		clusterInfo, err := c.GetClusterInfo(spec.Mock)
=======
	cr.Status.Selector = fmt.Sprintf("app.kubernetes.io/instance=splunk-%s-monitoring-console", cr.GetName())
	defer func() {
		client.Status().Update(context.TODO(), cr)
>>>>>>> 3db0c88d
		if err != nil {
			scopedLog.Error(err, "Status update failed")
		}
	}()

	// create or update general config resources
	_, err = ApplySplunkConfig(client, cr, cr.Spec.CommonSplunkSpec, SplunkMonitoringConsole)
	if err != nil {
		return result, err
	}

	// check if deletion has been requested
	if cr.ObjectMeta.DeletionTimestamp != nil {
		terminating, err := splctrl.CheckForDeletion(cr, client)
		if terminating && err != nil { // don't bother if no error, since it will just be removed immmediately after
			cr.Status.Phase = splcommon.PhaseTerminating
		} else {
			result.Requeue = false
		}
		return result, err
	}

	// create or update a headless service
	err = splctrl.ApplyService(client, getSplunkService(cr, &cr.Spec.CommonSplunkSpec, SplunkMonitoringConsole, true))
	if err != nil {
		return result, err
	}

	// create or update a regular service
	err = splctrl.ApplyService(client, getSplunkService(cr, &cr.Spec.CommonSplunkSpec, SplunkMonitoringConsole, false))
	if err != nil {
		return result, err
	}

	// create or update statefulset
	statefulSet, err := getMonitoringConsoleStatefulSet(client, cr)
	if err != nil {
		return result, err
	}

<<<<<<< HEAD
	//set owner reference for splunk monitoring console statefulset
	namespacedName := types.NamespacedName{Namespace: cr.GetNamespace(), Name: GetSplunkStatefulsetName(SplunkMonitoringConsole, cr.GetNamespace())}
	err = splctrl.SetStatefulSetOwnerRef(client, cr, namespacedName)

	return err
}

// getMonitoringConsoleClient for monitoringConsolePodManager returns a SplunkClient for monitoring console
func (mgr *monitoringConsolePodManager) getMonitoringConsoleClient(cr splcommon.MetaObject) *splclient.SplunkClient {
	fqdnName := splcommon.GetServiceFQDN(cr.GetNamespace(), GetSplunkServiceName(SplunkMonitoringConsole, cr.GetNamespace(), false))
	return mgr.newSplunkClient(fmt.Sprintf("https://%s:8089", fqdnName), "admin", string(mgr.secrets.Data["password"]))
}

// getClusterMasterClient for monitoringConsolePodManager returns a SplunkClient for cluster manager
func (mgr *monitoringConsolePodManager) getClusterMasterClient(cr splcommon.MetaObject) *splclient.SplunkClient {
	fqdnName := splcommon.GetServiceFQDN(cr.GetNamespace(), GetSplunkServiceName(SplunkClusterMaster, cr.GetName(), false))
	return mgr.newSplunkClient(fmt.Sprintf("https://%s:8089", fqdnName), "admin", string(mgr.secrets.Data["password"]))
}
=======
	mgr := splctrl.DefaultStatefulSetPodManager{}
	phase, err := mgr.Update(client, statefulSet, 1)
	if err != nil {
		return result, err
	}
	cr.Status.Phase = phase

	// no need to requeue if everything is ready
	if cr.Status.Phase == splcommon.PhaseReady {
		if cr.Status.AppContext.AppsSrcDeployStatus != nil {
			markAppsStatusToComplete(client, cr, &cr.Spec.AppFrameworkConfig, cr.Status.AppContext.AppsSrcDeployStatus)
			// Schedule one more reconcile in next 5 seconds, just to cover any latest app framework config changes
			if cr.Status.AppContext.IsDeploymentInProgress {
				cr.Status.AppContext.IsDeploymentInProgress = false
				return result, nil
			}
		}
>>>>>>> 3db0c88d

		// Requeue the reconcile after polling interval if we had set the lastAppInfoCheckTime.
		if cr.Status.AppContext.LastAppInfoCheckTime != 0 {
			result.RequeueAfter = GetNextRequeueTime(cr.Status.AppContext.AppsRepoStatusPollInterval, cr.Status.AppContext.LastAppInfoCheckTime)
		} else {
			result.Requeue = false
		}
	}
	return result, nil
}

// getMonitoringConsoleStatefulSet returns a Kubernetes StatefulSet object for Splunk Enterprise monitoring console instances.
func getMonitoringConsoleStatefulSet(client splcommon.ControllerClient, cr *enterpriseApi.MonitoringConsole) (*appsv1.StatefulSet, error) {
	// get generic statefulset for Splunk Enterprise objects
	var monitoringConsoleConfigMap *corev1.ConfigMap
	configMap := GetSplunkMonitoringconsoleConfigMapName(cr.GetName(), SplunkMonitoringConsole)
	ss, err := getSplunkStatefulSet(client, cr, &cr.Spec.CommonSplunkSpec, SplunkMonitoringConsole, 1, []corev1.EnvVar{})
	if err != nil {
		return nil, err
	}
<<<<<<< HEAD

	//create statefulset configuration
	statefulSet := &appsv1.StatefulSet{
		TypeMeta: metav1.TypeMeta{
			Kind:       "StatefulSet",
			APIVersion: "apps/v1",
		},
		ObjectMeta: metav1.ObjectMeta{
			Name:      GetSplunkStatefulsetName(instanceType, cr.GetNamespace()),
			Namespace: cr.GetNamespace(),
		},
		Spec: appsv1.StatefulSetSpec{
			Selector: &metav1.LabelSelector{
				MatchLabels: selectLabels,
			},
			ServiceName:         GetSplunkServiceName(instanceType, cr.GetNamespace(), true),
			Replicas:            &replicas,
			PodManagementPolicy: appsv1.ParallelPodManagement,
			UpdateStrategy: appsv1.StatefulSetUpdateStrategy{
				Type: appsv1.OnDeleteStatefulSetStrategyType,
			},
			Template: corev1.PodTemplateSpec{
				ObjectMeta: metav1.ObjectMeta{
					Labels:      labels,
					Annotations: annotations,
				},
				Spec: corev1.PodSpec{
					Affinity:      affinity,
					Tolerations:   spec.Tolerations,
					SchedulerName: spec.SchedulerName,
					Containers: []corev1.Container{
						{
							Image:           spec.Image,
							ImagePullPolicy: corev1.PullPolicy(spec.ImagePullPolicy),
							Name:            "splunk",
							Ports:           ports,
							EnvFrom: []corev1.EnvFromSource{
								{
									ConfigMapRef: &corev1.ConfigMapEnvSource{
										LocalObjectReference: corev1.LocalObjectReference{
											Name: configMap, //monitoring console env variables configMap
										},
									},
								},
							},
							VolumeMounts: []corev1.VolumeMount{
								{
									Name:      "mnt-splunk-etc",
									MountPath: "/opt/splunk/etc",
								},
								{
									Name:      "mnt-splunk-var",
									MountPath: "/opt/splunk/var",
								},
							},
							//Below requests/limits for MC are defined taking into account below EC2 validated architecture and its defined limits
							//1. https://www.splunk.com/pdfs/technical-briefs/deploying-splunk-enterprise-on-amazon-web-services-technical-brief.pdf
							//defines the validate architecture for License Manager and Monitoring console i.e, c5.2xlarge
							//2. (c5.2xlarge) architecture req from https://aws.amazon.com/ec2/instance-types/c5/
							//defines that for c5.2xlarge architecture we need 8vCPU and 16Gi memory
							//since we only have MC here (as we have separate LM) so 4vCPU and 8Gi memory has been set as limit for MC pod
							Resources: corev1.ResourceRequirements{
								Requests: corev1.ResourceList{
									corev1.ResourceCPU:    resource.MustParse("0.1"),
									corev1.ResourceMemory: resource.MustParse("512Mi"),
								},
								Limits: corev1.ResourceList{
									corev1.ResourceCPU:    resource.MustParse("4"),
									corev1.ResourceMemory: resource.MustParse("8Gi"),
								},
							},
						},
					},
					Volumes: []corev1.Volume{
						{Name: "mnt-splunk-etc", VolumeSource: emptyVolumeSource},
						{Name: "mnt-splunk-var", VolumeSource: emptyVolumeSource},
					},
=======
	//use mc configmap as EnvFrom source
	ss.Spec.Template.Spec.Containers[0].EnvFrom = []corev1.EnvFromSource{
		{
			ConfigMapRef: &corev1.ConfigMapEnvSource{
				LocalObjectReference: corev1.LocalObjectReference{
					Name: configMap, //monitoring console env variables configMap
>>>>>>> 3db0c88d
				},
			},
		},
	}

	//update podTemplate annotation with configMap resource version
	namespacedName := types.NamespacedName{Namespace: cr.GetNamespace(), Name: configMap}
	monitoringConsoleConfigMap, err = splctrl.GetMCConfigMap(client, cr, namespacedName)
	if err != nil {
		return nil, err
	}
	ss.Spec.Template.ObjectMeta.Annotations[monitoringConsoleConfigRev] = monitoringConsoleConfigMap.ResourceVersion

	// Setup App framework init containers
	setupAppInitContainers(client, cr, &ss.Spec.Template, &cr.Spec.AppFrameworkConfig)
	return ss, nil
}

// validateMonitoringConsoleSpec checks validity and makes default updates to a MonitoringConsole, and returns error if something is wrong.
func validateMonitoringConsoleSpec(cr *enterpriseApi.MonitoringConsole) error {
	if !reflect.DeepEqual(cr.Status.AppContext.AppFrameworkConfig, cr.Spec.AppFrameworkConfig) {
		err := ValidateAppFrameworkSpec(&cr.Spec.AppFrameworkConfig, &cr.Status.AppContext, true)
		if err != nil {
			return err
		}
	}
	return validateCommonSplunkSpec(&cr.Spec.CommonSplunkSpec)
}

//ApplyMonitoringConsoleEnvConfigMap creates or updates a Kubernetes ConfigMap for extra env for monitoring console pod
func ApplyMonitoringConsoleEnvConfigMap(client splcommon.ControllerClient, namespace string, crName string, monitoringConsoleRef string, newURLs []corev1.EnvVar, addNewURLs bool) (*corev1.ConfigMap, error) {

	var current corev1.ConfigMap
	current.Data = make(map[string]string)

	configMap := GetSplunkMonitoringconsoleConfigMapName(monitoringConsoleRef, SplunkMonitoringConsole)
	namespacedName := types.NamespacedName{Namespace: namespace, Name: configMap}
	err := client.Get(context.TODO(), namespacedName, &current)

	if err == nil {
		revised := current.DeepCopy()
		if addNewURLs {
			AddURLsConfigMap(revised, crName, newURLs)
		} else {
			DeleteURLsConfigMap(revised, crName, newURLs, true)
		}
		if !reflect.DeepEqual(revised.Data, current.Data) {
			current.Data = revised.Data
			err = splutil.UpdateResource(client, &current)
			if err != nil {
				return nil, err
			}
		}
		return &current, nil
	}

	//If no configMap and deletion of CR is requested then create a empty configMap
	if err != nil && !addNewURLs {
		current = corev1.ConfigMap{
			ObjectMeta: metav1.ObjectMeta{
				Name:      configMap,
				Namespace: namespace,
			},
			Data: make(map[string]string),
		}
	} else {
		//else create a new configMap with new entries
		for _, url := range newURLs {
			current.Data[url.Name] = url.Value
		}
	}

	current.ObjectMeta = metav1.ObjectMeta{
		Name:      configMap,
		Namespace: namespace,
	}

	err = splutil.CreateResource(client, &current)
	if err != nil {
		return nil, err
	}

	return &current, nil
}

//AddURLsConfigMap for adding new server peers to the monitoring console or scaling up
func AddURLsConfigMap(revised *corev1.ConfigMap, crName string, newURLs []corev1.EnvVar) {
	for _, url := range newURLs {
		_, ok := revised.Data[url.Name]
		if !ok {
			revised.Data[url.Name] = url.Value
		} else {
			newInsURLs := strings.Split(url.Value, ",")
			currentURLs := strings.Split(revised.Data[url.Name], ",")
			var crURLs string
			for _, curr := range currentURLs {
				if strings.Contains(curr, crName) {
					if crURLs == "" {
						crURLs = curr
					} else {
						str := []string{curr, crURLs}
						crURLs = strings.Join(str, ",")
					}
				}
			}
			if len(crURLs) == len(url.Value) {
				//reconcile
				break
			} else if len(crURLs) < len(url.Value) {
				//scaling UP
				for _, newEntry := range newInsURLs {
					if !strings.Contains(revised.Data[url.Name], newEntry) {
						str := []string{revised.Data[url.Name], newEntry}
						revised.Data[url.Name] = strings.Join(str, ",")
					}
				}
			} else {
				//scaling DOWN pods
				DeleteURLsConfigMap(revised, crName, newURLs, false)
			}
		}
	}
}

//DeleteURLsConfigMap for deleting server peers to the monitoring console or scaling down
func DeleteURLsConfigMap(revised *corev1.ConfigMap, crName string, newURLs []corev1.EnvVar, deleteCR bool) {
	for _, url := range newURLs {
		currentURLs := strings.Split(revised.Data[url.Name], ",")
		sort.Strings(currentURLs)
		for _, curr := range currentURLs {
			//scale DOWN
			if strings.Contains(curr, crName) && !strings.Contains(url.Value, curr) && !deleteCR {
				revised.Data[url.Name] = strings.ReplaceAll(revised.Data[url.Name], curr, "")
			} else if strings.Contains(curr, crName) && deleteCR {
				revised.Data[url.Name] = strings.ReplaceAll(revised.Data[url.Name], url.Value, "")
			}
			//if deleting "SPLUNK_MULTISITE_MASTER" delete "SPLUNK_SITE"
			if url.Name == "SPLUNK_SITE" && deleteCR {
				delete(revised.Data, "SPLUNK_SITE")
			}
			if strings.HasPrefix(revised.Data[url.Name], ",") {
				str := revised.Data[url.Name]
				revised.Data[url.Name] = strings.TrimPrefix(str, ",")
			}
			if strings.HasSuffix(revised.Data[url.Name], ",") {
				str := revised.Data[url.Name]
				revised.Data[url.Name] = strings.TrimSuffix(str, ",")
			}
			if strings.Contains(revised.Data[url.Name], ",,") {
				str := revised.Data[url.Name]
				revised.Data[url.Name] = strings.ReplaceAll(str, ",,", ",")
			}
			if revised.Data[url.Name] == "" {
				delete(revised.Data, url.Name)
			}
		}
	}
}<|MERGE_RESOLUTION|>--- conflicted
+++ resolved
@@ -66,17 +66,9 @@
 		}
 	}
 
-<<<<<<< HEAD
-	//get cluster info from cluster manager
-	if cr.GetObjectKind().GroupVersionKind().Kind == "ClusterMaster" && !spec.Mock {
-		mgr := monitoringConsolePodManager{cr: &cr, spec: &spec, secrets: secrets, newSplunkClient: splclient.NewSplunkClient}
-		c := mgr.getClusterMasterClient(cr)
-		clusterInfo, err := c.GetClusterInfo(spec.Mock)
-=======
 	cr.Status.Selector = fmt.Sprintf("app.kubernetes.io/instance=splunk-%s-monitoring-console", cr.GetName())
 	defer func() {
 		client.Status().Update(context.TODO(), cr)
->>>>>>> 3db0c88d
 		if err != nil {
 			scopedLog.Error(err, "Status update failed")
 		}
@@ -117,26 +109,6 @@
 		return result, err
 	}
 
-<<<<<<< HEAD
-	//set owner reference for splunk monitoring console statefulset
-	namespacedName := types.NamespacedName{Namespace: cr.GetNamespace(), Name: GetSplunkStatefulsetName(SplunkMonitoringConsole, cr.GetNamespace())}
-	err = splctrl.SetStatefulSetOwnerRef(client, cr, namespacedName)
-
-	return err
-}
-
-// getMonitoringConsoleClient for monitoringConsolePodManager returns a SplunkClient for monitoring console
-func (mgr *monitoringConsolePodManager) getMonitoringConsoleClient(cr splcommon.MetaObject) *splclient.SplunkClient {
-	fqdnName := splcommon.GetServiceFQDN(cr.GetNamespace(), GetSplunkServiceName(SplunkMonitoringConsole, cr.GetNamespace(), false))
-	return mgr.newSplunkClient(fmt.Sprintf("https://%s:8089", fqdnName), "admin", string(mgr.secrets.Data["password"]))
-}
-
-// getClusterMasterClient for monitoringConsolePodManager returns a SplunkClient for cluster manager
-func (mgr *monitoringConsolePodManager) getClusterMasterClient(cr splcommon.MetaObject) *splclient.SplunkClient {
-	fqdnName := splcommon.GetServiceFQDN(cr.GetNamespace(), GetSplunkServiceName(SplunkClusterMaster, cr.GetName(), false))
-	return mgr.newSplunkClient(fmt.Sprintf("https://%s:8089", fqdnName), "admin", string(mgr.secrets.Data["password"]))
-}
-=======
 	mgr := splctrl.DefaultStatefulSetPodManager{}
 	phase, err := mgr.Update(client, statefulSet, 1)
 	if err != nil {
@@ -154,7 +126,6 @@
 				return result, nil
 			}
 		}
->>>>>>> 3db0c88d
 
 		// Requeue the reconcile after polling interval if we had set the lastAppInfoCheckTime.
 		if cr.Status.AppContext.LastAppInfoCheckTime != 0 {
@@ -175,92 +146,12 @@
 	if err != nil {
 		return nil, err
 	}
-<<<<<<< HEAD
-
-	//create statefulset configuration
-	statefulSet := &appsv1.StatefulSet{
-		TypeMeta: metav1.TypeMeta{
-			Kind:       "StatefulSet",
-			APIVersion: "apps/v1",
-		},
-		ObjectMeta: metav1.ObjectMeta{
-			Name:      GetSplunkStatefulsetName(instanceType, cr.GetNamespace()),
-			Namespace: cr.GetNamespace(),
-		},
-		Spec: appsv1.StatefulSetSpec{
-			Selector: &metav1.LabelSelector{
-				MatchLabels: selectLabels,
-			},
-			ServiceName:         GetSplunkServiceName(instanceType, cr.GetNamespace(), true),
-			Replicas:            &replicas,
-			PodManagementPolicy: appsv1.ParallelPodManagement,
-			UpdateStrategy: appsv1.StatefulSetUpdateStrategy{
-				Type: appsv1.OnDeleteStatefulSetStrategyType,
-			},
-			Template: corev1.PodTemplateSpec{
-				ObjectMeta: metav1.ObjectMeta{
-					Labels:      labels,
-					Annotations: annotations,
-				},
-				Spec: corev1.PodSpec{
-					Affinity:      affinity,
-					Tolerations:   spec.Tolerations,
-					SchedulerName: spec.SchedulerName,
-					Containers: []corev1.Container{
-						{
-							Image:           spec.Image,
-							ImagePullPolicy: corev1.PullPolicy(spec.ImagePullPolicy),
-							Name:            "splunk",
-							Ports:           ports,
-							EnvFrom: []corev1.EnvFromSource{
-								{
-									ConfigMapRef: &corev1.ConfigMapEnvSource{
-										LocalObjectReference: corev1.LocalObjectReference{
-											Name: configMap, //monitoring console env variables configMap
-										},
-									},
-								},
-							},
-							VolumeMounts: []corev1.VolumeMount{
-								{
-									Name:      "mnt-splunk-etc",
-									MountPath: "/opt/splunk/etc",
-								},
-								{
-									Name:      "mnt-splunk-var",
-									MountPath: "/opt/splunk/var",
-								},
-							},
-							//Below requests/limits for MC are defined taking into account below EC2 validated architecture and its defined limits
-							//1. https://www.splunk.com/pdfs/technical-briefs/deploying-splunk-enterprise-on-amazon-web-services-technical-brief.pdf
-							//defines the validate architecture for License Manager and Monitoring console i.e, c5.2xlarge
-							//2. (c5.2xlarge) architecture req from https://aws.amazon.com/ec2/instance-types/c5/
-							//defines that for c5.2xlarge architecture we need 8vCPU and 16Gi memory
-							//since we only have MC here (as we have separate LM) so 4vCPU and 8Gi memory has been set as limit for MC pod
-							Resources: corev1.ResourceRequirements{
-								Requests: corev1.ResourceList{
-									corev1.ResourceCPU:    resource.MustParse("0.1"),
-									corev1.ResourceMemory: resource.MustParse("512Mi"),
-								},
-								Limits: corev1.ResourceList{
-									corev1.ResourceCPU:    resource.MustParse("4"),
-									corev1.ResourceMemory: resource.MustParse("8Gi"),
-								},
-							},
-						},
-					},
-					Volumes: []corev1.Volume{
-						{Name: "mnt-splunk-etc", VolumeSource: emptyVolumeSource},
-						{Name: "mnt-splunk-var", VolumeSource: emptyVolumeSource},
-					},
-=======
 	//use mc configmap as EnvFrom source
 	ss.Spec.Template.Spec.Containers[0].EnvFrom = []corev1.EnvFromSource{
 		{
 			ConfigMapRef: &corev1.ConfigMapEnvSource{
 				LocalObjectReference: corev1.LocalObjectReference{
 					Name: configMap, //monitoring console env variables configMap
->>>>>>> 3db0c88d
 				},
 			},
 		},
