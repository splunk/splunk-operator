--- conflicted
+++ resolved
@@ -183,21 +183,9 @@
 		return result, err
 	}
 
-<<<<<<< HEAD
-	checkUpgradeReady, err := upgradeScenarioClusterManager(ctx, client, cr)
-	if err != nil {
-		return result, err
-	}
-
-	// TODO: Right now if the CM is not ready for upgrade the reconcile loop goes into
-	// an infite loop and ives Time Out. We still want the other functions to run if
-	// a proper upgrade does not happen
-	if !checkUpgradeReady {
-=======
 	// check if the ClusterManager is ready for version upgrade, if required
 	continueReconcile, err := isClusterManagerReadyForUpgrade(ctx, client, cr)
 	if err != nil || !continueReconcile {
->>>>>>> 77f9a749
 		return result, err
 	}
 
@@ -508,15 +496,9 @@
 	return extraEnv, err
 }
 
-<<<<<<< HEAD
-// upgradeScenario checks if it is suitable to update the clusterManager based on the Status of the licenseManager, returns bool, err accordingly
-func upgradeScenarioClusterManager(ctx context.Context, c splcommon.ControllerClient, cr *enterpriseApi.ClusterManager) (bool, error) {
-
-=======
 // isClusterManagerReadyForUpgrade checks if ClusterManager can be upgraded if a version upgrade is in-progress
 // No-operation otherwise; returns bool, err accordingly
 func isClusterManagerReadyForUpgrade(ctx context.Context, c splcommon.ControllerClient, cr *enterpriseApi.ClusterManager) (bool, error) {
->>>>>>> 77f9a749
 	reqLogger := log.FromContext(ctx)
 	scopedLog := reqLogger.WithName("isClusterManagerReadyForUpgrade").WithValues("name", cr.GetName(), "namespace", cr.GetNamespace())
 	eventPublisher, _ := newK8EventPublisher(c, cr)
@@ -553,48 +535,7 @@
 		return false, err
 	}
 
-<<<<<<< HEAD
-	// check conditions for upgrade
-	if cr.Spec.Image != cmImage && lmImage == cr.Spec.Image && licenseManager.Status.Phase == enterpriseApi.PhaseReady {
-		return true, nil
-	}
-
-	// Temporary workaround to keep the clusterManager method working only when the LM is ready
-	if licenseManager.Status.Phase == enterpriseApi.PhaseReady {
-		return true, nil
-	}
-
-	// want ordered upgrade only for version/image upgrade
-	if cr.Spec.Image == cmImage {
-		return true, nil
-	}
-
-	return false, nil
-}
-
-// getClusterManagerCurrentImage gets the image of the pods of the clusterManager before any upgrade takes place,
-// returns the image, and error if something goes wring
-func getClusterManagerCurrentImage(ctx context.Context, c splcommon.ControllerClient, cr *enterpriseApi.ClusterManager) (string, error) {
-
-	reqLogger := log.FromContext(ctx)
-	scopedLog := reqLogger.WithName("getClusterManagerCurrentImage").WithValues("name", cr.GetName(), "namespace", cr.GetNamespace())
-	eventPublisher, _ := newK8EventPublisher(c, cr)
-
-	namespacedName := types.NamespacedName{
-		Namespace: cr.GetNamespace(),
-		Name:      GetSplunkStatefulsetName(SplunkClusterManager, cr.GetName()),
-	}
-	statefulSet := &appsv1.StatefulSet{}
-	err := c.Get(ctx, namespacedName, statefulSet)
-	if err != nil {
-		eventPublisher.Warning(ctx, "getClusterManagerCurrentImage", fmt.Sprintf("Could not get Stateful Set. Reason %v", err))
-		scopedLog.Error(err, "StatefulSet types not found in namespace", "namsespace", cr.GetNamespace())
-		return "", err
-	}
-	labelSelector, err := metav1.LabelSelectorAsSelector(statefulSet.Spec.Selector)
-=======
 	lmImage, err := getCurrentImage(ctx, c, cr, SplunkLicenseManager)
->>>>>>> 77f9a749
 	if err != nil {
 		eventPublisher.Warning(ctx, "isClusterManagerReadyForUpgrade", fmt.Sprintf("Could not get the License Manager Image. Reason %v", err))
 		scopedLog.Error(err, "Unable to get licenseManager current image")
