// Copyright (c) 2018-2021 Splunk Inc. All rights reserved.
//
// Licensed under the Apache License, Version 2.0 (the "License");
// you may not use this file except in compliance with the License.
// You may obtain a copy of the License at
//
// 	http://www.apache.org/licenses/LICENSE-2.0
//
// Unless required by applicable law or agreed to in writing, software
// distributed under the License is distributed on an "AS IS" BASIS,
// WITHOUT WARRANTIES OR CONDITIONS OF ANY KIND, either express or implied.
// See the License for the specific language governing permissions and
// limitations under the License.

package enterprise

import (
	"context"
	"fmt"
	"io"
	"math"
	"os"
	"path"
	"path/filepath"
	"reflect"
	"regexp"
	"sort"
	"strconv"
	"strings"
	"syscall"
	"time"

	appsv1 "k8s.io/api/apps/v1"
	corev1 "k8s.io/api/core/v1"
	"k8s.io/apimachinery/pkg/api/resource"
	"k8s.io/apimachinery/pkg/types"
<<<<<<< HEAD
	"k8s.io/client-go/tools/remotecommand"
=======
>>>>>>> 3db0c88d
	logf "sigs.k8s.io/controller-runtime/pkg/log"

	enterpriseApi "github.com/splunk/splunk-operator/pkg/apis/enterprise/v3"
	splclient "github.com/splunk/splunk-operator/pkg/splunk/client"
	splcommon "github.com/splunk/splunk-operator/pkg/splunk/common"
	splctrl "github.com/splunk/splunk-operator/pkg/splunk/controller"
	splutil "github.com/splunk/splunk-operator/pkg/splunk/util"

	// Used to move files between pods
	_ "unsafe"

	// Import kubectl cmd cp utils
	_ "k8s.io/kubernetes/pkg/kubectl/cmd/cp"
)

// kubernetes logger used by splunk.enterprise package
var log = logf.Log.WithName("splunk.enterprise")

// GetRemoteStorageClient returns the corresponding S3Client
func GetRemoteStorageClient(client splcommon.ControllerClient, cr splcommon.MetaObject, appFrameworkRef *enterpriseApi.AppFrameworkSpec, vol *enterpriseApi.VolumeSpec, location string, fn splclient.GetInitFunc) (splclient.SplunkS3Client, error) {

	scopedLog := log.WithName("GetRemoteStorageClient").WithValues("name", cr.GetName(), "namespace", cr.GetNamespace())

	s3Client := splclient.SplunkS3Client{}
	//use the provider name to get the corresponding function pointer
	getClientWrapper := splclient.S3Clients[vol.Provider]
	getClient := getClientWrapper.GetS3ClientFuncPtr()

	appSecretRef := vol.SecretRef
	var accessKeyID string
	var secretAccessKey string
	if appSecretRef == "" {
		// No secretRef means we should try to use the credentials available in the pod already via kube2iam or something similar
		scopedLog.Info("No secrectRef provided.  Attempt to access remote storage client without access/secret keys")
		accessKeyID = ""
		secretAccessKey = ""
	} else {
		// Get credentials through the secretRef
		s3ClientSecret, err := splutil.GetSecretByName(client, cr, appSecretRef)
		if err != nil {
			return s3Client, err
		}

		// Get access keys
		accessKeyID = string(s3ClientSecret.Data["s3_access_key"])
		secretAccessKey = string(s3ClientSecret.Data["s3_secret_key"])

		// Do we need to handle if IAM_ROLE is set in the secret as well?
		if accessKeyID == "" {
			err = fmt.Errorf("accessKey missing")
			return s3Client, err
		}
		if secretAccessKey == "" {
<<<<<<< HEAD
			err = fmt.Errorf("s3 Secret Key is missing")
=======
			err = fmt.Errorf("S3 Secret Key is missing")
>>>>>>> 3db0c88d
			return s3Client, err
		}
	}

	// Get the bucket name form the "path" field
	bucket := strings.Split(vol.Path, "/")[0]

	//Get the prefix from the "path" field
	basePrefix := strings.TrimPrefix(vol.Path, bucket+"/")
	// if vol.Path contains just the bucket name(i.e without ending "/"), TrimPrefix returns the vol.Path
	// So, just reset the basePrefix to null
	if basePrefix == bucket {
		basePrefix = ""
	}

	// Join takes care of merging two paths and returns a clean result
	// Ex. ("a/b" + "c"),  ("a/b/" + "c"),  ("a/b/" + "/c"),  ("a/b/" + "/c"), ("a/b//", + "c/././") ("a/b/../b", + "c/../c") all are joined as "a/b/c"
	prefix := filepath.Join(basePrefix, location) + "/"

	scopedLog.Info("Creating the client", "volume", vol.Name, "bucket", bucket, "bucket path", prefix)

	var err error
	s3Client.Client, err = getClient(bucket, accessKeyID, secretAccessKey, prefix, prefix /* startAfter*/, vol.Endpoint, fn)
	if err != nil {
		scopedLog.Error(err, "Failed to get the S3 client")
		return s3Client, err
	}

	return s3Client, nil
}

// ApplySplunkConfig reconciles the state of Kubernetes Secrets, ConfigMaps and other general settings for Splunk Enterprise instances.
func ApplySplunkConfig(client splcommon.ControllerClient, cr splcommon.MetaObject, spec enterpriseApi.CommonSplunkSpec, instanceType InstanceType) (*corev1.Secret, error) {
	var err error

	// Creates/updates the namespace scoped "splunk-secrets" K8S secret object
	namespaceScopedSecret, err := splutil.ApplyNamespaceScopedSecretObject(client, cr.GetNamespace())
	if err != nil {
		return nil, err
	}

	// Set secret owner references
	err = splutil.SetSecretOwnerRef(client, namespaceScopedSecret.GetName(), cr)
	if err != nil {
		return nil, err
	}

	// create splunk defaults (for inline config)
	if spec.Defaults != "" {
		defaultsMap := getSplunkDefaults(cr.GetName(), cr.GetNamespace(), instanceType, spec.Defaults)
		defaultsMap.SetOwnerReferences(append(defaultsMap.GetOwnerReferences(), splcommon.AsOwner(cr, true)))
		_, err = splctrl.ApplyConfigMap(client, defaultsMap)
		if err != nil {
			return nil, err
		}
	}

	return namespaceScopedSecret, nil
}

// getIndexerExtraEnv returns extra environment variables used by indexer clusters
func getIndexerExtraEnv(cr splcommon.MetaObject, replicas int32) []corev1.EnvVar {
	return []corev1.EnvVar{
		{
			Name:  "SPLUNK_INDEXER_URL",
			Value: GetSplunkStatefulsetUrls(cr.GetNamespace(), SplunkIndexer, cr.GetName(), replicas, false),
		},
	}
}

// getClusterMasterExtraEnv returns extra environment variables used by indexer clusters
func getClusterMasterExtraEnv(cr splcommon.MetaObject, spec *enterpriseApi.CommonSplunkSpec) []corev1.EnvVar {
	return []corev1.EnvVar{
		{
			Name:  "SPLUNK_CLUSTER_MASTER_URL",
			Value: GetSplunkServiceName(SplunkClusterManager, cr.GetName(), false),
		},
	}
}

// getStandaloneExtraEnv returns extra environment variables used by monitoring console
func getStandaloneExtraEnv(cr splcommon.MetaObject, replicas int32) []corev1.EnvVar {
	return []corev1.EnvVar{
		{
			Name:  "SPLUNK_STANDALONE_URL",
			Value: GetSplunkStatefulsetUrls(cr.GetNamespace(), SplunkStandalone, cr.GetName(), replicas, false),
		},
	}
}

<<<<<<< HEAD
// getLicenseMasterURL returns URL of license manager
func getLicenseMasterURL(cr splcommon.MetaObject, spec *enterpriseApi.CommonSplunkSpec) []corev1.EnvVar {
=======
// getLicenseManagerURL returns URL of license manager
func getLicenseManagerURL(cr splcommon.MetaObject, spec *enterpriseApi.CommonSplunkSpec) []corev1.EnvVar {
>>>>>>> 3db0c88d
	if spec.LicenseMasterRef.Name != "" {
		licenseManagerURL := GetSplunkServiceName(SplunkLicenseManager, spec.LicenseMasterRef.Name, false)
		if spec.LicenseMasterRef.Namespace != "" {
			licenseManagerURL = splcommon.GetServiceFQDN(spec.LicenseMasterRef.Namespace, licenseManagerURL)
		}
		return []corev1.EnvVar{
			{
				Name:  "SPLUNK_LICENSE_MASTER_URL",
				Value: licenseManagerURL,
			},
		}
	}
	return []corev1.EnvVar{
		{
			Name:  "SPLUNK_LICENSE_MASTER_URL",
			Value: GetSplunkServiceName(SplunkLicenseManager, cr.GetName(), false),
		},
	}
}

// getSearchHeadExtraEnv returns extra environment variables used by search head clusters
func getSearchHeadEnv(cr *enterpriseApi.SearchHeadCluster) []corev1.EnvVar {

	// get search head env variables with deployer
	env := getSearchHeadExtraEnv(cr, cr.Spec.Replicas)
	env = append(env, corev1.EnvVar{
		Name:  "SPLUNK_DEPLOYER_URL",
		Value: GetSplunkServiceName(SplunkDeployer, cr.GetName(), false),
	})

	return env
}

// getSearchHeadExtraEnv returns extra environment variables used by search head clusters
func getSearchHeadExtraEnv(cr splcommon.MetaObject, replicas int32) []corev1.EnvVar {
	return []corev1.EnvVar{
		{
			Name:  "SPLUNK_SEARCH_HEAD_URL",
			Value: GetSplunkStatefulsetUrls(cr.GetNamespace(), SplunkSearchHead, cr.GetName(), replicas, false),
		}, {
			Name:  "SPLUNK_SEARCH_HEAD_CAPTAIN_URL",
			Value: GetSplunkStatefulsetURL(cr.GetNamespace(), SplunkSearchHead, cr.GetName(), 0, false),
		},
	}
}

// GetSmartstoreRemoteVolumeSecrets is used to retrieve S3 access key and secrete keys.
func GetSmartstoreRemoteVolumeSecrets(volume enterpriseApi.VolumeSpec, client splcommon.ControllerClient, cr splcommon.MetaObject, smartstore *enterpriseApi.SmartStoreSpec) (string, string, string, error) {
	namespaceScopedSecret, err := splutil.GetSecretByName(client, cr, volume.SecretRef)
	if err != nil {
		return "", "", "", err
	}

	accessKey := string(namespaceScopedSecret.Data[s3AccessKey])
	secretKey := string(namespaceScopedSecret.Data[s3SecretKey])

	splutil.SetSecretOwnerRef(client, volume.SecretRef, cr)

	if accessKey == "" {
		return "", "", "", fmt.Errorf("s3 Access Key is missing")
	} else if secretKey == "" {
		return "", "", "", fmt.Errorf("s3 Secret Key is missing")
	}

	return accessKey, secretKey, namespaceScopedSecret.ResourceVersion, nil
}

// getLocalAppFileName generates the local app file name
// For e.g., if the app package name is sample_app.tgz
// and etag is "abcd1234", then it will be downloaded locally as sample_app.tgz_abcd1234
func getLocalAppFileName(downloadPath, appName, etag string) string {
	return downloadPath + appName + "_" + strings.Trim(etag, "\"")
}

// getObjectsAsPointers converts and returns a slice of pointers to objects.
// For e.g., if we have a slice of ints as []int, then this API will return []*int
func getObjectsAsPointers(v interface{}) interface{} {
	in := reflect.ValueOf(v)
	out := reflect.MakeSlice(reflect.SliceOf(reflect.PtrTo(in.Type().Elem())), in.Len(), in.Len())
	for i := 0; i < in.Len(); i++ {
		out.Index(i).Set(in.Index(i).Addr())
	}
	return out.Interface()
}

// extractAppNameFromKey extracts the app name from Key received from remote storage
func extractAppNameFromKey(key string) string {
	nameAt := strings.LastIndex(key, "/")
	return key[nameAt+1:]
}

// getRemoteObjectFromS3Response returns the remote object for the app from S3Response
func getRemoteObjectFromS3Response(appName string, s3Response splclient.S3Response) *splclient.RemoteObject {
	for _, object := range s3Response.Objects {
		rcvdAppName := extractAppNameFromKey(*object.Key)
		if rcvdAppName == appName {
			return object
		}
	}
	return nil
}

// appDownloadStateAsStr converts the state enum to corresponding string
func appDownloadStateAsStr(state enterpriseApi.AppDownloadState) string {
	switch state {
	case enterpriseApi.DownloadNotStarted:
		return "Download Not Started"
	case enterpriseApi.DownloadInProgress:
		return "Download In Progress"
	case enterpriseApi.DownloadComplete:
		return "Download Complete"
	default:
		return "Download Error"
	}
}

// setAppDownloadState sets tha app download state for an app
func setAppDownloadState(appInfo *enterpriseApi.AppDeploymentInfo, state enterpriseApi.AppDownloadState) {
	scopedLog := log.WithName("setAppDownloadState").WithValues("app name", appInfo.AppName)
	scopedLog.Info("Setting the download state for app", "old download state", appDownloadStateAsStr(appInfo.AppInstallStatus.AppDownloadState), "new download state", appDownloadStateAsStr(state))
	appInfo.AppInstallStatus.AppDownloadState = state
}

// getAppDownloadState returns the current app download state of the app
func getAppDownloadState(appInfo *enterpriseApi.AppDeploymentInfo) enterpriseApi.AppDownloadState {
	return appInfo.AppInstallStatus.AppDownloadState
}

// createAppDownloadDir creates the app download directory on the operator pod
func createAppDownloadDir(path string) error {
	scopedLog := log.WithName("createAppDownloadDir").WithValues("path", path)
	_, err := os.Stat(path)
	if os.IsNotExist(err) {
		errDir := os.MkdirAll(path, 0755)
		if errDir != nil {
			scopedLog.Error(errDir, "Unable to create directory at path")
			return errDir
		}
	}
	return nil
}

// getAvailableDiskSpace returns the disk space available to download apps at volume "/opt/splunk/appframework"
func getAvailableDiskSpace() (uint64, error) {
	var availDiskSpace uint64
	var stat syscall.Statfs_t
	scopedLog := log.WithName("getAvailableDiskSpace").WithValues("volume mount", splcommon.AppDownloadVolume)

	err := syscall.Statfs(splcommon.AppDownloadVolume, &stat)
	if err != nil {
		scopedLog.Error(err, "unable to get the info about disk space for volume")
	} else {
		availDiskSpace = stat.Bavail * uint64(stat.Bsize)
		scopedLog.Info("current available disk space in GB", "availableDiskSpace(GB)", availDiskSpace/1024/1024/1024)
	}

	return availDiskSpace, err
}

// handleAppInstallPerAppSrc kicks off the app install work for all apps in an app source
func handleAppInstallPerAppSrc(client splcommon.ControllerClient, cr splcommon.MetaObject, numOfWorkers uint64,
	appSrc string, appDeployInfo *enterpriseApi.AppSrcDeployInfo, s3Response splclient.S3Response, s3ClientMgr S3ClientManager, localPath, scope string) error {
	var err error

	scopedLog := log.WithName("handleAppInstallPerAppSrc").WithValues("cr", cr.GetName(), "namespace", cr.GetNamespace())

	// get the current available disk space for downloading apps on operator pod
	availableDiskSpace, err := getAvailableDiskSpace()
	if err != nil {
		return err
	}

	// initialize the workpool
	workPool := NewAppInstallWorkerPool(numOfWorkers,
		appDeployInfo.AppDeploymentInfoList, s3ClientMgr, s3Response,
		availableDiskSpace, localPath, scope)

	// kick-off the actual work
	scopedLog.Info("Starting the work to install apps..")
	workPool.Start()

	return err
}

// handleAppInstall is responsible for installing apps on the splunk pod.This includes following -
// 1. download of apps from remote storage to operator pod.
// 2. copy of apps from operator pod to splunk pod.
// 3. untar the app in correct location on splunk pod.
// 4. And finally, installing app on the splunk pod.
// This is how the directory structure will look like on operator pod -
// /opt/splunk/appframework/downloadedApps/<namespace>/<CR_Kind>/
// |--<crname>
//       |--<cluster>
//       |   |--appSrc_1
//       |   |   |--app1.tgz_<hash>
//       |   |
//       |   |--appSrc_2
//       |       |--app2.spl_<hash>
//       |
//       |--local
//       |   |--appSrc_3
//       |       |--app3.spl_<hash>
//       |
//       |--clusterWithPreConfig
//          |--appSrc_4
//              |--app4.tgz_<hash>
//
func handleAppInstall(client splcommon.ControllerClient, cr splcommon.MetaObject,
	appDeployContext *enterpriseApi.AppDeploymentContext, remoteObjListingMap map[string]splclient.S3Response, appFrameworkConfig *enterpriseApi.AppFrameworkSpec) error {
	var err error

	scopedLog := log.WithName("handleAppInstall").WithValues("cr", cr.GetName(), "namespace", cr.GetNamespace())

	var scope string
	for appSrcName, appDeployInfo := range appDeployContext.AppsSrcDeployStatus {
		scopedLog.Info("Installing apps for app source", "appSource", appSrcName)

		scope = getAppSrcScope(appFrameworkConfig, appSrcName)

		kind := cr.GetObjectKind().GroupVersionKind().Kind
		// This is how the path to download apps looks like -
		// /opt/splunk/appframework/downloadedApps/<namespace>/<CR_Kind>/<CR_Name>/<scope>/<appSrc_Name>/
		// For e.g., if the we are trying to download app app1.tgz under "admin" app source name, for a Standalone CR with name "stand1"
		// in default namespace, then it will be downloaded at the path -
		// /opt/splunk/appframework/downloadedApps/default/Standalone/stand1/local/admin/app1.tgz_<hash>
		localPath := filepath.Join(splcommon.AppDownloadVolume, "downloadedApps", cr.GetNamespace(), kind, cr.GetName(), scope, appSrcName) + "/"

		// create the sub-directories on the volume for downloading scoped apps
		err = createAppDownloadDir(localPath)
		if err != nil {
			return err
		}

		//TODO: gaurav, handle below two conditions more gracefully in future,
		// and continue with installation of apps in other app sources.
		// Get the app source spec to get the volume configuration
		var vol enterpriseApi.VolumeSpec
		appSrc, err := getAppSrcSpec(appFrameworkConfig.AppSources, appSrcName)
		if err != nil {
			return err
		}

		vol, err = splclient.GetAppSrcVolume(*appSrc, appFrameworkConfig)
		if err != nil {
			return err
		}

		s3ClientWrapper := splclient.S3Clients[vol.Provider]
		initFunc := s3ClientWrapper.GetS3ClientInitFuncPtr()
		s3ClientMgr := S3ClientManager{
			client:          client,
			cr:              cr,
			appFrameworkRef: appFrameworkConfig,
			vol:             &vol,
			location:        appSrc.Location,
			initFn:          initFunc,
			getS3Client:     GetRemoteStorageClient,
		}

		numOfWorkers := math.Min(float64(appDeployContext.AppsStatusMaxConcurrentAppDownloads), float64(len(appDeployInfo.AppDeploymentInfoList)))

		// handle the app install for each app source.
		err = handleAppInstallPerAppSrc(client, cr, uint64(numOfWorkers),
			appSrcName, &appDeployInfo, remoteObjListingMap[appSrcName], s3ClientMgr, localPath, scope)
		if err != nil {
			scopedLog.Error(err, "Unable to install apps for app source", "appSource", appSrcName)
		}
	}

	return err
}

// ApplyAppListingConfigMap creates the configMap  with two entries:
// (1) app-list-local.yaml
// (2) app-list-cluster.yaml
// Once the configMap is mounted on the Pod, Ansible handles the apps listed in these files
// ToDo: Deletes to be handled for phase-3
func ApplyAppListingConfigMap(client splcommon.ControllerClient, cr splcommon.MetaObject,
	appConf *enterpriseApi.AppFrameworkSpec, appsSrcDeployStatus map[string]enterpriseApi.AppSrcDeployInfo, appsModified bool) (*corev1.ConfigMap, bool, error) {

	var err error
	var crKind string
	var configMapDataChanged bool
	crKind = cr.GetObjectKind().GroupVersionKind().Kind

	scopedLog := log.WithName("ApplyAppListingConfigMap").WithValues("kind", crKind, "name", cr.GetName(), "namespace", cr.GetNamespace())

	mapAppListing := make(map[string]string)

	// Locally scoped apps for CM/Deployer require the latest splunk-ansible with apps_location_local.  Prior to this,
	// there was no method to install local apps for these roles.  If the apps_location_local variable is not available,
	// it will be ignored and revert back to no locally scoped apps for CM/Deployer.
	yamlConfIdcHeader := fmt.Sprintf(`splunk:
  app_paths_install:
    idxc:`)

	yamlConfShcHeader := fmt.Sprintf(`splunk:
  app_paths_install:
    shc:`)

	yamlConfLocalHeader := fmt.Sprintf(`splunk:
  app_paths_install:
    default:`)

	// Used for apps requiring pre-configuration before installing on the cluster
	// Example: Splunk Enterprise Security App
	yamlClusterAppsWithPreConfHeader := fmt.Sprintf(`splunk:
  apps_location:`)

	var localAppsConf, clusterAppsConf string
	if crKind == "ClusterMaster" {
		clusterAppsConf = yamlConfIdcHeader
	} else if crKind == "SearchHeadCluster" {
		clusterAppsConf = yamlConfShcHeader
	} else {
		clusterAppsConf = ""
	}

	localAppsConf = yamlConfLocalHeader
	clusterAppsWithPreConf := yamlClusterAppsWithPreConfHeader

	var mapKeys []string

	// Map order is not guaranteed, so use the sorted keys to go through the map entries
	for appSrc := range appsSrcDeployStatus {
		mapKeys = append(mapKeys, appSrc)
	}
	sort.Strings(mapKeys)

	for _, appSrc := range mapKeys {
		appDeployList := appsSrcDeployStatus[appSrc].AppDeploymentInfoList

		switch scope := getAppSrcScope(appConf, appSrc); scope {
		case enterpriseApi.ScopeLocal:
			for idx := range appDeployList {
				if appDeployList[idx].DeployStatus == enterpriseApi.DeployStatusPending &&
					appDeployList[idx].RepoState == enterpriseApi.RepoStateActive {
					localAppsConf = fmt.Sprintf(`%s
      - "/init-apps/%s/%s"`, localAppsConf, appSrc, appDeployList[idx].AppName)
				}
			}

		case enterpriseApi.ScopeCluster:
			for idx := range appDeployList {
				if appDeployList[idx].DeployStatus == enterpriseApi.DeployStatusPending &&
					appDeployList[idx].RepoState == enterpriseApi.RepoStateActive {
					clusterAppsConf = fmt.Sprintf(`%s
      - "/init-apps/%s/%s"`, clusterAppsConf, appSrc, appDeployList[idx].AppName)
				}
			}

		case enterpriseApi.ScopeClusterWithPreConfig:
			for idx := range appDeployList {
				if appDeployList[idx].DeployStatus == enterpriseApi.DeployStatusPending &&
					appDeployList[idx].RepoState == enterpriseApi.RepoStateActive {
					clusterAppsWithPreConf = fmt.Sprintf(`%s
      - "/init-apps/%s/%s"`, clusterAppsWithPreConf, appSrc, appDeployList[idx].AppName)
				}
			}

		default:
			scopedLog.Error(nil, "Invalid scope detected")
		}
	}

	// Don't update the configMap if there is nothing to write.
	if localAppsConf != yamlConfLocalHeader {
		mapAppListing["app-list-local.yaml"] = localAppsConf
	}

	if clusterAppsConf != yamlConfIdcHeader && clusterAppsConf != yamlConfShcHeader && clusterAppsConf != "" {
		mapAppListing["app-list-cluster.yaml"] = clusterAppsConf
	}

	if clusterAppsWithPreConf != yamlClusterAppsWithPreConfHeader {
		mapAppListing["app-list-cluster-with-pre-config.yaml"] = clusterAppsWithPreConf
	}
	// Create App list config map
	configMapName := GetSplunkAppsConfigMapName(cr.GetName(), crKind)
	appListingConfigMap := splctrl.PrepareConfigMap(configMapName, cr.GetNamespace(), mapAppListing)

	appListingConfigMap.SetOwnerReferences(append(appListingConfigMap.GetOwnerReferences(), splcommon.AsOwner(cr, true)))

	if len(appListingConfigMap.Data) > 0 {
		if appsModified {
			// App packages are modified, reset configmap to ensure a new resourceVersion
			scopedLog.Info("Resetting App ConfigMap to force new resourceVersion", "configMapName", configMapName)
			savedData := appListingConfigMap.Data
			appListingConfigMap.Data = make(map[string]string)
			_, err = splctrl.ApplyConfigMap(client, appListingConfigMap)
			if err != nil {
				scopedLog.Error(err, "failed reset of configmap", "configMapName", configMapName)
			}
			appListingConfigMap.Data = savedData
		}

		configMapDataChanged, err = splctrl.ApplyConfigMap(client, appListingConfigMap)

		if err != nil {
			return nil, configMapDataChanged, err
		}
	}

	return appListingConfigMap, configMapDataChanged, nil
}

// ApplySmartstoreConfigMap creates the configMap with Smartstore config in INI format
func ApplySmartstoreConfigMap(client splcommon.ControllerClient, cr splcommon.MetaObject,
	smartstore *enterpriseApi.SmartStoreSpec) (*corev1.ConfigMap, bool, error) {

	var crKind string
	var configMapDataChanged bool
	crKind = cr.GetObjectKind().GroupVersionKind().Kind

	scopedLog := log.WithName("ApplySmartStoreConfigMap").WithValues("kind", crKind, "name", cr.GetName(), "namespace", cr.GetNamespace())

	// 1. Prepare the indexes.conf entries
	mapSplunkConfDetails := make(map[string]string)

	// Get the list of volumes in INI format
	volumesConfIni, err := GetSmartstoreVolumesConfig(client, cr, smartstore, mapSplunkConfDetails)
	if err != nil {
		return nil, configMapDataChanged, err
	}

	if volumesConfIni == "" {
		scopedLog.Info("Volume stanza list is empty")
	}

	// Get the list of indexes in INI format
	indexesConfIni := GetSmartstoreIndexesConfig(smartstore.IndexList)

	if indexesConfIni == "" {
		scopedLog.Info("Index stanza list is empty")
	} else if volumesConfIni == "" {
		return nil, configMapDataChanged, fmt.Errorf("indexes without Volume configuration is not allowed")
	}

	defaultsConfIni := GetSmartstoreIndexesDefaults(smartstore.Defaults)

	iniSmartstoreConf := fmt.Sprintf(`%s %s %s`, defaultsConfIni, volumesConfIni, indexesConfIni)
	mapSplunkConfDetails["indexes.conf"] = iniSmartstoreConf

	// 2. Prepare server.conf entries
	iniServerConf := GetServerConfigEntries(&smartstore.DeepCopy().CacheManagerConf)
	mapSplunkConfDetails["server.conf"] = iniServerConf

	// Create smartstore config consisting indexes.conf
	configMapName := GetSplunkSmartstoreConfigMapName(cr.GetName(), crKind)
	SplunkOperatorAppConfigMap := splctrl.PrepareConfigMap(configMapName, cr.GetNamespace(), mapSplunkConfDetails)

	SplunkOperatorAppConfigMap.SetOwnerReferences(append(SplunkOperatorAppConfigMap.GetOwnerReferences(), splcommon.AsOwner(cr, true)))
	configMapDataChanged, err = splctrl.ApplyConfigMap(client, SplunkOperatorAppConfigMap)
	if err != nil {
		return nil, configMapDataChanged, err
	} else if configMapDataChanged {
		// Create a token to check if the config is really populated to the pod
		mapSplunkConfDetails[configToken] = fmt.Sprintf(`%d`, time.Now().Unix())

		// Apply the configMap with a fresh token
		configMapDataChanged, err = splctrl.ApplyConfigMap(client, SplunkOperatorAppConfigMap)
		if err != nil {
			return nil, configMapDataChanged, err
		}
	}

	return SplunkOperatorAppConfigMap, configMapDataChanged, nil
}

//  setupInitContainer modifies the podTemplateSpec object
func setupInitContainer(podTemplateSpec *corev1.PodTemplateSpec, Image string, imagePullPolicy string, commandOnContainer string) {
	containerSpec := corev1.Container{
		Image:           Image,
		ImagePullPolicy: corev1.PullPolicy(imagePullPolicy),
		Name:            "init",

		Command: []string{"bash", "-c", commandOnContainer},
		VolumeMounts: []corev1.VolumeMount{
			{Name: "pvc-etc", MountPath: "/opt/splk/etc"},
		},

		Resources: corev1.ResourceRequirements{
			Requests: corev1.ResourceList{
				corev1.ResourceCPU:    resource.MustParse("0.25"),
				corev1.ResourceMemory: resource.MustParse("128Mi"),
			},
			Limits: corev1.ResourceList{
				corev1.ResourceCPU:    resource.MustParse("1"),
				corev1.ResourceMemory: resource.MustParse("512Mi"),
			},
		},
	}
	podTemplateSpec.Spec.InitContainers = append(podTemplateSpec.Spec.InitContainers, containerSpec)
}

// DeleteOwnerReferencesForResources used to delete any outstanding owner references
// Ideally we should be removing the owner reference wherever the CR is not controller for the resource
func DeleteOwnerReferencesForResources(client splcommon.ControllerClient, cr splcommon.MetaObject, smartstore *enterpriseApi.SmartStoreSpec) error {
	var err error
	scopedLog := log.WithName("DeleteOwnerReferencesForResources").WithValues("kind", cr.GetObjectKind().GroupVersionKind().Kind, "name", cr.GetName(), "namespace", cr.GetNamespace())

	if smartstore != nil {
		_ = DeleteOwnerReferencesForS3SecretObjects(client, cr, smartstore)
	}

	// Delete references to Default secret object
	defaultSecretName := splcommon.GetNamespaceScopedSecretName(cr.GetNamespace())
	_, err = splutil.RemoveSecretOwnerRef(client, defaultSecretName, cr)
	if err != nil {
		scopedLog.Error(err, "Owner reference removal failed for Secret Object %s", defaultSecretName)
		return err
	}

	return nil
}

// DeleteOwnerReferencesForS3SecretObjects deletes owner references for all the secret objects referred by smartstore
// remote volume end points
func DeleteOwnerReferencesForS3SecretObjects(client splcommon.ControllerClient, cr splcommon.MetaObject, smartstore *enterpriseApi.SmartStoreSpec) error {
	scopedLog := log.WithName("DeleteOwnerReferencesForS3Secrets").WithValues("kind", cr.GetObjectKind().GroupVersionKind().Kind, "name", cr.GetName(), "namespace", cr.GetNamespace())

	var err error = nil
	if !isSmartstoreConfigured(smartstore) {
		return err
	}

	volList := smartstore.VolList
	for _, volume := range volList {
		_, err = splutil.RemoveSecretOwnerRef(client, volume.SecretRef, cr)
		if err == nil {
			scopedLog.Info("Success", "Removed references for Secret Object %s", volume.SecretRef)
		} else {
			scopedLog.Error(err, "Owner reference removal failed for Secret Object %s", volume.SecretRef)
		}
	}

	return err
}

// S3ClientManager is used to manage all the S3 storage clients and their connections.
type S3ClientManager struct {
	client          splcommon.ControllerClient
	cr              splcommon.MetaObject
	appFrameworkRef *enterpriseApi.AppFrameworkSpec
	vol             *enterpriseApi.VolumeSpec
	location        string
	initFn          splclient.GetInitFunc
	getS3Client     func(client splcommon.ControllerClient, cr splcommon.MetaObject,
		appFrameworkRef *enterpriseApi.AppFrameworkSpec, vol *enterpriseApi.VolumeSpec,
		location string, fp splclient.GetInitFunc) (splclient.SplunkS3Client, error)
}

// GetAppsList gets the apps list
func (s3mgr *S3ClientManager) GetAppsList() (splclient.S3Response, error) {
	var s3Response splclient.S3Response

	c, err := s3mgr.getS3Client(s3mgr.client, s3mgr.cr, s3mgr.appFrameworkRef, s3mgr.vol, s3mgr.location, s3mgr.initFn)
	if err != nil {
		return s3Response, err
	}

	s3Response, err = c.Client.GetAppsList()
	if err != nil {
		return s3Response, err
	}
	return s3Response, nil
}

// DownloadApp downloads the app from remote storage
func (s3mgr *S3ClientManager) DownloadApp(remoteFile string, localFile string, etag string) error {

	c, err := s3mgr.getS3Client(s3mgr.client, s3mgr.cr, s3mgr.appFrameworkRef, s3mgr.vol, s3mgr.location, s3mgr.initFn)
	if err != nil {
		return err
	}

	_, err = c.Client.DownloadApp(remoteFile, localFile, etag)
	if err != nil {
		return err
	}
	return err
}

// GetAppListFromS3Bucket gets the list of apps from remote storage.
func GetAppListFromS3Bucket(client splcommon.ControllerClient, cr splcommon.MetaObject, appFrameworkRef *enterpriseApi.AppFrameworkSpec) (map[string]splclient.S3Response, error) {

	scopedLog := log.WithName("GetAppListFromS3Bucket").WithValues("name", cr.GetName(), "namespace", cr.GetNamespace())

	sourceToAppListMap := make(map[string]splclient.S3Response)

	scopedLog.Info("Getting the list of apps from remote storage...")

	var s3Response splclient.S3Response
	var vol enterpriseApi.VolumeSpec
	var err error
	var allSuccess bool = true

	for _, appSource := range appFrameworkRef.AppSources {
		vol, err = splclient.GetAppSrcVolume(appSource, appFrameworkRef)
		if err != nil {
			allSuccess = false
			continue
		}

		s3ClientWrapper := splclient.S3Clients[vol.Provider]
		initFunc := s3ClientWrapper.GetS3ClientInitFuncPtr()
		s3ClientMgr := S3ClientManager{
			client:          client,
			cr:              cr,
			appFrameworkRef: appFrameworkRef,
			vol:             &vol,
			location:        appSource.Location,
			initFn:          initFunc,
			getS3Client:     GetRemoteStorageClient,
		}

		// Now, get the apps list from remote storage
		s3Response, err = s3ClientMgr.GetAppsList()
		if err != nil {
			// move on to the next appSource if we are not able to get apps list
			scopedLog.Error(err, "Unable to get apps list", "appSource", appSource.Name)
			allSuccess = false
			continue
		}

		sourceToAppListMap[appSource.Name] = s3Response
	}

	if !allSuccess {
		err = fmt.Errorf("unable to get apps list from remote storage list for all the apps")
	}

	return sourceToAppListMap, err
}

// checkIfAnAppIsActiveOnRemoteStore checks if the App is listed as part of the AppSrc listing
func checkIfAnAppIsActiveOnRemoteStore(appName string, list []*splclient.RemoteObject) bool {
	for i := range list {
		if strings.HasSuffix(*list[i].Key, appName) {
			return true
		}
	}

	return false
}

// checkIfAppSrcExistsWithRemoteListing checks if a given AppSrc is part of the remote listing
func checkIfAppSrcExistsWithRemoteListing(appSrc string, remoteObjListingMap map[string]splclient.S3Response) bool {
	if _, ok := remoteObjListingMap[appSrc]; ok {
		return true
	}

	return false
}

// changeAppSrcDeployInfoStatus sets the new status to all the apps in an AppSrc if the given repo state and deploy status matches
// primarly used in Phase-3
func changeAppSrcDeployInfoStatus(appSrc string, appSrcDeployStatus map[string]enterpriseApi.AppSrcDeployInfo, repoState enterpriseApi.AppRepoState, oldDeployStatus enterpriseApi.AppDeploymentStatus, newDeployStatus enterpriseApi.AppDeploymentStatus) {
	scopedLog := log.WithName("changeAppSrcDeployInfoStatus").WithValues("Called for AppSource: ", appSrc, "repoState", repoState, "oldDeployStatus", oldDeployStatus, "newDeployStatus", newDeployStatus)

	if appSrcDeploymentInfo, ok := appSrcDeployStatus[appSrc]; ok {
		appDeployInfoList := appSrcDeploymentInfo.AppDeploymentInfoList
		for idx := range appDeployInfoList {
			// Modify the app status if the state and status matches
			if appDeployInfoList[idx].RepoState == repoState && appDeployInfoList[idx].DeployStatus == oldDeployStatus {
				appDeployInfoList[idx].DeployStatus = newDeployStatus
			}
		}

		// Update the Map entry again
		appSrcDeployStatus[appSrc] = appSrcDeploymentInfo
		scopedLog.Info("Complete")
	} else {
		// Ideally this should never happen, check if the "IsDeploymentInProgress" flag is handled correctly or not
		scopedLog.Error(nil, "Could not find the App Source in App context")
	}
}

// setStateAndStatusForAppDeployInfo sets the state and status for an App
func setStateAndStatusForAppDeployInfo(appDeployInfo *enterpriseApi.AppDeploymentInfo, repoState enterpriseApi.AppRepoState, deployStatus enterpriseApi.AppDeploymentStatus) {
	appDeployInfo.RepoState = repoState
	appDeployInfo.DeployStatus = deployStatus
}

// setStateAndStatusForAppDeployInfoList sets the state and status for a given list of Apps
func setStateAndStatusForAppDeployInfoList(appDeployList []enterpriseApi.AppDeploymentInfo, state enterpriseApi.AppRepoState, status enterpriseApi.AppDeploymentStatus) (bool, []enterpriseApi.AppDeploymentInfo) {
	var modified bool
	for idx := range appDeployList {
		setStateAndStatusForAppDeployInfo(&appDeployList[idx], state, status)
		modified = true
	}

	return modified, appDeployList
}

// handleAppRepoChanges parses the remote storage listing and updates the repoState and deployStatus accordingly
// client and cr are used when we put the glue logic to hand-off to the side car
func handleAppRepoChanges(client splcommon.ControllerClient, cr splcommon.MetaObject,
	appDeployContext *enterpriseApi.AppDeploymentContext, remoteObjListingMap map[string]splclient.S3Response, appFrameworkConfig *enterpriseApi.AppFrameworkSpec) (bool, error) {
	crKind := cr.GetObjectKind().GroupVersionKind().Kind
	scopedLog := log.WithName("handleAppRepoChanges").WithValues("kind", crKind, "name", cr.GetName(), "namespace", cr.GetNamespace())
	var err error
	appsModified := false

	scopedLog.Info("received App listing", "for App sources", len(remoteObjListingMap))
	if len(remoteObjListingMap) == 0 {
		scopedLog.Error(nil, "remoteObjectList is empty. Any apps that are already deployed will be disabled")
	}

	// Check if the appSource is still valid in the config
	for appSrc := range remoteObjListingMap {
		if !CheckIfAppSrcExistsInConfig(appFrameworkConfig, appSrc) {
<<<<<<< HEAD
			err = fmt.Errorf("app source: %s no more exists, this should never happen", appSrc)
=======
			err = fmt.Errorf("App source: %s no more exists, this should never happen", appSrc)
>>>>>>> 3db0c88d
			return appsModified, err
		}
	}

	// ToDo: Ideally, this check should go to the reconcile entry point once the glue logic in place.
	if appDeployContext.AppsSrcDeployStatus == nil {
		appDeployContext.AppsSrcDeployStatus = make(map[string]enterpriseApi.AppSrcDeployInfo)
	}

	// 1. Check if the AppSrc is deleted in latest config, OR missing with the remote listing.
	for appSrc, appSrcDeploymentInfo := range appDeployContext.AppsSrcDeployStatus {
		// If the AppSrc is missing mark all the corresponding apps for deletion
		if !CheckIfAppSrcExistsInConfig(appFrameworkConfig, appSrc) ||
			!checkIfAppSrcExistsWithRemoteListing(appSrc, remoteObjListingMap) {
			scopedLog.Info("App change", "deleting/disabling all the apps for App source: ", appSrc, "Reason: App source is mising in config or remote listing")
			curAppDeployList := appSrcDeploymentInfo.AppDeploymentInfoList
			var modified bool

			modified, appSrcDeploymentInfo.AppDeploymentInfoList = setStateAndStatusForAppDeployInfoList(curAppDeployList, enterpriseApi.RepoStateDeleted, enterpriseApi.DeployStatusPending)

			if modified {
				// Finally update the Map entry with latest info
				appDeployContext.AppsSrcDeployStatus[appSrc] = appSrcDeploymentInfo
			}
		}
	}

	// 2. Go through each AppSrc from the remote listing
	for appSrc, s3Response := range remoteObjListingMap {
		// 2.1 Mark Apps for deletion if they are missing in remote listing
		appSrcDeploymentInfo, appSrcExistsLocally := appDeployContext.AppsSrcDeployStatus[appSrc]

		if appSrcExistsLocally {
			currentList := appSrcDeploymentInfo.AppDeploymentInfoList
			for appIdx := range currentList {
				if !checkIfAnAppIsActiveOnRemoteStore(currentList[appIdx].AppName, s3Response.Objects) {
					scopedLog.Info("App change", "deleting/disabling the App: ", currentList[appIdx].AppName, "as it is missing in the remote listing", nil)
					setStateAndStatusForAppDeployInfo(&currentList[appIdx], enterpriseApi.RepoStateDeleted, enterpriseApi.DeployStatusPending)
				}
			}
		}

		// 2.2 Check for any App changes(Ex. A new App source, a new App added/updated)
		if AddOrUpdateAppSrcDeploymentInfoList(&appSrcDeploymentInfo, s3Response.Objects) {
			appsModified = true
		}

		// Finally update the Map entry with latest info
		appDeployContext.AppsSrcDeployStatus[appSrc] = appSrcDeploymentInfo
	}

	return appsModified, err
}

// isAppExtentionValid checks if an app extention is supported or not
func isAppExtentionValid(receivedKey string) bool {
	appExtIdx := strings.LastIndex(receivedKey, ".")
	if appExtIdx < 0 {
		return false
	}

	switch appExt := receivedKey[appExtIdx+1:]; appExt {
	case "spl":
		return true

	case "tgz":
		return true

	default:
		return false
	}
}

// AddOrUpdateAppSrcDeploymentInfoList  modifies the App deployment status as perceived from the remote object listing
func AddOrUpdateAppSrcDeploymentInfoList(appSrcDeploymentInfo *enterpriseApi.AppSrcDeployInfo, remoteS3ObjList []*splclient.RemoteObject) bool {
	scopedLog := log.WithName("AddOrUpdateAppSrcDeploymentInfoList").WithValues("Called with length", len(remoteS3ObjList))

	var found bool
	var appName string
	var newAppInfoList []enterpriseApi.AppDeploymentInfo
	var appChangesDetected bool
	var appDeployInfo enterpriseApi.AppDeploymentInfo

	for _, remoteObj := range remoteS3ObjList {
		receivedKey := *remoteObj.Key
		if !isAppExtentionValid(receivedKey) {
			scopedLog.Error(nil, "App name Parsing: Ignoring the key with invalid extention", "receivedKey", receivedKey)
			continue
		}

		nameAt := strings.LastIndex(receivedKey, "/")
		appName = receivedKey[nameAt+1:]

		// Now update App status as seen in the remote listing
		found = false
		appList := appSrcDeploymentInfo.AppDeploymentInfoList
		for idx := range appList {
			if appList[idx].AppName == appName {
				found = true
				if appList[idx].ObjectHash != *remoteObj.Etag || appList[idx].RepoState == enterpriseApi.RepoStateDeleted {
					scopedLog.Info("App change detected.  Marking for an update.", "appName", appName)
					appList[idx].ObjectHash = *remoteObj.Etag
					appList[idx].DeployStatus = enterpriseApi.DeployStatusPending
					appList[idx].AppInstallStatus.AppDownloadState = enterpriseApi.DownloadNotStarted

					// Make the state active for an app that was deleted earlier, and got activated again
					if appList[idx].RepoState == enterpriseApi.RepoStateDeleted {
						scopedLog.Info("App change.  Enabling the App that was previously disabled/deleted", "appName", appName)
						appList[idx].RepoState = enterpriseApi.RepoStateActive
					}
					appChangesDetected = true
				}

				// Found the App and finished the needed work. we can break here
				break
			}
		}

		// Update our local list if it is a new app
		if !found {
			scopedLog.Info("New App found", "appName", appName)
			appDeployInfo.AppName = appName
			appDeployInfo.ObjectHash = *remoteObj.Etag
			appDeployInfo.RepoState = enterpriseApi.RepoStateActive
			appDeployInfo.DeployStatus = enterpriseApi.DeployStatusPending
			appDeployInfo.AppInstallStatus.AppDownloadState = enterpriseApi.DownloadNotStarted

			// Add it to a seperate list so that we don't loop through the newly added entries
			newAppInfoList = append(newAppInfoList, appDeployInfo)
			appChangesDetected = true
		}
	}

	// Add the newly discovered Apps to the App source group
	appSrcDeploymentInfo.AppDeploymentInfoList = append(appSrcDeploymentInfo.AppDeploymentInfoList, newAppInfoList...)

	return appChangesDetected
}

// markAppsStatusToComplete sets the required status for a given state.
// Gets called from glue logic based on how we want to hand-off to init/side car, and look for the return status
// For now, two possible cases:
// 1. Completing the changes for Deletes. Called with state=AppStateDeleted, and status=DeployStatusPending
// 2. Completing the changes for Active(Apps newly added, apps modified, Apps previously deleted, and now active).
// Note:- Used in only for Phase-2
func markAppsStatusToComplete(client splcommon.ControllerClient, cr splcommon.MetaObject, appConf *enterpriseApi.AppFrameworkSpec, appSrcDeploymentStatus map[string]enterpriseApi.AppSrcDeployInfo) error {
	var err error
	scopedLog := log.WithName("markAppsStatusToComplete")

	// ToDo: Passing appSrcDeploymentStatus is redundant, but this function will go away in phase-3, so ok for now.
	for appSrc := range appSrcDeploymentStatus {
		changeAppSrcDeployInfoStatus(appSrc, appSrcDeploymentStatus, enterpriseApi.RepoStateActive, enterpriseApi.DeployStatusPending, enterpriseApi.DeployStatusComplete)
		changeAppSrcDeployInfoStatus(appSrc, appSrcDeploymentStatus, enterpriseApi.RepoStateDeleted, enterpriseApi.DeployStatusPending, enterpriseApi.DeployStatusComplete)
	}

	// ToDo: For now disabling the configMap reset, as it causes unnecessary pod resets due to annotations change
	// Now that all the apps are deployed. Update the same in the App listing configMap
	// _, _, err = ApplyAppListingConfigMap(client, cr, appConf, appSrcDeploymentStatus)
	// if err != nil {
	// 	return err
	// }

	scopedLog.Info("Marked the App deployment status to complete")
	// ToDo: Caller of this API also needs to set "IsDeploymentInProgress = false" once after completing this function call for all the app sources

	return err
}

// setupAppInitContainers creates the necessary shared volume and init containers to download all
// app packages in the appSources configured and make them locally available to the Splunk instance.
func setupAppInitContainers(client splcommon.ControllerClient, cr splcommon.MetaObject, podTemplateSpec *corev1.PodTemplateSpec, appFrameworkConfig *enterpriseApi.AppFrameworkSpec) {
	scopedLog := log.WithName("setupAppInitContainers")
	// Create shared volume and init containers for App Framework
	if len(appFrameworkConfig.AppSources) > 0 {
		// Create volume to shared between init and Splunk container to contain downloaded apps
		emptyVolumeSource := corev1.VolumeSource{
			EmptyDir: &corev1.EmptyDirVolumeSource{},
		}

		initVol := corev1.Volume{
			Name:         appVolumeMntName,
			VolumeSource: emptyVolumeSource,
		}

		podTemplateSpec.Spec.Volumes = append(podTemplateSpec.Spec.Volumes, initVol)

		// Add init apps mount to Splunk container
		initVolumeSpec := corev1.VolumeMount{
			Name:      appVolumeMntName,
			MountPath: appBktMnt,
		}

		// This assumes the Splunk instance container is Containers[0], which I *believe* is valid
		podTemplateSpec.Spec.Containers[0].VolumeMounts = append(podTemplateSpec.Spec.Containers[0].VolumeMounts, initVolumeSpec)

		// Add app framework init containers per app source and attach the init volume
		for i, appSrc := range appFrameworkConfig.AppSources {
			// Get volume info from appSrc

			var volSpecPos int
			var err error
			if appSrc.VolName != "" {
				volSpecPos, err = splclient.CheckIfVolumeExists(appFrameworkConfig.VolList, appSrc.VolName)
			} else {
				volSpecPos, err = splclient.CheckIfVolumeExists(appFrameworkConfig.VolList, appFrameworkConfig.Defaults.VolName)
			}

			if err != nil {
				// Invalid appFramework config.  This shouldn't happen
				scopedLog.Info("Invalid appSrc volume spec, moving to the next one", "appSrc.VolName", appSrc.VolName, "err", err)
				continue
			}
			appRepoVol := appFrameworkConfig.VolList[volSpecPos]

			s3ClientWrapper := splclient.S3Clients[appRepoVol.Provider]
			initFunc := s3ClientWrapper.GetS3ClientInitFuncPtr()
			// Use the provider name to get the corresponding function pointer
			s3Client, err := GetRemoteStorageClient(client, cr, appFrameworkConfig, &appRepoVol, appSrc.Location, initFunc)
			if err != nil {
				// move on to the next appSource if we are not able to get the required client
				scopedLog.Info("Invalid Remote Storage Client", "appRepoVol.Name", appRepoVol.Name, "err", err)
				continue
			}

			// Prepare app source/repo values
			appBkt := appRepoVol.Path
			appS3Endpoint := appRepoVol.Endpoint
			appSecretRef := appRepoVol.SecretRef
			appSrcName := appSrc.Name
			appSrcPath := appSrc.Location
			appSrcScope := getAppSrcScope(appFrameworkConfig, appSrc.Name)
			initContainerName := strings.ToLower(fmt.Sprintf(initContainerTemplate, appSrcName, i, appSrcScope))

			initEnv := []corev1.EnvVar{}
			if appSecretRef != "" {
				initEnv = append(initEnv, corev1.EnvVar{
					Name: "AWS_ACCESS_KEY_ID",
					ValueFrom: &corev1.EnvVarSource{
						SecretKeyRef: &corev1.SecretKeySelector{
							LocalObjectReference: corev1.LocalObjectReference{
								Name: appSecretRef,
							},
							Key: s3AccessKey,
						},
					},
				})
				initEnv = append(initEnv, corev1.EnvVar{
					Name: "AWS_SECRET_ACCESS_KEY",
					ValueFrom: &corev1.EnvVarSource{
						SecretKeyRef: &corev1.SecretKeySelector{
							LocalObjectReference: corev1.LocalObjectReference{
								Name: appSecretRef,
							},
							Key: s3SecretKey,
						},
					},
				})
			}

			// Setup init container
			initContainerSpec := corev1.Container{
				Image:           s3Client.Client.GetInitContainerImage(),
				ImagePullPolicy: "IfNotPresent",
				Name:            initContainerName,
				Args:            s3Client.Client.GetInitContainerCmd(appS3Endpoint, appBkt, appSrcPath, appSrcName, appBktMnt),
				Env:             initEnv,
			}

			// Add mount to initContainer, same mount used for Splunk instance container as well
			initContainerSpec.VolumeMounts = []corev1.VolumeMount{
				{
					Name:      appVolumeMntName,
					MountPath: appBktMnt,
				},
			}
			podTemplateSpec.Spec.InitContainers = append(podTemplateSpec.Spec.InitContainers, initContainerSpec)
		}
	}
}

// SetLastAppInfoCheckTime sets the last check time to current time
func SetLastAppInfoCheckTime(appInfoStatus *enterpriseApi.AppDeploymentContext) {
	scopedLog := log.WithName("SetLastAppInfoCheckTime")
	currentEpoch := time.Now().Unix()

	scopedLog.Info("Setting the LastAppInfoCheckTime to current time", "current epoch time", currentEpoch)

	appInfoStatus.LastAppInfoCheckTime = currentEpoch
}

// HasAppRepoCheckTimerExpired checks if the polling interval has expired
func HasAppRepoCheckTimerExpired(appInfoContext *enterpriseApi.AppDeploymentContext) bool {
	scopedLog := log.WithName("HasAppRepoCheckTimerExpired")
	currentEpoch := time.Now().Unix()

	isTimerExpired := appInfoContext.LastAppInfoCheckTime+appInfoContext.AppsRepoStatusPollInterval <= currentEpoch
	if isTimerExpired {
		scopedLog.Info("App repo polling interval timer has expired", "LastAppInfoCheckTime", strconv.FormatInt(appInfoContext.LastAppInfoCheckTime, 10), "current epoch time", strconv.FormatInt(currentEpoch, 10))
	}

	return isTimerExpired
}

// GetNextRequeueTime gets the next reconcile requeue time based on the appRepoPollInterval.
// There can be some time elapsed between when we first set lastAppInfoCheckTime and when the CR is in Ready state.
// Hence we need to subtract the delta time elapsed from the actual polling interval,
// so that the next reconcile would happen at the right time.
func GetNextRequeueTime(appRepoPollInterval, lastCheckTime int64) time.Duration {
	scopedLog := log.WithName("GetNextRequeueTime")
	currentEpoch := time.Now().Unix()

	var nextRequeueTimeInSec int64
	nextRequeueTimeInSec = appRepoPollInterval - (currentEpoch - lastCheckTime)
	if nextRequeueTimeInSec < 0 {
		nextRequeueTimeInSec = 5
	}

	scopedLog.Info("Getting next requeue time", "LastAppInfoCheckTime", lastCheckTime, "Current Epoch time", currentEpoch, "nextRequeueTimeInSec", nextRequeueTimeInSec)

	return time.Second * (time.Duration(nextRequeueTimeInSec))
}

// isAppRepoPollingEnabled checks whether automatic polling for apps repo changes
// is enabled or not. If the value is 0, then we fallback to on-demand polling of apps
// repo changes.
func isAppRepoPollingEnabled(appStatusContext *enterpriseApi.AppDeploymentContext) bool {
	return appStatusContext.AppsRepoStatusPollInterval != 0
}

func shouldCheckAppRepoStatus(client splcommon.ControllerClient, cr splcommon.MetaObject, appStatusContext *enterpriseApi.AppDeploymentContext, kind string, turnOffManualChecking *bool) bool {
	// If polling is disabled, check if manual update is on.
	if !isAppRepoPollingEnabled(appStatusContext) {
		configMapName := GetSplunkManualAppUpdateConfigMapName(cr.GetNamespace())

		// Check if we need to manually check for app updates for this CR kind
		if getManualUpdateStatus(client, cr, configMapName) == "on" {
			// There can be more than 1 CRs of this kind. We should only
			// turn off the status once all the CRs have finished the reconciles
			if getManualUpdateRefCount(client, cr, configMapName) == 1 {
				*turnOffManualChecking = true
			}
			return true
		}
	} else {
		return HasAppRepoCheckTimerExpired(appStatusContext)
	}
	return false
}

// initAndCheckAppInfoStatus initializes the S3Clients and checks the status of apps on remote storage.
func initAndCheckAppInfoStatus(client splcommon.ControllerClient, cr splcommon.MetaObject, appFrameworkConf *enterpriseApi.AppFrameworkSpec, appStatusContext *enterpriseApi.AppDeploymentContext) error {
	scopedLog := log.WithName("initAndCheckAppInfoStatus").WithValues("name", cr.GetName(), "namespace", cr.GetNamespace())

	var err error
	// Register the S3 clients specific to providers if not done already
	// This is done to prevent the null pointer dereference in case when
	// operator crashes and comes back up and the status of app context was updated
	// to match the spec in the previous run.
	err = initAppFrameWorkContext(client, cr, appFrameworkConf, appStatusContext)
	if err != nil {
		scopedLog.Error(err, "Unable initialize app framework")
		return err
	}

	var turnOffManualChecking bool
	kind := cr.GetObjectKind().GroupVersionKind().Kind

	//check if the apps need to be downloaded from remote storage
<<<<<<< HEAD
	if shouldCheckAppRepoStatus(client, cr, appStatusContext, kind, &turnOffManualChecking) || !reflect.DeepEqual(appStatusContext.AppFrameworkConfig, *appFrameworkConf) {
=======
	if HasAppRepoCheckTimerExpired(appStatusContext) || !reflect.DeepEqual(appStatusContext.AppFrameworkConfig, *appFrameworkConf) {
>>>>>>> 3db0c88d
		if appStatusContext.IsDeploymentInProgress {
			scopedLog.Info("App installation is already in progress. Not checking for any latest app repo changes")
			return nil
		}

		appStatusContext.IsDeploymentInProgress = true
		var sourceToAppsList map[string]splclient.S3Response
		appsModified := false

		scopedLog.Info("Checking status of apps on remote storage...")

		sourceToAppsList, err = GetAppListFromS3Bucket(client, cr, appFrameworkConf)
		// TODO: gaurav, we need to handle this case better in Phase-3. There can be a possibility
		// where if an appSource is missing in remote store, we mark it for deletion. But if it comes up
		// next time, we will recycle the pod to install the app. We need to find a way to reduce the pod recycles.
		if len(sourceToAppsList) != len(appFrameworkConf.AppSources) {
			scopedLog.Error(err, "Unable to get apps list, will retry in next reconcile...")
		} else {

			for _, appSource := range appFrameworkConf.AppSources {
				scopedLog.Info("Apps List retrieved from remote storage", "App Source", appSource.Name, "Content", sourceToAppsList[appSource.Name].Objects)
			}

			// Only handle the app repo changes if we were able to successfully get the apps list
			appsModified, err = handleAppRepoChanges(client, cr, appStatusContext, sourceToAppsList, appFrameworkConf)
			if err != nil {
				scopedLog.Error(err, "Unable to use the App list retrieved from the remote storage")
				return err
			}

<<<<<<< HEAD
			// TODO: gaurav, this needs to be removed eventually in favor of downloading apps locally
=======
>>>>>>> 3db0c88d
			_, _, err = ApplyAppListingConfigMap(client, cr, appFrameworkConf, appStatusContext.AppsSrcDeployStatus, appsModified)
			if err != nil {
				return err
			}

			// TODO: gaurav, this will eventually go outside this if condition,
			// so that we can continue installation work across reconciles.
			// As of now, we will only return from this function when the download of apps is complete
			// in the current reconcile. We have to implement a yield logic to break from the
			// installations in the current reconcile and continue in the next reconcile.
			// Handle the app install only if apps have been modified/added.
			if appsModified {
				err = handleAppInstall(client, cr, appStatusContext, sourceToAppsList, appFrameworkConf)
				if err != nil {
					return err
				}
			}

			appStatusContext.AppFrameworkConfig = *appFrameworkConf
		}

		// set the last check time to current time only if the polling is enabled
		if isAppRepoPollingEnabled(appStatusContext) {
			SetLastAppInfoCheckTime(appStatusContext)
		} else {
			var status string
			configMapName := GetSplunkManualAppUpdateConfigMapName(cr.GetNamespace())
			namespacedName := types.NamespacedName{Namespace: cr.GetNamespace(), Name: configMapName}
			configMap, err := splctrl.GetConfigMap(client, namespacedName)
			if err != nil {
				scopedLog.Error(err, "Unable to get configMap", "name", namespacedName.Name)
				return err
			}

			// reset the LastAppInfoCheckTime to 0 so that we don't reconcile again and poll for apps status
			appStatusContext.LastAppInfoCheckTime = 0

			numOfObjects := getManualUpdateRefCount(client, cr, configMapName)

			// turn off the manual checking for this CR kind in the configMap
			if turnOffManualChecking {
				scopedLog.Info("Turning off manual checking of apps update", "Kind", kind)
				// reset the status back to "off" and
				// refCount to original count
				status = "off"
				numOfObjects = getNumOfOwnerRefsKind(configMap, kind)
			} else {
				//just decrement the refCount if the status is "on"
				status = getManualUpdateStatus(client, cr, configMapName)
				if status == "on" {
					numOfObjects--
				}
			}

			// prepare the configMapData
			configMapData := fmt.Sprintf(`status: %s
refCount: %d`, status, numOfObjects)

			configMap.Data[kind] = configMapData

			err = splutil.UpdateResource(client, configMap)
			if err != nil {
				scopedLog.Error(err, "Could not update the configMap", "name", namespacedName.Name)
				return err
			}
		}
	}

	return nil
}

// SetConfigMapOwnerRef sets the owner references for the configMap
func SetConfigMapOwnerRef(client splcommon.ControllerClient, cr splcommon.MetaObject, configMap *corev1.ConfigMap) error {
	scopedLog := log.WithName("SetConfigMapOwnerRef").WithValues("name", cr.GetName(), "namespace", cr.GetNamespace())

	currentOwnerRef := configMap.GetOwnerReferences()
	// Check if owner ref exists
	for i := 0; i < len(currentOwnerRef); i++ {
		if reflect.DeepEqual(currentOwnerRef[i], splcommon.AsOwner(cr, false)) {
			return nil
		}
	}

	// Owner ref doesn't exist, update configMap with owner references
	configMap.SetOwnerReferences(append(configMap.GetOwnerReferences(), splcommon.AsOwner(cr, false)))

	// Update the configMap now
	err := splutil.UpdateResource(client, configMap)
	if err != nil {
		scopedLog.Error(err, "Unable to update configMap", "name", configMap.Name)
		return err
	}

	return nil

}

func getNumOfOwnerRefsKind(configMap *corev1.ConfigMap, kind string) int {
	var numOfObjects int
	currentOwnerRefs := configMap.GetOwnerReferences()
	// Get the nubmer of owners of this kind
	for i := 0; i < len(currentOwnerRefs); i++ {
		if currentOwnerRefs[i].Kind == kind {
			numOfObjects++
		}
	}
	return numOfObjects
}

// UpdateOrRemoveEntryFromConfigMap removes/updates the entry for the CR type from the manual app update configMap
func UpdateOrRemoveEntryFromConfigMap(c splcommon.ControllerClient, cr splcommon.MetaObject, instanceType InstanceType) error {
	scopedLog := log.WithName("UpdateOrRemoveEntryFromConfigMap").WithValues("name", cr.GetName(), "namespace", cr.GetNamespace())

	configMapName := GetSplunkManualAppUpdateConfigMapName(cr.GetNamespace())
	namespacedName := types.NamespacedName{Namespace: cr.GetNamespace(), Name: configMapName}
	configMap, err := splctrl.GetConfigMap(c, namespacedName)
	if err != nil {
		scopedLog.Error(err, "Unable to get config map", "name", namespacedName.Name)
		return err
	}

	kind := cr.GetObjectKind().GroupVersionKind().Kind

	numOfObjects := getNumOfOwnerRefsKind(configMap, kind)
	if numOfObjects == 0 {
		err = fmt.Errorf("error getting objects for this type: %s", instanceType.ToString())
		return err
	}

	// if this is the last of its kind, remove its entry from the config map
	if numOfObjects == 1 {
		delete(configMap.Data, kind)
	} else {
		// just decrement the refCount in the configMap
		numOfObjects--

		configMapData := fmt.Sprintf(`status: %s
refCount: %d`, getManualUpdateStatus(c, cr, configMapName), numOfObjects)

		configMap.Data[kind] = configMapData
	}

	// Update configMap now
	err = splutil.UpdateResource(c, configMap)
	if err != nil {
		scopedLog.Error(err, "Unable to update configMap", "name", namespacedName.Name)
		return err
	}

	return nil
}

<<<<<<< HEAD
// RemoveConfigMapOwnerRef removes the owner references for the configMap
func RemoveConfigMapOwnerRef(client splcommon.ControllerClient, cr splcommon.MetaObject, configMapName string) (uint, error) {
	var err error
	var refCount uint = 0

	namespacedName := types.NamespacedName{Namespace: cr.GetNamespace(), Name: configMapName}
	configMap, err := splctrl.GetConfigMap(client, namespacedName)
	if err != nil {
		return 0, err
	}

	ownerRef := configMap.GetOwnerReferences()
	for i := 0; i < len(ownerRef); i++ {
		if reflect.DeepEqual(ownerRef[i], splcommon.AsOwner(cr, false)) {
			ownerRef = append(ownerRef[:i], ownerRef[i+1:]...)
			refCount++
		}
	}

	// Update the modified owner reference list
	if refCount > 0 {
		configMap.SetOwnerReferences(ownerRef)
		err = splutil.UpdateResource(client, configMap)
		if err != nil {
			return 0, err
		}
	}

	return refCount, nil
}

func extractFieldFromConfigMapData(fieldRegex, data string) string {

	var result string
	pattern := regexp.MustCompile(fieldRegex)
	if len(pattern.FindStringSubmatch(data)) > 0 {
		result = pattern.FindStringSubmatch(data)[1]
	}
	return result
}

// CopyFileToPod copies a file from Operator Pod to any given Pod of a custom resource
func CopyFileToPod(c splcommon.ControllerClient, namespace string, podName string, srcPath string, destPath string) (string, string, error) {
	scopedLog := log.WithName("CopyFileToPod").WithValues("podName", podName, "namespace", namespace).WithValues("srcPath", srcPath, "destPath", destPath)

	var err error
	reader, writer := io.Pipe()

	// Check if the source file path is valid
	if strings.HasSuffix(srcPath, "/") {
		return "", "", fmt.Errorf("invalid file name %s", srcPath)
	}

	// Do not accept relative path for source file path
	srcPath = path.Clean(srcPath)
	if !strings.HasPrefix(srcPath, "/") {
		return "", "", fmt.Errorf("relative paths are not supported for source path: %s", srcPath)
	}

	// Make sure that the source file exists
	_, err = os.Stat(srcPath)
	if err != nil {
		return "", "", fmt.Errorf("unable to get the info for file: %s, error: %s", srcPath, err)
	}

	// If the Pod destination path is a directory, use the source file name
	if strings.HasSuffix(destPath, "/") {
		destPath = destPath + path.Base(srcPath)
	}

	destPath = path.Clean(destPath)
	// Do not accept relative path for Pod destination path
	if !strings.HasPrefix(destPath, "/") {
		return "", "", fmt.Errorf("relative paths are not supported for dest path: %s", destPath)
	}

	// Make sure the destination directory is existing
	destDir := path.Dir(destPath)
	command := fmt.Sprintf("test -d %s; echo -n $?", destDir)
	streamOptions := &remotecommand.StreamOptions{
		Stdin: strings.NewReader(command),
	}

	// If the Pod directory doesn't exist, do not try to create it. Instead throw an error
	// Otherwise, in case of invalid dest path, we may end up creating too many invalid directories/files
	stdOut, stdErr, err := splutil.PodExecCommand(c, podName, namespace, []string{"/bin/sh"}, streamOptions, false, false)
	dirTestResult, _ := strconv.Atoi(stdOut)
	if dirTestResult != 0 {
		return stdOut, stdErr, fmt.Errorf("directory on Pod doesn't exist. stdout: %s, stdErr: %s, err: %s", stdOut, stdErr, err)
	}

	go func() {
		defer writer.Close()
		err := cpMakeTar(srcPath, destPath, writer)
		if err != nil {
			scopedLog.Error(err, "Failed to send file on writer pipe", "srcPath", srcPath, "destPath", destPath)
			return
		}
	}()
	var cmdArr []string

	// Untar the input stream on the Pod
	cmdArr = []string{"tar", "-xf", "-"}
	if len(destDir) > 0 {
		cmdArr = append(cmdArr, "-C", destDir)
	}

	streamOptions = &remotecommand.StreamOptions{
		Stdin: reader,
	}

	return splutil.PodExecCommand(c, podName, namespace, cmdArr, streamOptions, false, false)
}

//go:linkname cpMakeTar k8s.io/kubernetes/pkg/kubectl/cmd/cp.makeTar
func cpMakeTar(srcPath, destPath string, writer io.Writer) error
=======
//validateMonitoringConsoleRef validates the changes in monitoringConsoleRef
func validateMonitoringConsoleRef(c splcommon.ControllerClient, revised *appsv1.StatefulSet, serviceURLs []corev1.EnvVar) error {
	var err error
	namespacedName := types.NamespacedName{Namespace: revised.GetNamespace(), Name: revised.GetName()}
	var current appsv1.StatefulSet

	err = c.Get(context.TODO(), namespacedName, &current)
	if err == nil {
		currEnv := current.Spec.Template.Spec.Containers[0].Env
		revEnv := revised.Spec.Template.Spec.Containers[0].Env

		var cEnv, rEnv corev1.EnvVar

		for _, cEnvTemp := range currEnv {
			if cEnvTemp.Name == "SPLUNK_MONITORING_CONSOLE_REF" {
				cEnv.Value = cEnvTemp.Value
			}
		}

		for _, rEnvTemp := range revEnv {
			if rEnvTemp.Name == "SPLUNK_MONITORING_CONSOLE_REF" {
				rEnv.Value = rEnvTemp.Value
			}
		}

		if cEnv.Value != "" && rEnv.Value != "" && cEnv.Value != rEnv.Value {
			//1. if revised Spec has different mcRef defined
			_, err = ApplyMonitoringConsoleEnvConfigMap(c, current.ObjectMeta.GetNamespace(), current.ObjectMeta.GetName(), cEnv.Value, serviceURLs, false)
			if err != nil {
				return err
			}
			_, err = ApplyMonitoringConsoleEnvConfigMap(c, current.ObjectMeta.GetNamespace(), current.ObjectMeta.GetName(), rEnv.Value, serviceURLs, true)
			if err != nil {
				return err
			}
		} else if cEnv.Value != "" && rEnv.Value == "" {
			//2. if revised Spec doesn't have mcRef defined
			_, err = ApplyMonitoringConsoleEnvConfigMap(c, current.ObjectMeta.GetNamespace(), current.ObjectMeta.GetName(), cEnv.Value, serviceURLs, false)
			if err != nil {
				return err
			}
		}
	}
	//if the sts doesn't exists no need for any change
	return nil
}
>>>>>>> 3db0c88d
<|MERGE_RESOLUTION|>--- conflicted
+++ resolved
@@ -34,10 +34,7 @@
 	corev1 "k8s.io/api/core/v1"
 	"k8s.io/apimachinery/pkg/api/resource"
 	"k8s.io/apimachinery/pkg/types"
-<<<<<<< HEAD
 	"k8s.io/client-go/tools/remotecommand"
-=======
->>>>>>> 3db0c88d
 	logf "sigs.k8s.io/controller-runtime/pkg/log"
 
 	enterpriseApi "github.com/splunk/splunk-operator/pkg/apis/enterprise/v3"
@@ -91,11 +88,7 @@
 			return s3Client, err
 		}
 		if secretAccessKey == "" {
-<<<<<<< HEAD
 			err = fmt.Errorf("s3 Secret Key is missing")
-=======
-			err = fmt.Errorf("S3 Secret Key is missing")
->>>>>>> 3db0c88d
 			return s3Client, err
 		}
 	}
@@ -186,13 +179,8 @@
 	}
 }
 
-<<<<<<< HEAD
-// getLicenseMasterURL returns URL of license manager
-func getLicenseMasterURL(cr splcommon.MetaObject, spec *enterpriseApi.CommonSplunkSpec) []corev1.EnvVar {
-=======
 // getLicenseManagerURL returns URL of license manager
 func getLicenseManagerURL(cr splcommon.MetaObject, spec *enterpriseApi.CommonSplunkSpec) []corev1.EnvVar {
->>>>>>> 3db0c88d
 	if spec.LicenseMasterRef.Name != "" {
 		licenseManagerURL := GetSplunkServiceName(SplunkLicenseManager, spec.LicenseMasterRef.Name, false)
 		if spec.LicenseMasterRef.Namespace != "" {
@@ -905,11 +893,7 @@
 	// Check if the appSource is still valid in the config
 	for appSrc := range remoteObjListingMap {
 		if !CheckIfAppSrcExistsInConfig(appFrameworkConfig, appSrc) {
-<<<<<<< HEAD
 			err = fmt.Errorf("app source: %s no more exists, this should never happen", appSrc)
-=======
-			err = fmt.Errorf("App source: %s no more exists, this should never happen", appSrc)
->>>>>>> 3db0c88d
 			return appsModified, err
 		}
 	}
@@ -1278,11 +1262,7 @@
 	kind := cr.GetObjectKind().GroupVersionKind().Kind
 
 	//check if the apps need to be downloaded from remote storage
-<<<<<<< HEAD
 	if shouldCheckAppRepoStatus(client, cr, appStatusContext, kind, &turnOffManualChecking) || !reflect.DeepEqual(appStatusContext.AppFrameworkConfig, *appFrameworkConf) {
-=======
-	if HasAppRepoCheckTimerExpired(appStatusContext) || !reflect.DeepEqual(appStatusContext.AppFrameworkConfig, *appFrameworkConf) {
->>>>>>> 3db0c88d
 		if appStatusContext.IsDeploymentInProgress {
 			scopedLog.Info("App installation is already in progress. Not checking for any latest app repo changes")
 			return nil
@@ -1313,10 +1293,7 @@
 				return err
 			}
 
-<<<<<<< HEAD
 			// TODO: gaurav, this needs to be removed eventually in favor of downloading apps locally
-=======
->>>>>>> 3db0c88d
 			_, _, err = ApplyAppListingConfigMap(client, cr, appFrameworkConf, appStatusContext.AppsSrcDeployStatus, appsModified)
 			if err != nil {
 				return err
@@ -1469,7 +1446,6 @@
 	return nil
 }
 
-<<<<<<< HEAD
 // RemoveConfigMapOwnerRef removes the owner references for the configMap
 func RemoveConfigMapOwnerRef(client splcommon.ControllerClient, cr splcommon.MetaObject, configMapName string) (uint, error) {
 	var err error
@@ -1586,7 +1562,7 @@
 
 //go:linkname cpMakeTar k8s.io/kubernetes/pkg/kubectl/cmd/cp.makeTar
 func cpMakeTar(srcPath, destPath string, writer io.Writer) error
-=======
+
 //validateMonitoringConsoleRef validates the changes in monitoringConsoleRef
 func validateMonitoringConsoleRef(c splcommon.ControllerClient, revised *appsv1.StatefulSet, serviceURLs []corev1.EnvVar) error {
 	var err error
@@ -1632,5 +1608,4 @@
 	}
 	//if the sts doesn't exists no need for any change
 	return nil
-}
->>>>>>> 3db0c88d
+}