--- conflicted
+++ resolved
@@ -1708,7 +1708,6 @@
 	return nil
 }
 
-<<<<<<< HEAD
 // getSplunkVolumeName returns the name of Splunk volume based on
 // the type of k8s volume(pvc or ephemeral) & splunk volume type (etc or var)
 func getSplunkVolumeName(k8sVolumeType string, splunkVolumeType string) string {
@@ -1718,7 +1717,8 @@
 // getSplunkVolumeMountPath returns the volume mount path based on splunk volume type(etc or var)
 func getSplunkVolumeMountPath(splunkVolumeType string) string {
 	return fmt.Sprintf(splcommon.SplunkVolumeMountPathPrefix, splunkVolumeType)
-=======
+}
+
 // setInstallStateForClusterScopedApps sets the install state for cluster scoped apps
 func setInstallStateForClusterScopedApps(ctx context.Context, appDeployContext *enterpriseApi.AppDeploymentContext) {
 	reqLogger := log.FromContext(ctx)
@@ -1947,5 +1947,4 @@
 // isAppFrameworkMigrationNeeded confirms if the app framework version migration is needed
 func isAppFrameworkMigrationNeeded(afwStatusContext *enterpriseApi.AppDeploymentContext) bool {
 	return afwStatusContext != nil && afwStatusContext.Version < currentAfwVersion && len(afwStatusContext.AppsSrcDeployStatus) > 0
->>>>>>> 5c870c57
 }