--- conflicted
+++ resolved
@@ -68,15 +68,6 @@
 		accessKeyID = string(s3ClientSecret.Data["s3_access_key"])
 		secretAccessKey = string(s3ClientSecret.Data["s3_secret_key"])
 
-<<<<<<< HEAD
-	if accessKeyID == "" {
-		err = fmt.Errorf("accessKey missing")
-		return s3Client, err
-	}
-	if secretAccessKey == "" {
-		err = fmt.Errorf("s3 Secret Key is missing")
-		return s3Client, err
-=======
 		// Do we need to handle if IAM_ROLE is set in the secret as well?
 		if accessKeyID == "" {
 			err = fmt.Errorf("accessKey missing")
@@ -86,7 +77,6 @@
 			err = fmt.Errorf("S3 Secret Key is missing")
 			return s3Client, err
 		}
->>>>>>> 12800062
 	}
 
 	// Get the bucket name form the "path" field
@@ -684,13 +674,8 @@
 	// Check if the appSource is still valid in the config
 	for appSrc := range remoteObjListingMap {
 		if !CheckIfAppSrcExistsInConfig(appFrameworkConfig, appSrc) {
-<<<<<<< HEAD
 			err = fmt.Errorf("app source: %s no more exists, this should never happen", appSrc)
-			return err
-=======
-			err = fmt.Errorf("App source: %s no more exists, this should never happen", appSrc)
 			return appsModified, err
->>>>>>> 12800062
 		}
 	}
 
@@ -998,16 +983,12 @@
 func GetNextRequeueTime(appRepoPollInterval, lastCheckTime int64) time.Duration {
 	scopedLog := log.WithName("GetNextRequeueTime")
 	currentEpoch := time.Now().Unix()
-<<<<<<< HEAD
-	nextRequeueTimeInSec := appRepoPollInterval - (currentEpoch - lastCheckTime)
-=======
 
 	var nextRequeueTimeInSec int64
 	nextRequeueTimeInSec = appRepoPollInterval - (currentEpoch - lastCheckTime)
 	if nextRequeueTimeInSec < 0 {
 		nextRequeueTimeInSec = 5
 	}
->>>>>>> 12800062
 
 	scopedLog.Info("Getting next requeue time", "LastAppInfoCheckTime", lastCheckTime, "Current Epoch time", currentEpoch, "nextRequeueTimeInSec", nextRequeueTimeInSec)
 
@@ -1060,17 +1041,13 @@
 	kind := cr.GetObjectKind().GroupVersionKind().Kind
 
 	//check if the apps need to be downloaded from remote storage
-<<<<<<< HEAD
 	if shouldCheckAppRepoStatus(client, cr, appStatusContext, kind, &turnOffManualChecking) || !reflect.DeepEqual(appStatusContext.AppFrameworkConfig, *appFrameworkConf) {
-=======
-	if HasAppRepoCheckTimerExpired(appStatusContext) || !reflect.DeepEqual(appStatusContext.AppFrameworkConfig, *appFrameworkConf) {
 		if appStatusContext.IsDeploymentInProgress {
 			scopedLog.Info("App installation is already in progress. Not checking for any latest app repo changes")
 			return nil
 		}
 
 		appStatusContext.IsDeploymentInProgress = true
->>>>>>> 12800062
 		var sourceToAppsList map[string]splclient.S3Response
 		appsModified := false
 
