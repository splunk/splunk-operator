--- conflicted
+++ resolved
@@ -77,11 +77,7 @@
 	}
 	want = strings.ReplaceAll(want, " ", "")
 
-<<<<<<< HEAD
-	require.JSONEq(t, string(got), want)
-=======
 	require.JSONEq(t, want, string(got))
->>>>>>> 9bf1baad
 }
 
 func TestGetSplunkService(t *testing.T) {
