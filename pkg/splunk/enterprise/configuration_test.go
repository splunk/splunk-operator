// Copyright (c) 2018-2020 Splunk Inc. All rights reserved.
//
// Licensed under the Apache License, Version 2.0 (the "License");
// you may not use this file except in compliance with the License.
// You may obtain a copy of the License at
//
// 	http://www.apache.org/licenses/LICENSE-2.0
//
// Unless required by applicable law or agreed to in writing, software
// distributed under the License is distributed on an "AS IS" BASIS,
// WITHOUT WARRANTIES OR CONDITIONS OF ANY KIND, either express or implied.
// See the License for the specific language governing permissions and
// limitations under the License.

package enterprise

import (
	"encoding/json"
	"fmt"
	"testing"

	enterprisev1 "github.com/splunk/splunk-operator/pkg/apis/enterprise/v1alpha3"
	splcommon "github.com/splunk/splunk-operator/pkg/splunk/common"
	corev1 "k8s.io/api/core/v1"
	metav1 "k8s.io/apimachinery/pkg/apis/meta/v1"
	"k8s.io/apimachinery/pkg/util/intstr"
)

func configTester(t *testing.T, method string, f func() (interface{}, error), want string) {
	result, err := f()
	if err != nil {
		t.Errorf("%s returned error: %v", method, err)
	}
	got, err := json.Marshal(result)
	if err != nil {
		t.Errorf("%s failed to marshall: %v", method, err)
	}
	if string(got) != want {
		t.Errorf("%s = %s;\nwant %s", method, got, want)
	}
}

func TestGetSplunkService(t *testing.T) {
	cr := enterprisev1.IndexerCluster{
		ObjectMeta: metav1.ObjectMeta{
			Name:      "stack1",
			Namespace: "test",
		},
	}

	test := func(instanceType InstanceType, isHeadless bool, want string) {
		f := func() (interface{}, error) {
			return getSplunkService(&cr, &cr.Spec.CommonSplunkSpec, instanceType, isHeadless), nil
		}
		configTester(t, fmt.Sprintf("getSplunkService(\"%s\",%t)", instanceType, isHeadless), f, want)
	}

	test(SplunkIndexer, false, `{"kind":"Service","apiVersion":"v1","metadata":{"name":"splunk-stack1-indexer-service","namespace":"test","creationTimestamp":null,"labels":{"app.kubernetes.io/component":"indexer","app.kubernetes.io/managed-by":"splunk-operator","app.kubernetes.io/name":"indexer","app.kubernetes.io/part-of":"splunk-stack1-indexer"},"ownerReferences":[{"apiVersion":"","kind":"","name":"stack1","uid":"","controller":true}]},"spec":{"ports":[{"name":"splunkweb","protocol":"TCP","port":8000,"targetPort":8000},{"name":"hec","protocol":"TCP","port":8088,"targetPort":8088},{"name":"splunkd","protocol":"TCP","port":8089,"targetPort":8089},{"name":"s2s","protocol":"TCP","port":9997,"targetPort":9997}],"selector":{"app.kubernetes.io/component":"indexer","app.kubernetes.io/managed-by":"splunk-operator","app.kubernetes.io/name":"indexer","app.kubernetes.io/part-of":"splunk-stack1-indexer"}},"status":{"loadBalancer":{}}}`)
	test(SplunkIndexer, true, `{"kind":"Service","apiVersion":"v1","metadata":{"name":"splunk-stack1-indexer-headless","namespace":"test","creationTimestamp":null,"labels":{"app.kubernetes.io/component":"indexer","app.kubernetes.io/managed-by":"splunk-operator","app.kubernetes.io/name":"indexer","app.kubernetes.io/part-of":"splunk-stack1-indexer"},"ownerReferences":[{"apiVersion":"","kind":"","name":"stack1","uid":"","controller":true}]},"spec":{"ports":[{"name":"splunkweb","protocol":"TCP","port":8000,"targetPort":8000},{"name":"hec","protocol":"TCP","port":8088,"targetPort":8088},{"name":"splunkd","protocol":"TCP","port":8089,"targetPort":8089},{"name":"s2s","protocol":"TCP","port":9997,"targetPort":9997}],"selector":{"app.kubernetes.io/component":"indexer","app.kubernetes.io/managed-by":"splunk-operator","app.kubernetes.io/name":"indexer","app.kubernetes.io/part-of":"splunk-stack1-indexer"},"clusterIP":"None","type":"ClusterIP"},"status":{"loadBalancer":{}}}`)
	// Multipart IndexerCluster - test part-of and instance labels for child part
	cr.Spec.ClusterMasterRef.Name = "cluster1"
	test(SplunkIndexer, false, `{"kind":"Service","apiVersion":"v1","metadata":{"name":"splunk-stack1-indexer-service","namespace":"test","creationTimestamp":null,"labels":{"app.kubernetes.io/component":"indexer","app.kubernetes.io/instance":"splunk-stack1-indexer","app.kubernetes.io/managed-by":"splunk-operator","app.kubernetes.io/name":"indexer","app.kubernetes.io/part-of":"splunk-cluster1-indexer"},"ownerReferences":[{"apiVersion":"","kind":"","name":"stack1","uid":"","controller":true}]},"spec":{"ports":[{"name":"splunkweb","protocol":"TCP","port":8000,"targetPort":8000},{"name":"hec","protocol":"TCP","port":8088,"targetPort":8088},{"name":"splunkd","protocol":"TCP","port":8089,"targetPort":8089},{"name":"s2s","protocol":"TCP","port":9997,"targetPort":9997}],"selector":{"app.kubernetes.io/component":"indexer","app.kubernetes.io/instance":"splunk-stack1-indexer","app.kubernetes.io/managed-by":"splunk-operator","app.kubernetes.io/name":"indexer","app.kubernetes.io/part-of":"splunk-cluster1-indexer"}},"status":{"loadBalancer":{}}}`)
	cr.Spec.ClusterMasterRef.Name = ""

	cr.Spec.ServiceTemplate.Spec.Type = "LoadBalancer"
	cr.Spec.ServiceTemplate.ObjectMeta.Labels = map[string]string{"1": "2"}
	cr.ObjectMeta.Labels = map[string]string{"one": "two"}
	cr.ObjectMeta.Annotations = map[string]string{"a": "b"}

	test(SplunkSearchHead, false, `{"kind":"Service","apiVersion":"v1","metadata":{"name":"splunk-stack1-search-head-service","namespace":"test","creationTimestamp":null,"labels":{"1":"2","app.kubernetes.io/component":"search-head","app.kubernetes.io/instance":"splunk-stack1-search-head","app.kubernetes.io/managed-by":"splunk-operator","app.kubernetes.io/name":"search-head","app.kubernetes.io/part-of":"splunk-stack1-search-head","one":"two"},"annotations":{"a":"b"},"ownerReferences":[{"apiVersion":"","kind":"","name":"stack1","uid":"","controller":true}]},"spec":{"ports":[{"name":"splunkweb","protocol":"TCP","port":8000,"targetPort":8000},{"name":"splunkd","protocol":"TCP","port":8089,"targetPort":8089},{"name":"dfsmaster","protocol":"TCP","port":9000,"targetPort":9000},{"name":"dfccontrol","protocol":"TCP","port":17000,"targetPort":17000},{"name":"datareceive","protocol":"TCP","port":19000,"targetPort":19000}],"selector":{"app.kubernetes.io/component":"search-head","app.kubernetes.io/instance":"splunk-stack1-search-head","app.kubernetes.io/managed-by":"splunk-operator","app.kubernetes.io/name":"search-head","app.kubernetes.io/part-of":"splunk-stack1-search-head"},"type":"LoadBalancer"},"status":{"loadBalancer":{}}}`)
	test(SplunkSearchHead, true, `{"kind":"Service","apiVersion":"v1","metadata":{"name":"splunk-stack1-search-head-headless","namespace":"test","creationTimestamp":null,"labels":{"app.kubernetes.io/component":"search-head","app.kubernetes.io/instance":"splunk-stack1-search-head","app.kubernetes.io/managed-by":"splunk-operator","app.kubernetes.io/name":"search-head","app.kubernetes.io/part-of":"splunk-stack1-search-head","one":"two"},"annotations":{"a":"b"},"ownerReferences":[{"apiVersion":"","kind":"","name":"stack1","uid":"","controller":true}]},"spec":{"ports":[{"name":"splunkweb","protocol":"TCP","port":8000,"targetPort":8000},{"name":"splunkd","protocol":"TCP","port":8089,"targetPort":8089},{"name":"dfsmaster","protocol":"TCP","port":9000,"targetPort":9000},{"name":"dfccontrol","protocol":"TCP","port":17000,"targetPort":17000},{"name":"datareceive","protocol":"TCP","port":19000,"targetPort":19000}],"selector":{"app.kubernetes.io/component":"search-head","app.kubernetes.io/instance":"splunk-stack1-search-head","app.kubernetes.io/managed-by":"splunk-operator","app.kubernetes.io/name":"search-head","app.kubernetes.io/part-of":"splunk-stack1-search-head"},"clusterIP":"None","type":"ClusterIP","publishNotReadyAddresses":true},"status":{"loadBalancer":{}}}`)
}

func TestGetSplunkDefaults(t *testing.T) {
	cr := enterprisev1.IndexerCluster{
		ObjectMeta: metav1.ObjectMeta{
			Name:      "stack1",
			Namespace: "test",
		},
		Spec: enterprisev1.IndexerClusterSpec{
			CommonSplunkSpec: enterprisev1.CommonSplunkSpec{Defaults: "defaults_string"},
		},
	}

	test := func(want string) {
		f := func() (interface{}, error) {
			return getSplunkDefaults(cr.GetName(), cr.GetNamespace(), SplunkIndexer, cr.Spec.Defaults), nil
		}
		configTester(t, "getSplunkDefaults()", f, want)
	}

	test(`{"metadata":{"name":"splunk-stack1-indexer-defaults","namespace":"test","creationTimestamp":null},"data":{"default.yml":"defaults_string"}}`)
}

func TestGetService(t *testing.T) {
	cr := enterprisev1.IndexerCluster{
		ObjectMeta: metav1.ObjectMeta{
			Name:      "stack1",
			Namespace: "test",
		},
		Spec: enterprisev1.IndexerClusterSpec{
			Replicas: 3,
			CommonSplunkSpec: enterprisev1.CommonSplunkSpec{
				Spec: splcommon.Spec{
					ServiceTemplate: corev1.Service{
						Spec: corev1.ServiceSpec{
							Ports: []corev1.ServicePort{{Name: "user-defined", Port: 32000, TargetPort: intstr.FromInt(6443)}},
						},
					},
				},
			},
		},
	}

	test := func(instanceType InstanceType, want string) {
		f := func() (interface{}, error) {
			return getSplunkService(&cr, &cr.Spec.CommonSplunkSpec, instanceType, false), nil
		}
		configTester(t, "getSplunkService()", f, want)
	}

	test(SplunkIndexer, `{"kind":"Service","apiVersion":"v1","metadata":{"name":"splunk-stack1-indexer-service","namespace":"test","creationTimestamp":null,"labels":{"app.kubernetes.io/component":"indexer","app.kubernetes.io/managed-by":"splunk-operator","app.kubernetes.io/name":"indexer","app.kubernetes.io/part-of":"splunk-stack1-indexer"},"ownerReferences":[{"apiVersion":"","kind":"","name":"stack1","uid":"","controller":true}]},"spec":{"ports":[{"name":"user-defined","port":32000,"targetPort":6443},{"name":"splunkweb","protocol":"TCP","port":8000,"targetPort":8000},{"name":"hec","protocol":"TCP","port":8088,"targetPort":8088},{"name":"splunkd","protocol":"TCP","port":8089,"targetPort":8089},{"name":"s2s","protocol":"TCP","port":9997,"targetPort":9997}],"selector":{"app.kubernetes.io/component":"indexer","app.kubernetes.io/managed-by":"splunk-operator","app.kubernetes.io/name":"indexer","app.kubernetes.io/part-of":"splunk-stack1-indexer"}},"status":{"loadBalancer":{}}}`)
}

func TestSetVolumeDefault(t *testing.T) {
	cr := enterprisev1.IndexerCluster{
		ObjectMeta: metav1.ObjectMeta{
			Name:      "stack1",
			Namespace: "test",
		},
	}

	setVolumeDefaults(&cr.Spec.CommonSplunkSpec)
	if cr.Spec.CommonSplunkSpec.Volumes == nil {
		t.Errorf("setVolumeDefaults() returns nil for Volumes")
	}

	mode := int32(644)
	cr.Spec.CommonSplunkSpec.Volumes = []corev1.Volume{
		{
			Name: "vol1",
			VolumeSource: corev1.VolumeSource{
				Secret: &corev1.SecretVolumeSource{
					SecretName: "top-secret1",
				},
			},
		},
		{
			Name: "vol2",
			VolumeSource: corev1.VolumeSource{
				Secret: &corev1.SecretVolumeSource{
					SecretName:  "top-secret2",
					DefaultMode: &mode,
				},
			},
		},
		{
			Name: "vol3",
			VolumeSource: corev1.VolumeSource{
				ConfigMap: &corev1.ConfigMapVolumeSource{
					LocalObjectReference: corev1.LocalObjectReference{
						Name: "config3",
					},
				},
			},
		},
	}

	// Make sure the default mode is set correcty
	setVolumeDefaults(&cr.Spec.CommonSplunkSpec)
	if cr.Spec.CommonSplunkSpec.Volumes == nil {
		t.Errorf("setVolumeDefaults() returns nil for Volumes")
	}

	for _, v := range cr.Spec.CommonSplunkSpec.Volumes {
		if v.Name == "vol1" {
			if *v.Secret.DefaultMode != int32(corev1.SecretVolumeSourceDefaultMode) {
				t.Errorf("setVolumeDefaults() did not set defaultMode correctly. Want %d, Got %d", int32(corev1.SecretVolumeSourceDefaultMode), *v.Secret.DefaultMode)
			}
		} else if v.Name == "vol2" {
			if *v.Secret.DefaultMode != mode {
				t.Errorf("setVolumeDefaults() did not set defaultMode correctly. Want %d, Got %d", mode, *v.Secret.DefaultMode)
			}
		} else if v.Name == "vol3" {
			if *v.ConfigMap.DefaultMode != int32(corev1.ConfigMapVolumeSourceDefaultMode) {
				t.Errorf("setVolumeDefaults() did not set defaultMode correctly. Want %d, Got %d", int32(corev1.ConfigMapVolumeSourceDefaultMode), *v.ConfigMap.DefaultMode)
			}
		}
	}
}

func TestSmartstoreApplyClusterMasterFailsOnInvalidSmartStoreConfig(t *testing.T) {
	cr := enterprisev1.ClusterMaster{
		ObjectMeta: metav1.ObjectMeta{
			Name:      "idxCluster",
			Namespace: "test",
		},
		Spec: enterprisev1.ClusterMasterSpec{
			SmartStore: enterprisev1.SmartStoreSpec{
				VolList: []enterprisev1.VolumeSpec{
					{Name: "msos_s2s3_vol", Endpoint: "", Path: "testbucket-rs-london"},
				},

				IndexList: []enterprisev1.IndexSpec{
					{Name: "salesdata1"},
					{Name: "salesdata2", RemotePath: "salesdata2"},
					{Name: "salesdata3", RemotePath: ""},
				},
			},
		},
	}

	var client splcommon.ControllerClient

	_, err := ApplyClusterMaster(client, &cr)
	if err == nil {
		t.Errorf("ApplyClusterMaster should fail on invalid smartstore config")
	}
}

func TestSmartstoreApplyStandaloneFailsOnInvalidSmartStoreConfig(t *testing.T) {
	cr := enterprisev1.Standalone{
		ObjectMeta: metav1.ObjectMeta{
			Name:      "standalone",
			Namespace: "test",
		},
		Spec: enterprisev1.StandaloneSpec{
			Replicas: 1,
			SmartStore: enterprisev1.SmartStoreSpec{
				VolList: []enterprisev1.VolumeSpec{
					{Name: "msos_s2s3_vol", Endpoint: "", Path: "testbucket-rs-london"},
				},

				IndexList: []enterprisev1.IndexSpec{
					{Name: "salesdata1"},
					{Name: "salesdata2", RemotePath: "salesdata2"},
					{Name: "salesdata3", RemotePath: ""},
				},
			},
		},
	}

	var client splcommon.ControllerClient

	_, err := ApplyStandalone(client, &cr)
	if err == nil {
		t.Errorf("ApplyStandalone should fail on invalid smartstore config")
	}
}

func TestSmartStoreConfigDoesNotFailOnClusterMasterCR(t *testing.T) {
	cr := enterprisev1.ClusterMaster{
		ObjectMeta: metav1.ObjectMeta{
			Name:      "CM",
			Namespace: "test",
		},
		Spec: enterprisev1.ClusterMasterSpec{
			SmartStore: enterprisev1.SmartStoreSpec{
				VolList: []enterprisev1.VolumeSpec{
					{Name: "msos_s2s3_vol", Endpoint: "https://s3-eu-west-2.amazonaws.com", Path: "testbucket-rs-london"},
				},

				IndexList: []enterprisev1.IndexSpec{
					{Name: "salesdata1", VolName: "msos_s2s3_vol"},
					{Name: "salesdata2", RemotePath: "salesdata2", VolName: "msos_s2s3_vol"},
					{Name: "salesdata3", RemotePath: "", VolName: "msos_s2s3_vol"},
				},
			},
		},
	}

	err := validateClusterMasterSpec(&cr)

	if err != nil {
<<<<<<< HEAD
		t.Errorf("Smartstore configuration should not fail on ClusterMaster CR: %v", err)
=======
		t.Errorf("Smartstore configuration should not fail on IndexerCluster CR with CM: %v", err)
	}
}

func TestSmartStoreConfigFailsOnIndexerClusterCRForIndexers(t *testing.T) {
	cr := enterprisev1.IndexerCluster{
		ObjectMeta: metav1.ObjectMeta{
			Name:      "idxc",
			Namespace: "test",
		},
		Spec: enterprisev1.IndexerClusterSpec{
			Replicas: 3,
			SmartStore: enterprisev1.SmartStoreSpec{
				VolList: []enterprisev1.VolumeSpec{
					{Name: "msos_s2s3_vol", Endpoint: "https://s3-eu-west-2.amazonaws.com", Path: "testbucket-rs-london"},
				},

				IndexList: []enterprisev1.IndexSpec{
					{Name: "salesdata1"},
					{Name: "salesdata2", RemotePath: "salesdata2"},
					{Name: "salesdata3", RemotePath: ""},
				},
			},
		},
	}

	cr.Spec.IndexerClusterRef.Name = "testRefWithCM"

	err := validateIndexerClusterSpec(&cr)

	if err == nil {
		t.Errorf("Indexer Cluster Custom Resource for indexers should not allow Smartstore configuration")
>>>>>>> 3299d009
	}
}

func TestValidateSplunkSmartstoreSpec(t *testing.T) {
	var err error

	// Valid smartstore config
	SmartStore := enterprisev1.SmartStoreSpec{
		VolList: []enterprisev1.VolumeSpec{
			{Name: "msos_s2s3_vol", Endpoint: "https://s3-eu-west-2.amazonaws.com", Path: "testbucket-rs-london"},
		},

		IndexList: []enterprisev1.IndexSpec{
			{Name: "salesdata1", VolName: "msos_s2s3_vol"},
			{Name: "salesdata2", RemotePath: "salesdata2", VolName: "msos_s2s3_vol"},
			{Name: "salesdata3", VolName: "msos_s2s3_vol"},
		},
	}

	err = ValidateSplunkSmartstoreSpec(&SmartStore)
	if err != nil {
		t.Errorf("Valid Smartstore configuration should not cause error: %v", err)
	}

	// Only one remote volume is allowed
	SmartStoreMultipleVolumes := enterprisev1.SmartStoreSpec{
		VolList: []enterprisev1.VolumeSpec{
			{Name: "msos_s2s3_vol_1", Endpoint: "https://s3-eu-west-2.amazonaws.com", Path: "testbucket-rs-london"},
			{Name: "msos_s2s3_vol_2", Endpoint: "https://s3-eu-west-2.amazonaws.com", Path: "testbucket-rs-london"},
		},

		IndexList: []enterprisev1.IndexSpec{
			{Name: "salesdata1", VolName: "msos_s2s3_vol"},
			{Name: "salesdata2", RemotePath: "salesdata2", VolName: "msos_s2s3_vol"},
			{Name: "salesdata3", VolName: "msos_s2s3_vol"},
		},
	}

	err = ValidateSplunkSmartstoreSpec(&SmartStoreMultipleVolumes)
	if err == nil {
		t.Errorf("Multiple Smartstore volume configurations should error out")
	}

	// Smartstore config with missing endpoint for the volume
	SmartStoreVolumeWithNoRemoteEndPoint := enterprisev1.SmartStoreSpec{
		VolList: []enterprisev1.VolumeSpec{
			{Name: "msos_s2s3_vol", Endpoint: "", Path: "testbucket-rs-london"},
		},

		IndexList: []enterprisev1.IndexSpec{
			{Name: "salesdata1", VolName: "msos_s2s3_vol"},
			{Name: "salesdata2", RemotePath: "salesdata2", VolName: "msos_s2s3_vol"},
			{Name: "salesdata3", VolName: "msos_s2s3_vol"},
		},
	}

	err = ValidateSplunkSmartstoreSpec(&SmartStoreVolumeWithNoRemoteEndPoint)
	if err == nil {
		t.Errorf("Should not accept a volume with missing Endpoint")
	}

	// Smartstore config with missing remote name for the volume
	SmartStoreWithVolumeNameMissing := enterprisev1.SmartStoreSpec{
		VolList: []enterprisev1.VolumeSpec{
			{Name: "", Endpoint: "https://s3-eu-west-2.amazonaws.com", Path: "testbucket-rs-london"},
		},

		IndexList: []enterprisev1.IndexSpec{
			{Name: "salesdata1", VolName: "msos_s2s3_vol"},
			{Name: "salesdata2", RemotePath: "salesdata2", VolName: "msos_s2s3_vol"},
			{Name: "salesdata3", VolName: "msos_s2s3_vol"},
		},
	}

	err = ValidateSplunkSmartstoreSpec(&SmartStoreWithVolumeNameMissing)
	if err == nil {
		t.Errorf("Should not accept a volume with missing Remotename")
	}

	// Smartstore config with missing path for the volume
	SmartStoreWithVolumePathMissing := enterprisev1.SmartStoreSpec{
		VolList: []enterprisev1.VolumeSpec{
			{Name: "msos_s2s3_vol", Endpoint: "https://s3-eu-west-2.amazonaws.com", Path: ""},
		},

		IndexList: []enterprisev1.IndexSpec{
			{Name: "salesdata1", VolName: "msos_s2s3_vol"},
			{Name: "salesdata2", RemotePath: "salesdata2", VolName: "msos_s2s3_vol"},
			{Name: "salesdata3", VolName: "msos_s2s3_vol"},
		},
	}

	err = ValidateSplunkSmartstoreSpec(&SmartStoreWithVolumePathMissing)
	if err == nil {
		t.Errorf("Should not accept a volume with missing Remote Path")
	}

	// Smartstore config with missing index name
	SmartStoreWithMissingIndexName := enterprisev1.SmartStoreSpec{
		VolList: []enterprisev1.VolumeSpec{
			{Name: "msos_s2s3_vol", Endpoint: "https://s3-eu-west-2.amazonaws.com", Path: "testbucket-rs-london"},
		},

		IndexList: []enterprisev1.IndexSpec{
			{Name: "", VolName: "msos_s2s3_vol"},
			{Name: "salesdata2", RemotePath: "salesdata2", VolName: "msos_s2s3_vol"},
			{Name: "salesdata3", VolName: "msos_s2s3_vol"},
		},
	}

	err = ValidateSplunkSmartstoreSpec(&SmartStoreWithMissingIndexName)
	if err == nil {
		t.Errorf("Should not accept an Index with missing indexname ")
	}

	//Smartstore config with missing remotePath
	SmartStoreWithMissingIndexLocation := enterprisev1.SmartStoreSpec{
		VolList: []enterprisev1.VolumeSpec{
			{Name: "msos_s2s3_vol", Endpoint: "https://s3-eu-west-2.amazonaws.com", Path: "testbucket-rs-london"},
		},

		IndexList: []enterprisev1.IndexSpec{
			{Name: "salesdata1", VolName: "msos_s2s3_vol"},
			{Name: "salesdata2", RemotePath: "salesdata2", VolName: "msos_s2s3_vol"},
			{Name: "salesdata3", VolName: "msos_s2s3_vol"},
		},
	}

	err = ValidateSplunkSmartstoreSpec(&SmartStoreWithMissingIndexLocation)
	if err != nil {
		t.Errorf("Should accept an Index with missing remotePath location")
	}

	// Empty smartstore config
	err = ValidateSplunkSmartstoreSpec(nil)
	if err != nil {
		t.Errorf("Smartstore config is optional, should not cause an error")
	}
}<|MERGE_RESOLUTION|>--- conflicted
+++ resolved
@@ -272,42 +272,7 @@
 	err := validateClusterMasterSpec(&cr)
 
 	if err != nil {
-<<<<<<< HEAD
 		t.Errorf("Smartstore configuration should not fail on ClusterMaster CR: %v", err)
-=======
-		t.Errorf("Smartstore configuration should not fail on IndexerCluster CR with CM: %v", err)
-	}
-}
-
-func TestSmartStoreConfigFailsOnIndexerClusterCRForIndexers(t *testing.T) {
-	cr := enterprisev1.IndexerCluster{
-		ObjectMeta: metav1.ObjectMeta{
-			Name:      "idxc",
-			Namespace: "test",
-		},
-		Spec: enterprisev1.IndexerClusterSpec{
-			Replicas: 3,
-			SmartStore: enterprisev1.SmartStoreSpec{
-				VolList: []enterprisev1.VolumeSpec{
-					{Name: "msos_s2s3_vol", Endpoint: "https://s3-eu-west-2.amazonaws.com", Path: "testbucket-rs-london"},
-				},
-
-				IndexList: []enterprisev1.IndexSpec{
-					{Name: "salesdata1"},
-					{Name: "salesdata2", RemotePath: "salesdata2"},
-					{Name: "salesdata3", RemotePath: ""},
-				},
-			},
-		},
-	}
-
-	cr.Spec.IndexerClusterRef.Name = "testRefWithCM"
-
-	err := validateIndexerClusterSpec(&cr)
-
-	if err == nil {
-		t.Errorf("Indexer Cluster Custom Resource for indexers should not allow Smartstore configuration")
->>>>>>> 3299d009
 	}
 }
 
