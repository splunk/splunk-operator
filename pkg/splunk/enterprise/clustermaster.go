// Copyright (c) 2018-2022 Splunk Inc. All rights reserved.

//
// Licensed under the Apache License, Version 2.0 (the "License");
// you may not use this file except in compliance with the License.
// You may obtain a copy of the License at
//
// 	http://www.apache.org/licenses/LICENSE-2.0
//
// Unless required by applicable law or agreed to in writing, software
// distributed under the License is distributed on an "AS IS" BASIS,
// WITHOUT WARRANTIES OR CONDITIONS OF ANY KIND, either express or implied.
// See the License for the specific language governing permissions and
// limitations under the License.

package enterprise

import (
	"context"
	"fmt"
	"reflect"
	"time"

	"github.com/go-logr/logr"
<<<<<<< HEAD
	enterpriseApi "github.com/splunk/splunk-operator/pkg/apis/enterprise/v3"
	appsv1 "k8s.io/api/apps/v1"
	"k8s.io/apimachinery/pkg/types"
	"sigs.k8s.io/controller-runtime/pkg/client"
	"sigs.k8s.io/controller-runtime/pkg/reconcile"

=======
	enterpriseApi "github.com/splunk/splunk-operator/api/v3"
>>>>>>> 593a3ede
	splclient "github.com/splunk/splunk-operator/pkg/splunk/client"
	splcommon "github.com/splunk/splunk-operator/pkg/splunk/common"
	splctrl "github.com/splunk/splunk-operator/pkg/splunk/controller"
	splutil "github.com/splunk/splunk-operator/pkg/splunk/util"
	appsv1 "k8s.io/api/apps/v1"
	corev1 "k8s.io/api/core/v1"
	"k8s.io/apimachinery/pkg/types"
	"sigs.k8s.io/controller-runtime/pkg/log"
	"sigs.k8s.io/controller-runtime/pkg/reconcile"
)

// ApplyClusterManager reconciles the state of a Splunk Enterprise cluster manager.
func ApplyClusterManager(ctx context.Context, client splcommon.ControllerClient, cr *enterpriseApi.ClusterMaster) (reconcile.Result, error) {

	// unless modified, reconcile for this object will be requeued after 5 seconds
	result := reconcile.Result{
		Requeue:      true,
		RequeueAfter: time.Second * 5,
	}
	reqLogger := log.FromContext(ctx)
	scopedLog := reqLogger.WithName("ApplyClusterManager")
	eventPublisher, _ := newK8EventPublisher(client, cr)

	if cr.Status.ResourceRevMap == nil {
		cr.Status.ResourceRevMap = make(map[string]string)
	}

	// validate and updates defaults for CR
	err := validateClusterManagerSpec(ctx, cr)
	if err != nil {
		return result, err
	}

	// updates status after function completes
	cr.Status.Phase = splcommon.PhaseError
	cr.Status.Selector = fmt.Sprintf("app.kubernetes.io/instance=splunk-%s-%s", cr.GetName(), splcommon.ClusterManager)

	if !reflect.DeepEqual(cr.Status.SmartStore, cr.Spec.SmartStore) ||
		AreRemoteVolumeKeysChanged(ctx, client, cr, SplunkClusterManager, &cr.Spec.SmartStore, cr.Status.ResourceRevMap, &err) {

		_, configMapDataChanged, err := ApplySmartstoreConfigMap(ctx, client, cr, &cr.Spec.SmartStore)
		if err != nil {
			return result, err
		} else if configMapDataChanged {
			// Do not auto populate with configMapDataChanged flag to NeedToPushMasterApps. Set it only  if
			// configMapDataChanged it true. It mush be reset, only upon initiating the bundle push REST call,
			// once the CM is in ready state otherwise, we keep retrying
			cr.Status.BundlePushTracker.NeedToPushMasterApps = true
			cr.Status.BundlePushTracker.LastCheckInterval = time.Now().Unix()
		}

		cr.Status.SmartStore = cr.Spec.SmartStore
	}

	// This is to take care of case where AreRemoteVolumeKeysChanged returns an error if it returns false.
	if err != nil {
		return result, err
	}

	defer func() {
		err = client.Status().Update(ctx, cr)
		if err != nil {
			scopedLog.Error(err, "Status update failed")
		}
	}()

	// If needed, Migrate the app framework status
	err = checkAndMigrateAppDeployStatus(client, cr, &cr.Status.AppContext, &cr.Spec.AppFrameworkConfig, false)
	if err != nil {
		return result, err
	}

	// If the app framework is configured then do following things -
	// 1. Initialize the S3Clients based on providers
	// 2. Check the status of apps on remote storage.
	if len(cr.Spec.AppFrameworkConfig.AppSources) != 0 {
		err := initAndCheckAppInfoStatus(ctx, client, cr, &cr.Spec.AppFrameworkConfig, &cr.Status.AppContext)
		if err != nil {
			eventPublisher.Warning(ctx, "initAndCheckAppInfoStatus", fmt.Sprintf("init and check app info status failed %s", err.Error()))
			cr.Status.AppContext.IsDeploymentInProgress = false
			return result, err
		}
	}

	// create or update general config resources
	namespaceScopedSecret, err := ApplySplunkConfig(ctx, client, cr, cr.Spec.CommonSplunkSpec, SplunkIndexer)
	if err != nil {
		scopedLog.Error(err, "create or update general config failed", "error", err.Error())
		eventPublisher.Warning(ctx, "ApplySplunkConfig", fmt.Sprintf("create or update general config failed with error %s", err.Error()))
		return result, err
	}

	// check if deletion has been requested
	if cr.ObjectMeta.DeletionTimestamp != nil {
		if cr.Spec.MonitoringConsoleRef.Name != "" {
			extraEnv, err := VerifyCMisMultisite(ctx, cr, namespaceScopedSecret)
			_, err = ApplyMonitoringConsoleEnvConfigMap(ctx, client, cr.GetNamespace(), cr.GetName(), cr.Spec.MonitoringConsoleRef.Name, extraEnv, false)
			if err != nil {
				return result, err
			}
		}
<<<<<<< HEAD

		// If this is the last of its kind getting deleted,
		// remove the entry for this CR type from configMap or else
		// just decrement the refCount for this CR type.
		if len(cr.Spec.AppFrameworkConfig.AppSources) != 0 {
			err = UpdateOrRemoveEntryFromConfigMapLocked(client, cr, SplunkClusterManager)
			if err != nil {
				return result, err
			}
		}
		DeleteOwnerReferencesForResources(client, cr, &cr.Spec.SmartStore)
		terminating, err := splctrl.CheckForDeletion(cr, client)
=======
		DeleteOwnerReferencesForResources(ctx, client, cr, &cr.Spec.SmartStore)
		terminating, err := splctrl.CheckForDeletion(ctx, cr, client)
>>>>>>> 593a3ede
		if terminating && err != nil { // don't bother if no error, since it will just be removed immmediately after
			cr.Status.Phase = splcommon.PhaseTerminating
		} else {
			result.Requeue = false
		}
		if err != nil {
			eventPublisher.Warning(ctx, "Delete", fmt.Sprintf("delete custom resource failed %s", err.Error()))
		}
		return result, err
	}

	// create or update a regular service for indexer cluster (ingestion)
	err = splctrl.ApplyService(ctx, client, getSplunkService(ctx, cr, &cr.Spec.CommonSplunkSpec, SplunkIndexer, false))
	if err != nil {
		return result, err
	}

	// create or update a regular service for the cluster manager
	err = splctrl.ApplyService(ctx, client, getSplunkService(ctx, cr, &cr.Spec.CommonSplunkSpec, SplunkClusterManager, false))
	if err != nil {
		return result, err
	}

	// create or update statefulset for the cluster manager
	statefulSet, err := getClusterManagerStatefulSet(ctx, client, cr)
	if err != nil {
		return result, err
	}

	//make changes to respective mc configmap when changing/removing mcRef from spec
	extraEnv, err := VerifyCMisMultisite(ctx, cr, namespaceScopedSecret)
	err = validateMonitoringConsoleRef(ctx, client, statefulSet, extraEnv)
	if err != nil {
		return result, err
	}

	clusterMasterManager := splctrl.DefaultStatefulSetPodManager{}
	phase, err := clusterMasterManager.Update(ctx, client, statefulSet, 1)
	if err != nil {
		return result, err
	}
	cr.Status.Phase = phase

	// no need to requeue if everything is ready
	if cr.Status.Phase == splcommon.PhaseReady {
		//upgrade fron automated MC to MC CRD
		namespacedName := types.NamespacedName{Namespace: cr.GetNamespace(), Name: GetSplunkStatefulsetName(SplunkMonitoringConsole, cr.GetNamespace())}
		err = splctrl.DeleteReferencesToAutomatedMCIfExists(ctx, client, cr, namespacedName)
		if err != nil {
			scopedLog.Error(err, "Error in deleting automated monitoring console resource")
		}
		//Update MC configmap
		if cr.Spec.MonitoringConsoleRef.Name != "" {
			_, err = ApplyMonitoringConsoleEnvConfigMap(ctx, client, cr.GetNamespace(), cr.GetName(), cr.Spec.MonitoringConsoleRef.Name, extraEnv, true)
			if err != nil {
				return result, err
			}
		}
<<<<<<< HEAD
=======
		if cr.Status.AppContext.AppsSrcDeployStatus != nil {
			markAppsStatusToComplete(ctx, client, cr, &cr.Spec.AppFrameworkConfig, cr.Status.AppContext.AppsSrcDeployStatus)
			// Schedule one more reconcile in next 5 seconds, just to cover any latest app framework config changes
			if cr.Status.AppContext.IsDeploymentInProgress {
				cr.Status.AppContext.IsDeploymentInProgress = false
				return result, nil
			}
		}
>>>>>>> 593a3ede

		// Manager apps bundle push requires multiple reconcile iterations in order to reflect the configMap on the CM pod.
		// So keep PerformCmBundlePush() as the last call in this block of code, so that other functionalities are not blocked
		err = PerformCmBundlePush(ctx, client, cr)
		if err != nil {
			return result, err
		}

<<<<<<< HEAD
		finalResult := handleAppFrameworkActivity(client, cr, &cr.Status.AppContext, &cr.Spec.AppFrameworkConfig)
		result = *finalResult
=======
		if !cr.Status.BundlePushTracker.NeedToPushMasterApps {
			// Requeue the reconcile after polling interval if we had set the lastAppInfoCheckTime.
			if cr.Status.AppContext.LastAppInfoCheckTime != 0 {
				result.RequeueAfter = GetNextRequeueTime(ctx, cr.Status.AppContext.AppsRepoStatusPollInterval, cr.Status.AppContext.LastAppInfoCheckTime)
			} else {
				result.Requeue = false
			}
		}
>>>>>>> 593a3ede
	}
	return result, nil
}

// clusterMasterPodManager is used to manage the cluster manager pod
type clusterManagerPodManager struct {
	c               splcommon.ControllerClient
	log             logr.Logger
	cr              *enterpriseApi.ClusterMaster
	secrets         *corev1.Secret
	newSplunkClient func(managementURI, username, password string) *splclient.SplunkClient
}

// getClusterMasterClient for clusterMasterPodManager returns a SplunkClient for cluster manager
func (mgr *clusterManagerPodManager) getClusterManagerClient(cr *enterpriseApi.ClusterMaster) *splclient.SplunkClient {
	fqdnName := splcommon.GetServiceFQDN(cr.GetNamespace(), GetSplunkServiceName(SplunkClusterManager, cr.GetName(), false))
	return mgr.newSplunkClient(fmt.Sprintf("https://%s:8089", fqdnName), "admin", string(mgr.secrets.Data["password"]))
}

// validateClusterMasterSpec checks validity and makes default updates to a ClusterMasterSpec, and returns error if something is wrong.
func validateClusterManagerSpec(ctx context.Context, cr *enterpriseApi.ClusterMaster) error {

	if !reflect.DeepEqual(cr.Status.SmartStore, cr.Spec.SmartStore) {
		err := ValidateSplunkSmartstoreSpec(ctx, &cr.Spec.SmartStore)
		if err != nil {
			return err
		}
	}

	if !reflect.DeepEqual(cr.Status.AppContext.AppFrameworkConfig, cr.Spec.AppFrameworkConfig) {
		err := ValidateAppFrameworkSpec(ctx, &cr.Spec.AppFrameworkConfig, &cr.Status.AppContext, false)
		if err != nil {
			return err
		}
	}

	return validateCommonSplunkSpec(&cr.Spec.CommonSplunkSpec)
}

// getClusterManagerStatefulSet returns a Kubernetes StatefulSet object for a Splunk Enterprise license manager.
func getClusterManagerStatefulSet(ctx context.Context, client splcommon.ControllerClient, cr *enterpriseApi.ClusterMaster) (*appsv1.StatefulSet, error) {
	var extraEnvVar []corev1.EnvVar

	ss, err := getSplunkStatefulSet(ctx, client, cr, &cr.Spec.CommonSplunkSpec, SplunkClusterManager, 1, extraEnvVar)
	if err != nil {
		return ss, err
	}
	smartStoreConfigMap := getSmartstoreConfigMap(ctx, client, cr, SplunkClusterManager)

	if smartStoreConfigMap != nil {
		setupInitContainer(&ss.Spec.Template, cr.Spec.Image, cr.Spec.ImagePullPolicy, commandForCMSmartstore)
	}

<<<<<<< HEAD
	// Setup App framework staging volume for apps
	setupAppsStagingVolume(client, cr, &ss.Spec.Template, &cr.Spec.AppFrameworkConfig)
=======
	// Setup App framework init containers
	setupAppInitContainers(ctx, client, cr, &ss.Spec.Template, &cr.Spec.AppFrameworkConfig)
>>>>>>> 593a3ede

	return ss, err
}

// CheckIfsmartstoreConfigMapUpdatedToPod checks if the smartstore configMap is updated on Pod or not
<<<<<<< HEAD
func CheckIfsmartstoreConfigMapUpdatedToPod(c splcommon.ControllerClient, cr *enterpriseApi.ClusterMaster, podExecClient splutil.PodExecClientImpl) error {
	scopedLog := log.WithName("CheckIfsmartstoreConfigMapUpdatedToPod").WithValues("name", cr.GetName(), "namespace", cr.GetNamespace())
=======
func CheckIfsmartstoreConfigMapUpdatedToPod(ctx context.Context, c splcommon.ControllerClient, cr *enterpriseApi.ClusterMaster) error {
	reqLogger := log.FromContext(ctx)
	scopedLog := reqLogger.WithName("CheckIfsmartstoreConfigMapUpdatedToPod").WithValues("name", cr.GetName(), "namespace", cr.GetNamespace())
	eventPublisher, _ := newK8EventPublisher(c, cr)
>>>>>>> 593a3ede

	command := fmt.Sprintf("cat /mnt/splunk-operator/local/%s", configToken)
<<<<<<< HEAD
	streamOptions := splutil.NewStreamOptionsObject(command)

	stdOut, stdErr, err := podExecClient.RunPodExecCommand(streamOptions, []string{"/bin/sh"})
	if err != nil || stdErr != "" {
		return fmt.Errorf("failed to check config token value on pod. stdout=%s, stderror=%s, error=%v", stdOut, stdErr, err)
=======
	stdOut, stdErr, err := splutil.PodExecCommand(ctx, c, cmPodName, cr.GetNamespace(), []string{"/bin/sh"}, command, false, false)
	if err != nil || stdErr != "" {
		eventPublisher.Warning(ctx, "PodExecCommand", fmt.Sprintf("Failed to check config token value on pod. stdout=%s, stderror=%s, error=%v", stdOut, stdErr, err))
		return fmt.Errorf("Failed to check config token value on pod. stdout=%s, stderror=%s, error=%v", stdOut, stdErr, err)
>>>>>>> 593a3ede
	}

	smartStoreConfigMap := getSmartstoreConfigMap(ctx, c, cr, SplunkClusterManager)
	if smartStoreConfigMap != nil {
		tokenFromConfigMap := smartStoreConfigMap.Data[configToken]
		if tokenFromConfigMap == stdOut {
			scopedLog.Info("Token Matched.", "on Pod=", stdOut, "from configMap=", tokenFromConfigMap)
			return nil
		}
<<<<<<< HEAD
		return fmt.Errorf("waiting for the configMap update to the Pod. Token on Pod=%s, Token from configMap=%s", stdOut, tokenFromConfigMap)
	}

	// Somehow the configmap was deleted, ideally this should not happen
	return fmt.Errorf("smartstore ConfigMap is missing")
}

// PerformCmBundlePush initiates the bundle push from cluster manager
func PerformCmBundlePush(c splcommon.ControllerClient, cr *enterpriseApi.ClusterMaster) error {
	if !cr.Status.BundlePushTracker.NeedToPushMasterApps {
=======
		eventPublisher.Warning(ctx, "getSmartstoreConfigMap", fmt.Sprintf("waiting for the configMap update to the Pod. Token on Pod=%s, Token from configMap=%s", stdOut, tokenFromConfigMap))
		return fmt.Errorf("Waiting for the configMap update to the Pod. Token on Pod=%s, Token from configMap=%s", stdOut, tokenFromConfigMap)
	}

	// Somehow the configmap was deleted, ideally this should not happen
	eventPublisher.Warning(ctx, "getSmartstoreConfigMap", "smartstore ConfigMap is missing")
	return fmt.Errorf("Smartstore ConfigMap is missing")
}

// PerformCmBundlePush initiates the bundle push from cluster manager
func PerformCmBundlePush(ctx context.Context, c splcommon.ControllerClient, cr *enterpriseApi.ClusterMaster) error {
	if cr.Status.BundlePushTracker.NeedToPushMasterApps == false {
>>>>>>> 593a3ede
		return nil
	}

	reqLogger := log.FromContext(ctx)
	scopedLog := reqLogger.WithName("PerformCmBundlePush").WithValues("name", cr.GetName(), "namespace", cr.GetNamespace())
	// Reconciler can be called for multiple reasons. If we are waiting on configMap update to happen,
	// do not increment the Retry Count unless the last check was 5 seconds ago.
	// This helps, to wait for the required time
	//eventPublisher, _ := newK8EventPublisher(c, cr)

	currentEpoch := time.Now().Unix()
	if cr.Status.BundlePushTracker.LastCheckInterval+5 > currentEpoch {
		return fmt.Errorf("will re-attempt to push the bundle after the 5 seconds period passed from last check. LastCheckInterval=%d, current epoch=%d", cr.Status.BundlePushTracker.LastCheckInterval, currentEpoch)
	}

	scopedLog.Info("Attempting to push the bundle")
	cr.Status.BundlePushTracker.LastCheckInterval = currentEpoch

	// The amount of time it takes for the configMap update to Pod depends on
	// how often the Kubelet on the K8 node refreshes its cache with API server.
	// From our tests, the Pod can take as high as 90 seconds. So keep checking
	// for the configMap update to the Pod before proceeding for the manager apps
	// bundle push.

<<<<<<< HEAD
	cmPodName := fmt.Sprintf("splunk-%s-%s-0", cr.GetName(), splcommon.ClusterManager)
	podExecClient := splutil.GetPodExecClient(c, cr, cmPodName)
	err := CheckIfsmartstoreConfigMapUpdatedToPod(c, cr, podExecClient)
=======
	err := CheckIfsmartstoreConfigMapUpdatedToPod(ctx, c, cr)
>>>>>>> 593a3ede
	if err != nil {
		return err
	}

	err = PushManagerAppsBundle(ctx, c, cr)
	if err == nil {
		scopedLog.Info("Bundle push success")
		cr.Status.BundlePushTracker.NeedToPushMasterApps = false
	}

	//eventPublisher.Warning(ctx, "BundlePush", fmt.Sprintf("Bundle push failed %s", err.Error()))
	return err
}

// PushManagerAppsBundle issues the REST command to for cluster manager bundle push
func PushManagerAppsBundle(ctx context.Context, c splcommon.ControllerClient, cr *enterpriseApi.ClusterMaster) error {
	reqLogger := log.FromContext(ctx)
	scopedLog := reqLogger.WithName("PushMasterApps").WithValues("name", cr.GetName(), "namespace", cr.GetNamespace())
	eventPublisher, _ := newK8EventPublisher(c, cr)

	defaultSecretObjName := splcommon.GetNamespaceScopedSecretName(cr.GetNamespace())
	defaultSecret, err := splutil.GetSecretByName(ctx, c, cr, defaultSecretObjName)
	if err != nil {
<<<<<<< HEAD
		return fmt.Errorf("could not access default secret object to fetch admin password. Reason %v", err)
=======
		eventPublisher.Warning(ctx, "PushManagerAppsBundle", fmt.Sprintf("Could not access default secret object to fetch admin password. Reason %v", err))
		return fmt.Errorf("Could not access default secret object to fetch admin password. Reason %v", err)
>>>>>>> 593a3ede
	}

	//Get the admin password from the secret object
	adminPwd, foundSecret := defaultSecret.Data["password"]
<<<<<<< HEAD
	if !foundSecret {
		return fmt.Errorf("could not find admin password while trying to push the manager apps bundle")
=======
	if foundSecret == false {
		eventPublisher.Warning(ctx, "PushManagerAppsBundle", fmt.Sprintf("Could not find admin password while trying to push the manager apps bundle"))
		return fmt.Errorf("Could not find admin password while trying to push the manager apps bundle")
>>>>>>> 593a3ede
	}

	scopedLog.Info("Issuing REST call to push manager aps bundle")

	managerIdxcName := cr.GetName()
	fqdnName := splcommon.GetServiceFQDN(cr.GetNamespace(), GetSplunkServiceName(SplunkClusterManager, managerIdxcName, false))

	// Get a Splunk client to execute the REST call
	splunkClient := splclient.NewSplunkClient(fmt.Sprintf("https://%s:8089", fqdnName), "admin", string(adminPwd))

	return splunkClient.BundlePush(true)
}

// helper function to get the list of ClusterManager types in the current namespace
func getClusterManagerList(c splcommon.ControllerClient, cr splcommon.MetaObject, listOpts []client.ListOption) (int, error) {
	scopedLog := log.WithName("getClusterMasterList").WithValues("name", cr.GetName(), "namespace", cr.GetNamespace())

	objectList := enterpriseApi.ClusterMasterList{}

	err := c.List(context.TODO(), &objectList, listOpts...)
	numOfObjects := len(objectList.Items)

	if err != nil {
		scopedLog.Error(err, "ClusterMaster types not found in namespace", "namsespace", cr.GetNamespace())
		return numOfObjects, err
	}

	return numOfObjects, nil
}

//VerifyCMisMultisite checks if its a multisite
func VerifyCMisMultisite(ctx context.Context, cr *enterpriseApi.ClusterMaster, namespaceScopedSecret *corev1.Secret) ([]corev1.EnvVar, error) {
	var err error
	reqLogger := log.FromContext(ctx)
	scopedLog := reqLogger.WithName("Verify if Multisite Indexer Cluster").WithValues("name", cr.GetName(), "namespace", cr.GetNamespace())
	mgr := clusterManagerPodManager{log: scopedLog, cr: cr, secrets: namespaceScopedSecret, newSplunkClient: splclient.NewSplunkClient}
	cm := mgr.getClusterManagerClient(cr)
	clusterInfo, err := cm.GetClusterInfo(false)
	if err != nil {
		return nil, err
	}
	multiSite := clusterInfo.MultiSite
	extraEnv := getClusterMasterExtraEnv(cr, &cr.Spec.CommonSplunkSpec)
	if multiSite == "true" {
		extraEnv = append(extraEnv, corev1.EnvVar{Name: "SPLUNK_SITE", Value: "site0"}, corev1.EnvVar{Name: "SPLUNK_MULTISITE_MASTER", Value: GetSplunkServiceName(SplunkClusterManager, cr.GetName(), false)})
	}
	return extraEnv, err
}<|MERGE_RESOLUTION|>--- conflicted
+++ resolved
@@ -22,16 +22,7 @@
 	"time"
 
 	"github.com/go-logr/logr"
-<<<<<<< HEAD
-	enterpriseApi "github.com/splunk/splunk-operator/pkg/apis/enterprise/v3"
-	appsv1 "k8s.io/api/apps/v1"
-	"k8s.io/apimachinery/pkg/types"
-	"sigs.k8s.io/controller-runtime/pkg/client"
-	"sigs.k8s.io/controller-runtime/pkg/reconcile"
-
-=======
 	enterpriseApi "github.com/splunk/splunk-operator/api/v3"
->>>>>>> 593a3ede
 	splclient "github.com/splunk/splunk-operator/pkg/splunk/client"
 	splcommon "github.com/splunk/splunk-operator/pkg/splunk/common"
 	splctrl "github.com/splunk/splunk-operator/pkg/splunk/controller"
@@ -39,6 +30,7 @@
 	appsv1 "k8s.io/api/apps/v1"
 	corev1 "k8s.io/api/core/v1"
 	"k8s.io/apimachinery/pkg/types"
+	"sigs.k8s.io/controller-runtime/pkg/client"
 	"sigs.k8s.io/controller-runtime/pkg/log"
 	"sigs.k8s.io/controller-runtime/pkg/reconcile"
 )
@@ -99,7 +91,7 @@
 	}()
 
 	// If needed, Migrate the app framework status
-	err = checkAndMigrateAppDeployStatus(client, cr, &cr.Status.AppContext, &cr.Spec.AppFrameworkConfig, false)
+	err = checkAndMigrateAppDeployStatus(ctx, client, cr, &cr.Status.AppContext, &cr.Spec.AppFrameworkConfig, false)
 	if err != nil {
 		return result, err
 	}
@@ -133,23 +125,19 @@
 				return result, err
 			}
 		}
-<<<<<<< HEAD
 
 		// If this is the last of its kind getting deleted,
 		// remove the entry for this CR type from configMap or else
 		// just decrement the refCount for this CR type.
 		if len(cr.Spec.AppFrameworkConfig.AppSources) != 0 {
-			err = UpdateOrRemoveEntryFromConfigMapLocked(client, cr, SplunkClusterManager)
+			err = UpdateOrRemoveEntryFromConfigMapLocked(ctx, client, cr, SplunkClusterManager)
 			if err != nil {
 				return result, err
 			}
 		}
-		DeleteOwnerReferencesForResources(client, cr, &cr.Spec.SmartStore)
-		terminating, err := splctrl.CheckForDeletion(cr, client)
-=======
 		DeleteOwnerReferencesForResources(ctx, client, cr, &cr.Spec.SmartStore)
 		terminating, err := splctrl.CheckForDeletion(ctx, cr, client)
->>>>>>> 593a3ede
+
 		if terminating && err != nil { // don't bother if no error, since it will just be removed immmediately after
 			cr.Status.Phase = splcommon.PhaseTerminating
 		} else {
@@ -208,17 +196,6 @@
 				return result, err
 			}
 		}
-<<<<<<< HEAD
-=======
-		if cr.Status.AppContext.AppsSrcDeployStatus != nil {
-			markAppsStatusToComplete(ctx, client, cr, &cr.Spec.AppFrameworkConfig, cr.Status.AppContext.AppsSrcDeployStatus)
-			// Schedule one more reconcile in next 5 seconds, just to cover any latest app framework config changes
-			if cr.Status.AppContext.IsDeploymentInProgress {
-				cr.Status.AppContext.IsDeploymentInProgress = false
-				return result, nil
-			}
-		}
->>>>>>> 593a3ede
 
 		// Manager apps bundle push requires multiple reconcile iterations in order to reflect the configMap on the CM pod.
 		// So keep PerformCmBundlePush() as the last call in this block of code, so that other functionalities are not blocked
@@ -227,19 +204,8 @@
 			return result, err
 		}
 
-<<<<<<< HEAD
-		finalResult := handleAppFrameworkActivity(client, cr, &cr.Status.AppContext, &cr.Spec.AppFrameworkConfig)
+		finalResult := handleAppFrameworkActivity(ctx, client, cr, &cr.Status.AppContext, &cr.Spec.AppFrameworkConfig)
 		result = *finalResult
-=======
-		if !cr.Status.BundlePushTracker.NeedToPushMasterApps {
-			// Requeue the reconcile after polling interval if we had set the lastAppInfoCheckTime.
-			if cr.Status.AppContext.LastAppInfoCheckTime != 0 {
-				result.RequeueAfter = GetNextRequeueTime(ctx, cr.Status.AppContext.AppsRepoStatusPollInterval, cr.Status.AppContext.LastAppInfoCheckTime)
-			} else {
-				result.Requeue = false
-			}
-		}
->>>>>>> 593a3ede
 	}
 	return result, nil
 }
@@ -293,41 +259,22 @@
 		setupInitContainer(&ss.Spec.Template, cr.Spec.Image, cr.Spec.ImagePullPolicy, commandForCMSmartstore)
 	}
 
-<<<<<<< HEAD
-	// Setup App framework staging volume for apps
-	setupAppsStagingVolume(client, cr, &ss.Spec.Template, &cr.Spec.AppFrameworkConfig)
-=======
-	// Setup App framework init containers
-	setupAppInitContainers(ctx, client, cr, &ss.Spec.Template, &cr.Spec.AppFrameworkConfig)
->>>>>>> 593a3ede
-
 	return ss, err
 }
 
 // CheckIfsmartstoreConfigMapUpdatedToPod checks if the smartstore configMap is updated on Pod or not
-<<<<<<< HEAD
-func CheckIfsmartstoreConfigMapUpdatedToPod(c splcommon.ControllerClient, cr *enterpriseApi.ClusterMaster, podExecClient splutil.PodExecClientImpl) error {
-	scopedLog := log.WithName("CheckIfsmartstoreConfigMapUpdatedToPod").WithValues("name", cr.GetName(), "namespace", cr.GetNamespace())
-=======
-func CheckIfsmartstoreConfigMapUpdatedToPod(ctx context.Context, c splcommon.ControllerClient, cr *enterpriseApi.ClusterMaster) error {
+func CheckIfsmartstoreConfigMapUpdatedToPod(ctx context.Context, c splcommon.ControllerClient, cr *enterpriseApi.ClusterMaster, podExecClient splutil.PodExecClientImpl) error {
 	reqLogger := log.FromContext(ctx)
 	scopedLog := reqLogger.WithName("CheckIfsmartstoreConfigMapUpdatedToPod").WithValues("name", cr.GetName(), "namespace", cr.GetNamespace())
 	eventPublisher, _ := newK8EventPublisher(c, cr)
->>>>>>> 593a3ede
 
 	command := fmt.Sprintf("cat /mnt/splunk-operator/local/%s", configToken)
-<<<<<<< HEAD
 	streamOptions := splutil.NewStreamOptionsObject(command)
 
-	stdOut, stdErr, err := podExecClient.RunPodExecCommand(streamOptions, []string{"/bin/sh"})
-	if err != nil || stdErr != "" {
-		return fmt.Errorf("failed to check config token value on pod. stdout=%s, stderror=%s, error=%v", stdOut, stdErr, err)
-=======
-	stdOut, stdErr, err := splutil.PodExecCommand(ctx, c, cmPodName, cr.GetNamespace(), []string{"/bin/sh"}, command, false, false)
+	stdOut, stdErr, err := podExecClient.RunPodExecCommand(ctx, streamOptions, []string{"/bin/sh"})
 	if err != nil || stdErr != "" {
 		eventPublisher.Warning(ctx, "PodExecCommand", fmt.Sprintf("Failed to check config token value on pod. stdout=%s, stderror=%s, error=%v", stdOut, stdErr, err))
-		return fmt.Errorf("Failed to check config token value on pod. stdout=%s, stderror=%s, error=%v", stdOut, stdErr, err)
->>>>>>> 593a3ede
+		return fmt.Errorf("failed to check config token value on pod. stdout=%s, stderror=%s, error=%v", stdOut, stdErr, err)
 	}
 
 	smartStoreConfigMap := getSmartstoreConfigMap(ctx, c, cr, SplunkClusterManager)
@@ -337,18 +284,6 @@
 			scopedLog.Info("Token Matched.", "on Pod=", stdOut, "from configMap=", tokenFromConfigMap)
 			return nil
 		}
-<<<<<<< HEAD
-		return fmt.Errorf("waiting for the configMap update to the Pod. Token on Pod=%s, Token from configMap=%s", stdOut, tokenFromConfigMap)
-	}
-
-	// Somehow the configmap was deleted, ideally this should not happen
-	return fmt.Errorf("smartstore ConfigMap is missing")
-}
-
-// PerformCmBundlePush initiates the bundle push from cluster manager
-func PerformCmBundlePush(c splcommon.ControllerClient, cr *enterpriseApi.ClusterMaster) error {
-	if !cr.Status.BundlePushTracker.NeedToPushMasterApps {
-=======
 		eventPublisher.Warning(ctx, "getSmartstoreConfigMap", fmt.Sprintf("waiting for the configMap update to the Pod. Token on Pod=%s, Token from configMap=%s", stdOut, tokenFromConfigMap))
 		return fmt.Errorf("Waiting for the configMap update to the Pod. Token on Pod=%s, Token from configMap=%s", stdOut, tokenFromConfigMap)
 	}
@@ -361,7 +296,6 @@
 // PerformCmBundlePush initiates the bundle push from cluster manager
 func PerformCmBundlePush(ctx context.Context, c splcommon.ControllerClient, cr *enterpriseApi.ClusterMaster) error {
 	if cr.Status.BundlePushTracker.NeedToPushMasterApps == false {
->>>>>>> 593a3ede
 		return nil
 	}
 
@@ -386,13 +320,9 @@
 	// for the configMap update to the Pod before proceeding for the manager apps
 	// bundle push.
 
-<<<<<<< HEAD
 	cmPodName := fmt.Sprintf("splunk-%s-%s-0", cr.GetName(), splcommon.ClusterManager)
 	podExecClient := splutil.GetPodExecClient(c, cr, cmPodName)
-	err := CheckIfsmartstoreConfigMapUpdatedToPod(c, cr, podExecClient)
-=======
-	err := CheckIfsmartstoreConfigMapUpdatedToPod(ctx, c, cr)
->>>>>>> 593a3ede
+	err := CheckIfsmartstoreConfigMapUpdatedToPod(ctx, c, cr, podExecClient)
 	if err != nil {
 		return err
 	}
@@ -416,24 +346,15 @@
 	defaultSecretObjName := splcommon.GetNamespaceScopedSecretName(cr.GetNamespace())
 	defaultSecret, err := splutil.GetSecretByName(ctx, c, cr, defaultSecretObjName)
 	if err != nil {
-<<<<<<< HEAD
-		return fmt.Errorf("could not access default secret object to fetch admin password. Reason %v", err)
-=======
 		eventPublisher.Warning(ctx, "PushManagerAppsBundle", fmt.Sprintf("Could not access default secret object to fetch admin password. Reason %v", err))
 		return fmt.Errorf("Could not access default secret object to fetch admin password. Reason %v", err)
->>>>>>> 593a3ede
 	}
 
 	//Get the admin password from the secret object
 	adminPwd, foundSecret := defaultSecret.Data["password"]
-<<<<<<< HEAD
 	if !foundSecret {
-		return fmt.Errorf("could not find admin password while trying to push the manager apps bundle")
-=======
-	if foundSecret == false {
 		eventPublisher.Warning(ctx, "PushManagerAppsBundle", fmt.Sprintf("Could not find admin password while trying to push the manager apps bundle"))
 		return fmt.Errorf("Could not find admin password while trying to push the manager apps bundle")
->>>>>>> 593a3ede
 	}
 
 	scopedLog.Info("Issuing REST call to push manager aps bundle")
@@ -448,8 +369,9 @@
 }
 
 // helper function to get the list of ClusterManager types in the current namespace
-func getClusterManagerList(c splcommon.ControllerClient, cr splcommon.MetaObject, listOpts []client.ListOption) (int, error) {
-	scopedLog := log.WithName("getClusterMasterList").WithValues("name", cr.GetName(), "namespace", cr.GetNamespace())
+func getClusterManagerList(ctx context.Context, c splcommon.ControllerClient, cr splcommon.MetaObject, listOpts []client.ListOption) (int, error) {
+	reqLogger := log.FromContext(ctx)
+	scopedLog := reqLogger.WithName("getClusterMasterList").WithValues("name", cr.GetName(), "namespace", cr.GetNamespace())
 
 	objectList := enterpriseApi.ClusterMasterList{}
 
