--- conflicted
+++ resolved
@@ -23,18 +23,8 @@
 	"time"
 
 	"github.com/go-logr/logr"
-<<<<<<< HEAD
-	appsv1 "k8s.io/api/apps/v1"
-	corev1 "k8s.io/api/core/v1"
-	"k8s.io/apimachinery/pkg/types"
-	"k8s.io/client-go/tools/remotecommand"
-	"sigs.k8s.io/controller-runtime/pkg/client"
-	"sigs.k8s.io/controller-runtime/pkg/reconcile"
-
-	enterpriseApi "github.com/splunk/splunk-operator/pkg/apis/enterprise/v3"
-=======
+
 	enterpriseApi "github.com/splunk/splunk-operator/api/v3"
->>>>>>> 593a3ede
 	splclient "github.com/splunk/splunk-operator/pkg/splunk/client"
 	splcommon "github.com/splunk/splunk-operator/pkg/splunk/common"
 	splctrl "github.com/splunk/splunk-operator/pkg/splunk/controller"
@@ -42,6 +32,8 @@
 	appsv1 "k8s.io/api/apps/v1"
 	corev1 "k8s.io/api/core/v1"
 	"k8s.io/apimachinery/pkg/types"
+	"k8s.io/client-go/tools/remotecommand"
+	"sigs.k8s.io/controller-runtime/pkg/client"
 	"sigs.k8s.io/controller-runtime/pkg/log"
 	"sigs.k8s.io/controller-runtime/pkg/reconcile"
 )
@@ -64,7 +56,7 @@
 	}
 
 	// If needed, Migrate the app framework status
-	err = checkAndMigrateAppDeployStatus(client, cr, &cr.Status.AppContext, &cr.Spec.AppFrameworkConfig, false)
+	err = checkAndMigrateAppDeployStatus(ctx, client, cr, &cr.Status.AppContext, &cr.Spec.AppFrameworkConfig, false)
 	if err != nil {
 		return result, err
 	}
@@ -122,24 +114,19 @@
 				return result, err
 			}
 		}
-<<<<<<< HEAD
 
 		// If this is the last of its kind getting deleted,
 		// remove the entry for this CR type from configMap or else
 		// just decrement the refCount for this CR type.
 		if len(cr.Spec.AppFrameworkConfig.AppSources) != 0 {
-			err = UpdateOrRemoveEntryFromConfigMapLocked(client, cr, SplunkSearchHead)
+			err = UpdateOrRemoveEntryFromConfigMapLocked(ctx, client, cr, SplunkSearchHead)
 			if err != nil {
 				return result, err
 			}
 		}
 
-		DeleteOwnerReferencesForResources(client, cr, nil)
-		terminating, err := splctrl.CheckForDeletion(cr, client)
-=======
 		DeleteOwnerReferencesForResources(ctx, client, cr, nil)
 		terminating, err := splctrl.CheckForDeletion(ctx, cr, client)
->>>>>>> 593a3ede
 		if terminating && err != nil { // don't bother if no error, since it will just be removed immmediately after
 			cr.Status.Phase = splcommon.PhaseTerminating
 			cr.Status.DeployerPhase = splcommon.PhaseTerminating
@@ -202,19 +189,9 @@
 	}
 	cr.Status.Phase = phase
 
-<<<<<<< HEAD
 	var finalResult *reconcile.Result
 	if cr.Status.DeployerPhase == splcommon.PhaseReady {
-		finalResult = handleAppFrameworkActivity(client, cr, &cr.Status.AppContext, &cr.Spec.AppFrameworkConfig)
-=======
-	if cr.Status.AppContext.AppsSrcDeployStatus != nil && cr.Status.DeployerPhase == splcommon.PhaseReady {
-		markAppsStatusToComplete(ctx, client, cr, &cr.Spec.AppFrameworkConfig, cr.Status.AppContext.AppsSrcDeployStatus)
-		// Schedule one more reconcile in next 5 seconds, just to cover any latest app framework config changes
-		if cr.Status.AppContext.IsDeploymentInProgress {
-			cr.Status.AppContext.IsDeploymentInProgress = false
-			return result, nil
-		}
->>>>>>> 593a3ede
+		finalResult = handleAppFrameworkActivity(ctx, client, cr, &cr.Status.AppContext, &cr.Spec.AppFrameworkConfig)
 	}
 
 	// no need to requeue if everything is ready
@@ -231,15 +208,6 @@
 				return result, err
 			}
 		}
-<<<<<<< HEAD
-=======
-		// Requeue the reconcile after polling interval if we had set the lastAppInfoCheckTime.
-		if cr.Status.AppContext.LastAppInfoCheckTime != 0 {
-			result.RequeueAfter = GetNextRequeueTime(ctx, cr.Status.AppContext.AppsRepoStatusPollInterval, cr.Status.AppContext.LastAppInfoCheckTime)
-		} else {
-			result.Requeue = false
-		}
->>>>>>> 593a3ede
 
 		// Reset secrets related status structs
 		cr.Status.ShcSecretChanged = []bool{}
@@ -265,24 +233,15 @@
 }
 
 // ApplyShcSecret checks if any of the search heads have a different shc_secret from namespace scoped secret and changes it
-<<<<<<< HEAD
-func ApplyShcSecret(mgr *searchHeadClusterPodManager, replicas int32, podExecClient splutil.PodExecClientImpl) error {
-=======
-func ApplyShcSecret(ctx context.Context, mgr *searchHeadClusterPodManager, replicas int32, mock bool) error {
-
->>>>>>> 593a3ede
+func ApplyShcSecret(ctx context.Context, mgr *searchHeadClusterPodManager, replicas int32, podExecClient splutil.PodExecClientImpl) error {
 	// Get namespace scoped secret
 	namespaceSecret, err := splutil.ApplyNamespaceScopedSecretObject(ctx, mgr.c, mgr.cr.GetNamespace())
 	if err != nil {
 		return err
 	}
 
-<<<<<<< HEAD
-	scopedLog := log.WithName("ApplyShcSecret").WithValues("Desired replicas", replicas, "ShcSecretChanged", mgr.cr.Status.ShcSecretChanged, "AdminSecretChanged", mgr.cr.Status.AdminSecretChanged, "NamespaceSecretResourceVersion", mgr.cr.Status.NamespaceSecretResourceVersion)
-=======
 	reqLogger := log.FromContext(ctx)
-	scopedLog := reqLogger.WithName("ApplyShcSecret").WithValues("Desired replicas", replicas, "ShcSecretChanged", mgr.cr.Status.ShcSecretChanged, "AdminSecretChanged", mgr.cr.Status.AdminSecretChanged, "NamespaceSecretResourceVersion", mgr.cr.Status.NamespaceSecretResourceVersion, "mock", mock)
->>>>>>> 593a3ede
+	scopedLog := reqLogger.WithName("ApplyShcSecret").WithValues("Desired replicas", replicas, "ShcSecretChanged", mgr.cr.Status.ShcSecretChanged, "AdminSecretChanged", mgr.cr.Status.AdminSecretChanged, "NamespaceSecretResourceVersion", mgr.cr.Status.NamespaceSecretResourceVersion)
 
 	// If namespace scoped secret revision is the same ignore
 	if len(mgr.cr.Status.NamespaceSecretResourceVersion) == 0 {
@@ -307,12 +266,8 @@
 		// Get search head pod's name
 		shPodName := GetSplunkStatefulsetPodName(SplunkSearchHead, mgr.cr.GetName(), i)
 
-<<<<<<< HEAD
-		scopedLog := log.WithName("ApplyShcSecretPodLoop").WithValues("Desired replicas", replicas, "ShcSecretChanged", mgr.cr.Status.ShcSecretChanged, "AdminSecretChanged", mgr.cr.Status.AdminSecretChanged, "NamespaceSecretResourceVersion", mgr.cr.Status.NamespaceSecretResourceVersion, "pod", shPodName)
-=======
 		reqLogger := log.FromContext(ctx)
-		scopedLog := reqLogger.WithName("ApplyShcSecretPodLoop").WithValues("Desired replicas", replicas, "ShcSecretChanged", mgr.cr.Status.ShcSecretChanged, "AdminSecretChanged", mgr.cr.Status.AdminSecretChanged, "NamespaceSecretResourceVersion", mgr.cr.Status.NamespaceSecretResourceVersion, "mock", mock, "pod", shPodName)
->>>>>>> 593a3ede
+		scopedLog := reqLogger.WithName("ApplyShcSecretPodLoop").WithValues("Desired replicas", replicas, "ShcSecretChanged", mgr.cr.Status.ShcSecretChanged, "AdminSecretChanged", mgr.cr.Status.AdminSecretChanged, "NamespaceSecretResourceVersion", mgr.cr.Status.NamespaceSecretResourceVersion, "pod", shPodName)
 
 		// Retrieve shc_secret password from Pod
 		shcSecret, err := splutil.GetSpecificSecretTokenFromPod(ctx, mgr.c, shPodName, mgr.cr.GetNamespace(), "shc_secret")
@@ -321,7 +276,7 @@
 		}
 
 		// set the targetPodName here
-		podExecClient.SetTargetPodName(shPodName)
+		podExecClient.SetTargetPodName(ctx, shPodName)
 
 		var streamOptions *remotecommand.StreamOptions = &remotecommand.StreamOptions{}
 
@@ -343,13 +298,9 @@
 
 			// Change shc secret key
 			command := fmt.Sprintf("/opt/splunk/bin/splunk edit shcluster-config -auth admin:%s -secret %s", adminPwd, nsShcSecret)
-<<<<<<< HEAD
 			streamOptions.Stdin = strings.NewReader(command)
 
-			_, _, err = podExecClient.RunPodExecCommand(streamOptions, []string{"/bin/sh"})
-=======
-			_, _, err = splutil.PodExecCommand(ctx, mgr.c, shPodName, mgr.cr.GetNamespace(), []string{"/bin/sh"}, command, false, false)
->>>>>>> 593a3ede
+			_, _, err = podExecClient.RunPodExecCommand(ctx, streamOptions, []string{"/bin/sh"})
 			if err != nil {
 				return err
 			}
@@ -383,12 +334,8 @@
 
 			// Change admin password on splunk instance of pod
 			command := fmt.Sprintf("/opt/splunk/bin/splunk cmd splunkd rest --noauth POST /services/admin/users/admin 'password=%s'", nsAdminSecret)
-<<<<<<< HEAD
 			streamOptions.Stdin = strings.NewReader(command)
-			_, _, err = podExecClient.RunPodExecCommand(streamOptions, []string{"/bin/sh"})
-=======
-			_, _, err = splutil.PodExecCommand(ctx, mgr.c, shPodName, mgr.cr.GetNamespace(), []string{"/bin/sh"}, command, false, false)
->>>>>>> 593a3ede
+			_, _, err = podExecClient.RunPodExecCommand(ctx, streamOptions, []string{"/bin/sh"})
 			if err != nil {
 				return err
 			}
@@ -463,11 +410,7 @@
 	podExecClient := splutil.GetPodExecClient(mgr.c, mgr.cr, "")
 
 	// Check if a recycle of shc pods is necessary(due to shc_secret mismatch with namespace scoped secret)
-<<<<<<< HEAD
-	err = ApplyShcSecret(mgr, desiredReplicas, podExecClient)
-=======
-	err = ApplyShcSecret(ctx, mgr, desiredReplicas, false)
->>>>>>> 593a3ede
+	err = ApplyShcSecret(ctx, mgr, desiredReplicas, podExecClient)
 	if err != nil {
 		return splcommon.PhaseError, err
 	}
@@ -652,13 +595,8 @@
 		return ss, err
 	}
 
-<<<<<<< HEAD
 	// Setup App framework staging volume for apps
-	setupAppsStagingVolume(client, cr, &ss.Spec.Template, &cr.Spec.AppFrameworkConfig)
-=======
-	// Setup App framework init containers
-	setupAppInitContainers(ctx, client, cr, &ss.Spec.Template, &cr.Spec.AppFrameworkConfig)
->>>>>>> 593a3ede
+	setupAppsStagingVolume(ctx, client, cr, &ss.Spec.Template, &cr.Spec.AppFrameworkConfig)
 
 	return ss, err
 }
@@ -680,8 +618,9 @@
 }
 
 // helper function to get the list of SearchHeadCluster types in the current namespace
-func getSearchHeadClusterList(c splcommon.ControllerClient, cr splcommon.MetaObject, listOpts []client.ListOption) (int, error) {
-	scopedLog := log.WithName("getSearchHeadClusterList").WithValues("name", cr.GetName(), "namespace", cr.GetNamespace())
+func getSearchHeadClusterList(ctx context.Context, c splcommon.ControllerClient, cr splcommon.MetaObject, listOpts []client.ListOption) (int, error) {
+	reqLogger := log.FromContext(ctx)
+	scopedLog := reqLogger.WithName("getSearchHeadClusterList").WithValues("name", cr.GetName(), "namespace", cr.GetNamespace())
 
 	objectList := enterpriseApi.SearchHeadClusterList{}
 
