// Copyright (c) 2018-2022 Splunk Inc. All rights reserved.

//
// Licensed under the Apache License, Version 2.0 (the "License");
// you may not use this file except in compliance with the License.
// You may obtain a copy of the License at
//
// 	http://www.apache.org/licenses/LICENSE-2.0
//
// Unless required by applicable law or agreed to in writing, software
// distributed under the License is distributed on an "AS IS" BASIS,
// WITHOUT WARRANTIES OR CONDITIONS OF ANY KIND, either express or implied.
// See the License for the specific language governing permissions and
// limitations under the License.

package enterprise

import (
	"context"
	"fmt"
	"reflect"
	"strings"
	"time"

	"github.com/go-logr/logr"
<<<<<<< HEAD

=======
>>>>>>> e6c314f5
	enterpriseApi "github.com/splunk/splunk-operator/api/v3"
	splclient "github.com/splunk/splunk-operator/pkg/splunk/client"
	splcommon "github.com/splunk/splunk-operator/pkg/splunk/common"
	splctrl "github.com/splunk/splunk-operator/pkg/splunk/controller"
	splutil "github.com/splunk/splunk-operator/pkg/splunk/util"
	appsv1 "k8s.io/api/apps/v1"
	corev1 "k8s.io/api/core/v1"
	"k8s.io/apimachinery/pkg/types"
<<<<<<< HEAD
	"k8s.io/client-go/tools/remotecommand"
	"sigs.k8s.io/controller-runtime/pkg/client"
=======
>>>>>>> e6c314f5
	"sigs.k8s.io/controller-runtime/pkg/log"
	"sigs.k8s.io/controller-runtime/pkg/reconcile"
)

// ApplySearchHeadCluster reconciles the state for a Splunk Enterprise search head cluster.
func ApplySearchHeadCluster(ctx context.Context, client splcommon.ControllerClient, cr *enterpriseApi.SearchHeadCluster) (reconcile.Result, error) {
	// unless modified, reconcile for this object will be requeued after 5 seconds
	result := reconcile.Result{
		Requeue:      true,
		RequeueAfter: time.Second * 5,
	}
	reqLogger := log.FromContext(ctx)
	scopedLog := reqLogger.WithName("ApplySearchHeadCluster")
	eventPublisher, _ := newK8EventPublisher(client, cr)

	// validate and updates defaults for CR
<<<<<<< HEAD
	err := validateSearchHeadClusterSpec(ctx, cr)
	if err != nil {
		return result, err
	}

	// If needed, Migrate the app framework status
	err = checkAndMigrateAppDeployStatus(ctx, client, cr, &cr.Status.AppContext, &cr.Spec.AppFrameworkConfig, false)
=======
	err := validateSearchHeadClusterSpec(ctx, client, cr)
>>>>>>> e6c314f5
	if err != nil {
		return result, err
	}

	// If the app framework is configured then do following things -
	// 1. Initialize the S3Clients based on providers
	// 2. Check the status of apps on remote storage.
	if len(cr.Spec.AppFrameworkConfig.AppSources) != 0 {
		err := initAndCheckAppInfoStatus(ctx, client, cr, &cr.Spec.AppFrameworkConfig, &cr.Status.AppContext)
		if err != nil {
			eventPublisher.Warning(ctx, "initAndCheckAppInfoStatus", fmt.Sprintf("init and check app info status failed %s", err.Error()))
			cr.Status.AppContext.IsDeploymentInProgress = false
			return result, err
		}
	}

	// updates status after function completes
	cr.Status.Phase = enterpriseApi.PhaseError
	cr.Status.DeployerPhase = enterpriseApi.PhaseError
	cr.Status.Replicas = cr.Spec.Replicas
	cr.Status.Selector = fmt.Sprintf("app.kubernetes.io/instance=splunk-%s-search-head", cr.GetName())
	if cr.Status.Members == nil {
		cr.Status.Members = []enterpriseApi.SearchHeadClusterMemberStatus{}
	}
	if cr.Status.ShcSecretChanged == nil {
		cr.Status.ShcSecretChanged = []bool{}

	}
	if cr.Status.AdminSecretChanged == nil {
		cr.Status.AdminSecretChanged = []bool{}
	}
	if cr.Status.AdminPasswordChangedSecrets == nil {
		cr.Status.AdminPasswordChangedSecrets = make(map[string]bool)
	}
	defer func() {
		err = client.Status().Update(ctx, cr)
		if err != nil {
			scopedLog.Error(err, "Status update failed")
		}
	}()

	// create or update general config resources
	namespaceScopedSecret, err := ApplySplunkConfig(ctx, client, cr, cr.Spec.CommonSplunkSpec, SplunkSearchHead)
	if err != nil {
		scopedLog.Error(err, "create or update general config failed", "error", err.Error())
		eventPublisher.Warning(ctx, "ApplySplunkConfig", fmt.Sprintf("create or update general config failed with error %s", err.Error()))
		return result, err
	}

	// check if deletion has been requested
	if cr.ObjectMeta.DeletionTimestamp != nil {
		if cr.Spec.MonitoringConsoleRef.Name != "" {
			_, err = ApplyMonitoringConsoleEnvConfigMap(ctx, client, cr.GetNamespace(), cr.GetName(), cr.Spec.MonitoringConsoleRef.Name, getSearchHeadEnv(cr), false)
			if err != nil {
				return result, err
			}
		}
<<<<<<< HEAD

		// If this is the last of its kind getting deleted,
		// remove the entry for this CR type from configMap or else
		// just decrement the refCount for this CR type.
		if len(cr.Spec.AppFrameworkConfig.AppSources) != 0 {
			err = UpdateOrRemoveEntryFromConfigMapLocked(ctx, client, cr, SplunkSearchHead)
			if err != nil {
				return result, err
			}
		}

=======
>>>>>>> e6c314f5
		DeleteOwnerReferencesForResources(ctx, client, cr, nil)
		terminating, err := splctrl.CheckForDeletion(ctx, cr, client)
		if terminating && err != nil { // don't bother if no error, since it will just be removed immmediately after
			cr.Status.Phase = enterpriseApi.PhaseTerminating
			cr.Status.DeployerPhase = enterpriseApi.PhaseTerminating
		} else {
			result.Requeue = false
		}
		if err != nil {
			eventPublisher.Warning(ctx, "Delete", fmt.Sprintf("delete custom resource failed %s", err.Error()))
		}
		return result, err
	}

	// create or update a headless search head cluster service
	err = splctrl.ApplyService(ctx, client, getSplunkService(ctx, cr, &cr.Spec.CommonSplunkSpec, SplunkSearchHead, true))
	if err != nil {
		return result, err
	}

	// create or update a regular search head cluster service
	err = splctrl.ApplyService(ctx, client, getSplunkService(ctx, cr, &cr.Spec.CommonSplunkSpec, SplunkSearchHead, false))
	if err != nil {
		return result, err
	}

	// create or update a deployer service
	err = splctrl.ApplyService(ctx, client, getSplunkService(ctx, cr, &cr.Spec.CommonSplunkSpec, SplunkDeployer, false))
	if err != nil {
		return result, err
	}

	// create or update statefulset for the deployer
	statefulSet, err := getDeployerStatefulSet(ctx, client, cr)
	if err != nil {
		return result, err
	}

	deployerManager := splctrl.DefaultStatefulSetPodManager{}
	phase, err := deployerManager.Update(ctx, client, statefulSet, 1)
	if err != nil {
		return result, err
	}
	cr.Status.DeployerPhase = phase

	// create or update statefulset for the search heads
	statefulSet, err = getSearchHeadStatefulSet(ctx, client, cr)
	if err != nil {
		return result, err
	}

	//make changes to respective mc configmap when changing/removing mcRef from spec
	err = validateMonitoringConsoleRef(ctx, client, statefulSet, getSearchHeadEnv(cr))
	if err != nil {
		return result, err
	}

<<<<<<< HEAD
	mgr := newSerachHeadClusterPodManager(client, scopedLog, cr, namespaceScopedSecret, splclient.NewSplunkClient)
=======
	mgr := searchHeadClusterPodManager{c: client, log: scopedLog, cr: cr, secrets: namespaceScopedSecret, newSplunkClient: splclient.NewSplunkClient}
>>>>>>> e6c314f5
	phase, err = mgr.Update(ctx, client, statefulSet, cr.Spec.Replicas)
	if err != nil {
		return result, err
	}
	cr.Status.Phase = phase

<<<<<<< HEAD
	var finalResult *reconcile.Result
	if cr.Status.DeployerPhase == splcommon.PhaseReady {
		finalResult = handleAppFrameworkActivity(ctx, client, cr, &cr.Status.AppContext, &cr.Spec.AppFrameworkConfig)
=======
	if cr.Status.AppContext.AppsSrcDeployStatus != nil && cr.Status.DeployerPhase == enterpriseApi.PhaseReady {
		markAppsStatusToComplete(ctx, client, cr, &cr.Spec.AppFrameworkConfig, cr.Status.AppContext.AppsSrcDeployStatus)
		// Schedule one more reconcile in next 5 seconds, just to cover any latest app framework config changes
		if cr.Status.AppContext.IsDeploymentInProgress {
			cr.Status.AppContext.IsDeploymentInProgress = false
			return result, nil
		}
>>>>>>> e6c314f5
	}

	// no need to requeue if everything is ready
	if cr.Status.Phase == enterpriseApi.PhaseReady {
		//upgrade fron automated MC to MC CRD
		namespacedName := types.NamespacedName{Namespace: cr.GetNamespace(), Name: GetSplunkStatefulsetName(SplunkMonitoringConsole, cr.GetNamespace())}
		err = splctrl.DeleteReferencesToAutomatedMCIfExists(ctx, client, cr, namespacedName)
		if err != nil {
			scopedLog.Error(err, "Error in deleting automated monitoring console resource")
		}
		if cr.Spec.MonitoringConsoleRef.Name != "" {
			_, err = ApplyMonitoringConsoleEnvConfigMap(ctx, client, cr.GetNamespace(), cr.GetName(), cr.Spec.MonitoringConsoleRef.Name, getSearchHeadEnv(cr), true)
			if err != nil {
				return result, err
			}
		}
<<<<<<< HEAD
=======
		// Requeue the reconcile after polling interval if we had set the lastAppInfoCheckTime.
		if cr.Status.AppContext.LastAppInfoCheckTime != 0 {
			result.RequeueAfter = GetNextRequeueTime(ctx, cr.Status.AppContext.AppsRepoStatusPollInterval, cr.Status.AppContext.LastAppInfoCheckTime)
		} else {
			result.Requeue = false
		}
>>>>>>> e6c314f5

		// Reset secrets related status structs
		cr.Status.ShcSecretChanged = []bool{}
		cr.Status.AdminSecretChanged = []bool{}
		cr.Status.AdminPasswordChangedSecrets = make(map[string]bool)
		cr.Status.NamespaceSecretResourceVersion = namespaceScopedSecret.ObjectMeta.ResourceVersion

		// Update the requeue result as needed by the app framework
		if finalResult != nil {
			result = *finalResult
		}
	}
	// RequeueAfter if greater than 0, tells the Controller to requeue the reconcile key after the Duration.
	// Implies that Requeue is true, there is no need to set Requeue to true at the same time as RequeueAfter.
	if !result.Requeue {
		result.RequeueAfter = 0
	}

	return result, nil
}

// searchHeadClusterPodManager is used to manage the pods within a search head cluster
type searchHeadClusterPodManager struct {
	c               splcommon.ControllerClient
	log             logr.Logger
	cr              *enterpriseApi.SearchHeadCluster
	secrets         *corev1.Secret
	newSplunkClient func(managementURI, username, password string) *splclient.SplunkClient
}

// newSerachHeadClusterPodManager function to create pod manager this is added to write unit test case
var newSerachHeadClusterPodManager = func(client splcommon.ControllerClient, log logr.Logger, cr *enterpriseApi.SearchHeadCluster, secret *corev1.Secret, newSplunkClient NewSplunkClientFunc) searchHeadClusterPodManager {
	return searchHeadClusterPodManager{
		log:             log,
		cr:              cr,
		secrets:         secret,
		newSplunkClient: newSplunkClient,
		c:               client,
	}
}

// ApplyShcSecret checks if any of the search heads have a different shc_secret from namespace scoped secret and changes it
<<<<<<< HEAD
func ApplyShcSecret(ctx context.Context, mgr *searchHeadClusterPodManager, replicas int32, podExecClient splutil.PodExecClientImpl) error {
=======
func ApplyShcSecret(ctx context.Context, mgr *searchHeadClusterPodManager, replicas int32, mock bool) error {

>>>>>>> e6c314f5
	// Get namespace scoped secret
	namespaceSecret, err := splutil.ApplyNamespaceScopedSecretObject(ctx, mgr.c, mgr.cr.GetNamespace())
	if err != nil {
		return err
	}

	reqLogger := log.FromContext(ctx)
<<<<<<< HEAD
	scopedLog := reqLogger.WithName("ApplyShcSecret").WithValues("Desired replicas", replicas, "ShcSecretChanged", mgr.cr.Status.ShcSecretChanged, "AdminSecretChanged", mgr.cr.Status.AdminSecretChanged, "NamespaceSecretResourceVersion", mgr.cr.Status.NamespaceSecretResourceVersion)
=======
	scopedLog := reqLogger.WithName("ApplyShcSecret").WithValues("Desired replicas", replicas, "ShcSecretChanged", mgr.cr.Status.ShcSecretChanged, "AdminSecretChanged", mgr.cr.Status.AdminSecretChanged, "CrStatusNamespaceSecretResourceVersion", mgr.cr.Status.NamespaceSecretResourceVersion, "NamespaceSecretResourceVersion", namespaceSecret.GetObjectMeta().GetResourceVersion(), "mock", mock)
>>>>>>> e6c314f5

	// If namespace scoped secret revision is the same ignore
	if len(mgr.cr.Status.NamespaceSecretResourceVersion) == 0 {
		// First time, set resource version in CR
		scopedLog.Info("Setting CrStatusNamespaceSecretResourceVersion for the first time")
		mgr.cr.Status.NamespaceSecretResourceVersion = namespaceSecret.ObjectMeta.ResourceVersion
		return nil
	} else if mgr.cr.Status.NamespaceSecretResourceVersion == namespaceSecret.ObjectMeta.ResourceVersion {
		// If resource version hasn't changed don't return
		return nil
	}

	scopedLog.Info("Namespaced scoped secret revision has changed")

	// Retrieve shc_secret password from secret data
	nsShcSecret := string(namespaceSecret.Data["shc_secret"])

	// Retrieve shc_secret password from secret data
	nsAdminSecret := string(namespaceSecret.Data["password"])

	// Loop over all sh pods and get individual pod's shc_secret
	for i := int32(0); i <= replicas-1; i++ {
		// Get search head pod's name
		shPodName := GetSplunkStatefulsetPodName(SplunkSearchHead, mgr.cr.GetName(), i)

		reqLogger := log.FromContext(ctx)
<<<<<<< HEAD
		scopedLog := reqLogger.WithName("ApplyShcSecretPodLoop").WithValues("Desired replicas", replicas, "ShcSecretChanged", mgr.cr.Status.ShcSecretChanged, "AdminSecretChanged", mgr.cr.Status.AdminSecretChanged, "NamespaceSecretResourceVersion", mgr.cr.Status.NamespaceSecretResourceVersion, "pod", shPodName)
=======
		scopedLog := reqLogger.WithName("ApplyShcSecretPodLoop").WithValues("Desired replicas", replicas, "ShcSecretChanged", mgr.cr.Status.ShcSecretChanged, "AdminSecretChanged", mgr.cr.Status.AdminSecretChanged, "NamespaceSecretResourceVersion", mgr.cr.Status.NamespaceSecretResourceVersion, "mock", mock, "pod", shPodName)
>>>>>>> e6c314f5

		// Retrieve shc_secret password from Pod
		shcSecret, err := splutil.GetSpecificSecretTokenFromPod(ctx, mgr.c, shPodName, mgr.cr.GetNamespace(), "shc_secret")
		if err != nil {
			return fmt.Errorf("couldn't retrieve shc_secret from secret data")
		}

		// set the targetPodName here
		podExecClient.SetTargetPodName(ctx, shPodName)

		var streamOptions *remotecommand.StreamOptions = &remotecommand.StreamOptions{}

		// Retrieve admin password from Pod
		adminPwd, err := splutil.GetSpecificSecretTokenFromPod(ctx, mgr.c, shPodName, mgr.cr.GetNamespace(), "password")
		if err != nil {
			return fmt.Errorf("couldn't retrieve admin password from secret data")
		}

		// If shc secret is different from namespace scoped secret change it
		if shcSecret != nsShcSecret {
			scopedLog.Info("shcSecret different from namespace scoped secret, changing shc secret")
			// If shc secret already changed, ignore
			if i < int32(len(mgr.cr.Status.ShcSecretChanged)) {
				if mgr.cr.Status.ShcSecretChanged[i] {
					continue
				}
			}

			// Change shc secret key
			command := fmt.Sprintf("/opt/splunk/bin/splunk edit shcluster-config -auth admin:%s -secret %s", adminPwd, nsShcSecret)
<<<<<<< HEAD
			streamOptions.Stdin = strings.NewReader(command)

			_, _, err = podExecClient.RunPodExecCommand(ctx, streamOptions, []string{"/bin/sh"})
=======
			_, _, err = splutil.PodExecCommand(ctx, mgr.c, shPodName, mgr.cr.GetNamespace(), []string{"/bin/sh"}, command, false, false)
>>>>>>> e6c314f5
			if err != nil {
				return err
			}
			scopedLog.Info("shcSecret changed")

			// Get client for Pod and restart splunk instance on pod
			shClient := mgr.getClient(ctx, i)
			err = shClient.RestartSplunk()
			if err != nil {
				return err
			}
			scopedLog.Info("Restarted Splunk")

			// Set the shc_secret changed flag to true
			if i < int32(len(mgr.cr.Status.ShcSecretChanged)) {
				mgr.cr.Status.ShcSecretChanged[i] = true
			} else {
				mgr.cr.Status.ShcSecretChanged = append(mgr.cr.Status.ShcSecretChanged, true)
			}
		}

		// If admin secret is different from namespace scoped secret change it
		if adminPwd != nsAdminSecret {
			scopedLog.Info("admin password different from namespace scoped secret, changing admin password")
			// If admin password already changed, ignore
			if i < int32(len(mgr.cr.Status.AdminSecretChanged)) {
				if mgr.cr.Status.AdminSecretChanged[i] {
					continue
				}
			}

			// Change admin password on splunk instance of pod
			command := fmt.Sprintf("/opt/splunk/bin/splunk cmd splunkd rest --noauth POST /services/admin/users/admin 'password=%s'", nsAdminSecret)
<<<<<<< HEAD
			streamOptions.Stdin = strings.NewReader(command)
			_, _, err = podExecClient.RunPodExecCommand(ctx, streamOptions, []string{"/bin/sh"})
=======
			_, _, err = splutil.PodExecCommand(ctx, mgr.c, shPodName, mgr.cr.GetNamespace(), []string{"/bin/sh"}, command, false, false)
>>>>>>> e6c314f5
			if err != nil {
				return err
			}
			scopedLog.Info("admin password changed on the splunk instance of pod")

			// Get client for Pod and restart splunk instance on pod
			shClient := mgr.getClient(ctx, i)
			err = shClient.RestartSplunk()
			if err != nil {
				return err
			}
			scopedLog.Info("Restarted Splunk")

			// Set the adminSecretChanged changed flag to true
			if i < int32(len(mgr.cr.Status.AdminSecretChanged)) {
				mgr.cr.Status.AdminSecretChanged[i] = true
			} else {
				scopedLog.Info("Appending to AdminSecretChanged")
				mgr.cr.Status.AdminSecretChanged = append(mgr.cr.Status.AdminSecretChanged, true)
			}

			// Adding to map of secrets to be synced
			podSecret, err := splutil.GetSecretFromPod(ctx, mgr.c, shPodName, mgr.cr.GetNamespace())
			if err != nil {
				return err
			}
			mgr.cr.Status.AdminPasswordChangedSecrets[podSecret.GetName()] = true
			scopedLog.Info("Secret mounted on pod(to be changed) added to map")
		}
	}

	/*
		When admin password on the secret mounted on SHC pod is different from that on the namespace scoped
		secret the operator updates the admin password on the Splunk Instance running on the Pod. At this point
		the admin password on the secret mounted on SHC pod is different from the Splunk Instance running on it.
		Since the operator utilizes the admin password retrieved from the secret mounted on a SHC pod to make
		REST API calls to the Splunk instances running on SHC Pods, it results in unsuccessful authentication.
		Update the admin password on secret mounted on SHC pod to ensure successful authentication.
	*/
	if len(mgr.cr.Status.AdminPasswordChangedSecrets) > 0 {
		for podSecretName := range mgr.cr.Status.AdminPasswordChangedSecrets {
<<<<<<< HEAD
			podSecret, err := splutil.GetSecretByName(ctx, mgr.c, mgr.cr, podSecretName)
=======
			podSecret, err := splutil.GetSecretByName(ctx, mgr.c, mgr.cr.GetNamespace(), mgr.cr.GetName(), podSecretName)
>>>>>>> e6c314f5
			if err != nil {
				return fmt.Errorf("could not read secret %s, reason - %v", podSecretName, err)
			}
			podSecret.Data["password"] = []byte(nsAdminSecret)
			_, err = splctrl.ApplySecret(ctx, mgr.c, podSecret)
			if err != nil {
				return err
			}
			scopedLog.Info("admin password changed on the secret mounted on pod")
		}
	}

	return nil
}

// Update for searchHeadClusterPodManager handles all updates for a statefulset of search heads
<<<<<<< HEAD
func (mgr *searchHeadClusterPodManager) Update(ctx context.Context, c splcommon.ControllerClient, statefulSet *appsv1.StatefulSet, desiredReplicas int32) (splcommon.Phase, error) {
=======
func (mgr *searchHeadClusterPodManager) Update(ctx context.Context, c splcommon.ControllerClient, statefulSet *appsv1.StatefulSet, desiredReplicas int32) (enterpriseApi.Phase, error) {
>>>>>>> e6c314f5
	// Assign client
	if mgr.c == nil {
		mgr.c = c
	}

	// update statefulset, if necessary
	_, err := splctrl.ApplyStatefulSet(ctx, mgr.c, statefulSet)
	if err != nil {
		return enterpriseApi.PhaseError, err
	}

	// for now pass the targetPodName as empty since we are going to fill it in ApplyShcSecret
	podExecClient := splutil.GetPodExecClient(mgr.c, mgr.cr, "")

	// Check if a recycle of shc pods is necessary(due to shc_secret mismatch with namespace scoped secret)
<<<<<<< HEAD
	err = ApplyShcSecret(ctx, mgr, desiredReplicas, podExecClient)
=======
	err = ApplyShcSecret(ctx, mgr, desiredReplicas, false)
>>>>>>> e6c314f5
	if err != nil {
		return enterpriseApi.PhaseError, err
	}

	// update CR status with SHC information
	err = mgr.updateStatus(ctx, statefulSet)
	if err != nil || mgr.cr.Status.ReadyReplicas == 0 || !mgr.cr.Status.Initialized || !mgr.cr.Status.CaptainReady {
		mgr.log.Info("Search head cluster is not ready", "reason ", err)
		return enterpriseApi.PhasePending, nil
	}

	// manage scaling and updates
	return splctrl.UpdateStatefulSetPods(ctx, mgr.c, statefulSet, mgr, desiredReplicas)
}

// PrepareScaleDown for searchHeadClusterPodManager prepares search head pod to be removed via scale down event; it returns true when ready
func (mgr *searchHeadClusterPodManager) PrepareScaleDown(ctx context.Context, n int32) (bool, error) {
	// start by quarantining the pod
	result, err := mgr.PrepareRecycle(ctx, n)
	if err != nil || !result {
		return result, err
	}

	// pod is quarantined; decommission it
	memberName := GetSplunkStatefulsetPodName(SplunkSearchHead, mgr.cr.GetName(), n)
	mgr.log.Info("Removing member from search head cluster", "memberName", memberName)
	c := mgr.getClient(ctx, n)
	err = c.RemoveSearchHeadClusterMember()
	if err != nil {
		return false, err
	}

	// all done -> ok to scale down the statefulset
	return true, nil
}

// PrepareRecycle for searchHeadClusterPodManager prepares search head pod to be recycled for updates; it returns true when ready
func (mgr *searchHeadClusterPodManager) PrepareRecycle(ctx context.Context, n int32) (bool, error) {
	memberName := GetSplunkStatefulsetPodName(SplunkSearchHead, mgr.cr.GetName(), n)

	switch mgr.cr.Status.Members[n].Status {
	case "Up":
		// Detain search head
		mgr.log.Info("Detaining search head cluster member", "memberName", memberName)
		c := mgr.getClient(ctx, n)
		return false, c.SetSearchHeadDetention(true)

	case "ManualDetention":
		// Wait until active searches have drained
		searchesComplete := mgr.cr.Status.Members[n].ActiveHistoricalSearchCount+mgr.cr.Status.Members[n].ActiveRealtimeSearchCount == 0
		if searchesComplete {
			mgr.log.Info("Detention complete", "memberName", memberName)
		} else {
			mgr.log.Info("Waiting for active searches to complete", "memberName", memberName)
		}
		return searchesComplete, nil

	case "": // this can happen after the member has already been recycled and we're just waiting for state to update
		mgr.log.Info("Member has empty Status", "memberName", memberName)
		return false, nil
	}

	// unhandled status
	return false, fmt.Errorf("Status=%s", mgr.cr.Status.Members[n].Status)
}

// FinishRecycle for searchHeadClusterPodManager completes recycle event for search head pod; it returns true when complete
func (mgr *searchHeadClusterPodManager) FinishRecycle(ctx context.Context, n int32) (bool, error) {
	memberName := GetSplunkStatefulsetPodName(SplunkSearchHead, mgr.cr.GetName(), n)

	switch mgr.cr.Status.Members[n].Status {
	case "Up":
		// not in detention
		return true, nil

	case "ManualDetention":
		// release from detention
		mgr.log.Info("Releasing search head cluster member from detention", "memberName", memberName)
		c := mgr.getClient(ctx, n)
		return false, c.SetSearchHeadDetention(false)
	}

	// unhandled status
	return false, fmt.Errorf("Status=%s", mgr.cr.Status.Members[n].Status)
}

// getClient for searchHeadClusterPodManager returns a SplunkClient for the member n
func (mgr *searchHeadClusterPodManager) getClient(ctx context.Context, n int32) *splclient.SplunkClient {
	reqLogger := log.FromContext(ctx)
	scopedLog := reqLogger.WithName("searchHeadClusterPodManager.getClient").WithValues("name", mgr.cr.GetName(), "namespace", mgr.cr.GetNamespace())

	// Get Pod Name
	memberName := GetSplunkStatefulsetPodName(SplunkSearchHead, mgr.cr.GetName(), n)

	// Get Fully Qualified Domain Name
	fqdnName := splcommon.GetServiceFQDN(mgr.cr.GetNamespace(),
		fmt.Sprintf("%s.%s", memberName, GetSplunkServiceName(SplunkSearchHead, mgr.cr.GetName(), true)))

	// Retrieve admin password from Pod
	adminPwd, err := splutil.GetSpecificSecretTokenFromPod(ctx, mgr.c, memberName, mgr.cr.GetNamespace(), "password")
	if err != nil {
		scopedLog.Error(err, "Couldn't retrieve the admin password from Pod")
	}

	return mgr.newSplunkClient(fmt.Sprintf("https://%s:8089", fqdnName), "admin", adminPwd)
}

// updateStatus for searchHeadClusterPodManager uses the REST API to update the status for a SearcHead custom resource
func (mgr *searchHeadClusterPodManager) updateStatus(ctx context.Context, statefulSet *appsv1.StatefulSet) error {
	// populate members status using REST API to get search head cluster member info
	mgr.cr.Status.Captain = ""
	mgr.cr.Status.CaptainReady = false
	mgr.cr.Status.ReadyReplicas = statefulSet.Status.ReadyReplicas
	if mgr.cr.Status.ReadyReplicas == 0 {
		return nil
	}
	gotCaptainInfo := false
	for n := int32(0); n < statefulSet.Status.Replicas; n++ {
		c := mgr.getClient(ctx, n)
		memberName := GetSplunkStatefulsetPodName(SplunkSearchHead, mgr.cr.GetName(), n)
		memberStatus := enterpriseApi.SearchHeadClusterMemberStatus{Name: memberName}
		memberInfo, err := c.GetSearchHeadClusterMemberInfo()
		if err == nil {
			memberStatus.Status = memberInfo.Status
			memberStatus.Adhoc = memberInfo.Adhoc
			memberStatus.Registered = memberInfo.Registered
			memberStatus.ActiveHistoricalSearchCount = memberInfo.ActiveHistoricalSearchCount
			memberStatus.ActiveRealtimeSearchCount = memberInfo.ActiveRealtimeSearchCount
		} else {
			mgr.log.Error(err, "Unable to retrieve search head cluster member info", "memberName", memberName)
		}

		if err == nil && !gotCaptainInfo {
			// try querying captain api; note that this should work on any node
			captainInfo, err := c.GetSearchHeadCaptainInfo()
			if err == nil {
				mgr.cr.Status.Captain = captainInfo.Label
				mgr.cr.Status.CaptainReady = captainInfo.ServiceReady
				mgr.cr.Status.Initialized = captainInfo.Initialized
				mgr.cr.Status.MinPeersJoined = captainInfo.MinPeersJoined
				mgr.cr.Status.MaintenanceMode = captainInfo.MaintenanceMode
				gotCaptainInfo = true
			} else {
				mgr.log.Error(err, "Unable to retrieve captain info", "memberName", memberName)
			}
		}

		if n < int32(len(mgr.cr.Status.Members)) {
			mgr.cr.Status.Members[n] = memberStatus
		} else {
			mgr.cr.Status.Members = append(mgr.cr.Status.Members, memberStatus)
		}
	}

	// truncate any extra members that we didn't check (leftover from scale down)
	if statefulSet.Status.Replicas < int32(len(mgr.cr.Status.Members)) {
		mgr.cr.Status.Members = mgr.cr.Status.Members[:statefulSet.Status.Replicas]
	}

	return nil
}

// getSearchHeadStatefulSet returns a Kubernetes StatefulSet object for Splunk Enterprise search heads.
func getSearchHeadStatefulSet(ctx context.Context, client splcommon.ControllerClient, cr *enterpriseApi.SearchHeadCluster) (*appsv1.StatefulSet, error) {

	// get search head env variables with deployer
	env := getSearchHeadEnv(cr)

	// get generic statefulset for Splunk Enterprise objects
	ss, err := getSplunkStatefulSet(ctx, client, cr, &cr.Spec.CommonSplunkSpec, SplunkSearchHead, cr.Spec.Replicas, env)
	if err != nil {
		return nil, err
	}

	return ss, nil
}

// getDeployerStatefulSet returns a Kubernetes StatefulSet object for a Splunk Enterprise license manager.
func getDeployerStatefulSet(ctx context.Context, client splcommon.ControllerClient, cr *enterpriseApi.SearchHeadCluster) (*appsv1.StatefulSet, error) {
	ss, err := getSplunkStatefulSet(ctx, client, cr, &cr.Spec.CommonSplunkSpec, SplunkDeployer, 1, getSearchHeadExtraEnv(cr, cr.Spec.Replicas))
	if err != nil {
		return ss, err
	}

<<<<<<< HEAD
	// Setup App framework staging volume for apps
	setupAppsStagingVolume(ctx, client, cr, &ss.Spec.Template, &cr.Spec.AppFrameworkConfig)
=======
	// Setup App framework init containers
	setupAppInitContainers(ctx, client, cr, &ss.Spec.Template, &cr.Spec.AppFrameworkConfig)
>>>>>>> e6c314f5

	return ss, err
}

// validateSearchHeadClusterSpec checks validity and makes default updates to a SearchHeadClusterSpec, and returns error if something is wrong.
<<<<<<< HEAD
func validateSearchHeadClusterSpec(ctx context.Context, cr *enterpriseApi.SearchHeadCluster) error {
=======
func validateSearchHeadClusterSpec(ctx context.Context, c splcommon.ControllerClient, cr *enterpriseApi.SearchHeadCluster) error {
>>>>>>> e6c314f5
	if cr.Spec.Replicas < 3 {
		cr.Spec.Replicas = 3
	}

	if !reflect.DeepEqual(cr.Status.AppContext.AppFrameworkConfig, cr.Spec.AppFrameworkConfig) {
		err := ValidateAppFrameworkSpec(ctx, &cr.Spec.AppFrameworkConfig, &cr.Status.AppContext, false)
		if err != nil {
			return err
		}
	}

<<<<<<< HEAD
	return validateCommonSplunkSpec(&cr.Spec.CommonSplunkSpec)
}

// helper function to get the list of SearchHeadCluster types in the current namespace
func getSearchHeadClusterList(ctx context.Context, c splcommon.ControllerClient, cr splcommon.MetaObject, listOpts []client.ListOption) (int, error) {
	reqLogger := log.FromContext(ctx)
	scopedLog := reqLogger.WithName("getSearchHeadClusterList").WithValues("name", cr.GetName(), "namespace", cr.GetNamespace())

	objectList := enterpriseApi.SearchHeadClusterList{}

	err := c.List(context.TODO(), &objectList, listOpts...)
	numOfObjects := len(objectList.Items)

	if err != nil {
		scopedLog.Error(err, "SearchHeadCluster types not found in namespace", "namsespace", cr.GetNamespace())
		return numOfObjects, err
	}

	return numOfObjects, nil
=======
	return validateCommonSplunkSpec(ctx, c, &cr.Spec.CommonSplunkSpec, cr)
>>>>>>> e6c314f5
}<|MERGE_RESOLUTION|>--- conflicted
+++ resolved
@@ -23,10 +23,7 @@
 	"time"
 
 	"github.com/go-logr/logr"
-<<<<<<< HEAD
-
-=======
->>>>>>> e6c314f5
+
 	enterpriseApi "github.com/splunk/splunk-operator/api/v3"
 	splclient "github.com/splunk/splunk-operator/pkg/splunk/client"
 	splcommon "github.com/splunk/splunk-operator/pkg/splunk/common"
@@ -35,11 +32,8 @@
 	appsv1 "k8s.io/api/apps/v1"
 	corev1 "k8s.io/api/core/v1"
 	"k8s.io/apimachinery/pkg/types"
-<<<<<<< HEAD
 	"k8s.io/client-go/tools/remotecommand"
 	"sigs.k8s.io/controller-runtime/pkg/client"
-=======
->>>>>>> e6c314f5
 	"sigs.k8s.io/controller-runtime/pkg/log"
 	"sigs.k8s.io/controller-runtime/pkg/reconcile"
 )
@@ -56,17 +50,13 @@
 	eventPublisher, _ := newK8EventPublisher(client, cr)
 
 	// validate and updates defaults for CR
-<<<<<<< HEAD
-	err := validateSearchHeadClusterSpec(ctx, cr)
+	err := validateSearchHeadClusterSpec(ctx, client, cr)
 	if err != nil {
 		return result, err
 	}
 
 	// If needed, Migrate the app framework status
 	err = checkAndMigrateAppDeployStatus(ctx, client, cr, &cr.Status.AppContext, &cr.Spec.AppFrameworkConfig, false)
-=======
-	err := validateSearchHeadClusterSpec(ctx, client, cr)
->>>>>>> e6c314f5
 	if err != nil {
 		return result, err
 	}
@@ -124,7 +114,6 @@
 				return result, err
 			}
 		}
-<<<<<<< HEAD
 
 		// If this is the last of its kind getting deleted,
 		// remove the entry for this CR type from configMap or else
@@ -136,8 +125,6 @@
 			}
 		}
 
-=======
->>>>>>> e6c314f5
 		DeleteOwnerReferencesForResources(ctx, client, cr, nil)
 		terminating, err := splctrl.CheckForDeletion(ctx, cr, client)
 		if terminating && err != nil { // don't bother if no error, since it will just be removed immmediately after
@@ -195,30 +182,16 @@
 		return result, err
 	}
 
-<<<<<<< HEAD
 	mgr := newSerachHeadClusterPodManager(client, scopedLog, cr, namespaceScopedSecret, splclient.NewSplunkClient)
-=======
-	mgr := searchHeadClusterPodManager{c: client, log: scopedLog, cr: cr, secrets: namespaceScopedSecret, newSplunkClient: splclient.NewSplunkClient}
->>>>>>> e6c314f5
 	phase, err = mgr.Update(ctx, client, statefulSet, cr.Spec.Replicas)
 	if err != nil {
 		return result, err
 	}
 	cr.Status.Phase = phase
 
-<<<<<<< HEAD
 	var finalResult *reconcile.Result
-	if cr.Status.DeployerPhase == splcommon.PhaseReady {
+	if cr.Status.DeployerPhase == enterpriseApi.PhaseReady {
 		finalResult = handleAppFrameworkActivity(ctx, client, cr, &cr.Status.AppContext, &cr.Spec.AppFrameworkConfig)
-=======
-	if cr.Status.AppContext.AppsSrcDeployStatus != nil && cr.Status.DeployerPhase == enterpriseApi.PhaseReady {
-		markAppsStatusToComplete(ctx, client, cr, &cr.Spec.AppFrameworkConfig, cr.Status.AppContext.AppsSrcDeployStatus)
-		// Schedule one more reconcile in next 5 seconds, just to cover any latest app framework config changes
-		if cr.Status.AppContext.IsDeploymentInProgress {
-			cr.Status.AppContext.IsDeploymentInProgress = false
-			return result, nil
-		}
->>>>>>> e6c314f5
 	}
 
 	// no need to requeue if everything is ready
@@ -235,15 +208,6 @@
 				return result, err
 			}
 		}
-<<<<<<< HEAD
-=======
-		// Requeue the reconcile after polling interval if we had set the lastAppInfoCheckTime.
-		if cr.Status.AppContext.LastAppInfoCheckTime != 0 {
-			result.RequeueAfter = GetNextRequeueTime(ctx, cr.Status.AppContext.AppsRepoStatusPollInterval, cr.Status.AppContext.LastAppInfoCheckTime)
-		} else {
-			result.Requeue = false
-		}
->>>>>>> e6c314f5
 
 		// Reset secrets related status structs
 		cr.Status.ShcSecretChanged = []bool{}
@@ -286,12 +250,7 @@
 }
 
 // ApplyShcSecret checks if any of the search heads have a different shc_secret from namespace scoped secret and changes it
-<<<<<<< HEAD
 func ApplyShcSecret(ctx context.Context, mgr *searchHeadClusterPodManager, replicas int32, podExecClient splutil.PodExecClientImpl) error {
-=======
-func ApplyShcSecret(ctx context.Context, mgr *searchHeadClusterPodManager, replicas int32, mock bool) error {
-
->>>>>>> e6c314f5
 	// Get namespace scoped secret
 	namespaceSecret, err := splutil.ApplyNamespaceScopedSecretObject(ctx, mgr.c, mgr.cr.GetNamespace())
 	if err != nil {
@@ -299,11 +258,7 @@
 	}
 
 	reqLogger := log.FromContext(ctx)
-<<<<<<< HEAD
-	scopedLog := reqLogger.WithName("ApplyShcSecret").WithValues("Desired replicas", replicas, "ShcSecretChanged", mgr.cr.Status.ShcSecretChanged, "AdminSecretChanged", mgr.cr.Status.AdminSecretChanged, "NamespaceSecretResourceVersion", mgr.cr.Status.NamespaceSecretResourceVersion)
-=======
-	scopedLog := reqLogger.WithName("ApplyShcSecret").WithValues("Desired replicas", replicas, "ShcSecretChanged", mgr.cr.Status.ShcSecretChanged, "AdminSecretChanged", mgr.cr.Status.AdminSecretChanged, "CrStatusNamespaceSecretResourceVersion", mgr.cr.Status.NamespaceSecretResourceVersion, "NamespaceSecretResourceVersion", namespaceSecret.GetObjectMeta().GetResourceVersion(), "mock", mock)
->>>>>>> e6c314f5
+	scopedLog := reqLogger.WithName("ApplyShcSecret").WithValues("Desired replicas", replicas, "ShcSecretChanged", mgr.cr.Status.ShcSecretChanged, "AdminSecretChanged", mgr.cr.Status.AdminSecretChanged, "CrStatusNamespaceSecretResourceVersion", mgr.cr.Status.NamespaceSecretResourceVersion, "NamespaceSecretResourceVersion", namespaceSecret.GetObjectMeta().GetResourceVersion())
 
 	// If namespace scoped secret revision is the same ignore
 	if len(mgr.cr.Status.NamespaceSecretResourceVersion) == 0 {
@@ -330,11 +285,7 @@
 		shPodName := GetSplunkStatefulsetPodName(SplunkSearchHead, mgr.cr.GetName(), i)
 
 		reqLogger := log.FromContext(ctx)
-<<<<<<< HEAD
 		scopedLog := reqLogger.WithName("ApplyShcSecretPodLoop").WithValues("Desired replicas", replicas, "ShcSecretChanged", mgr.cr.Status.ShcSecretChanged, "AdminSecretChanged", mgr.cr.Status.AdminSecretChanged, "NamespaceSecretResourceVersion", mgr.cr.Status.NamespaceSecretResourceVersion, "pod", shPodName)
-=======
-		scopedLog := reqLogger.WithName("ApplyShcSecretPodLoop").WithValues("Desired replicas", replicas, "ShcSecretChanged", mgr.cr.Status.ShcSecretChanged, "AdminSecretChanged", mgr.cr.Status.AdminSecretChanged, "NamespaceSecretResourceVersion", mgr.cr.Status.NamespaceSecretResourceVersion, "mock", mock, "pod", shPodName)
->>>>>>> e6c314f5
 
 		// Retrieve shc_secret password from Pod
 		shcSecret, err := splutil.GetSpecificSecretTokenFromPod(ctx, mgr.c, shPodName, mgr.cr.GetNamespace(), "shc_secret")
@@ -365,13 +316,9 @@
 
 			// Change shc secret key
 			command := fmt.Sprintf("/opt/splunk/bin/splunk edit shcluster-config -auth admin:%s -secret %s", adminPwd, nsShcSecret)
-<<<<<<< HEAD
 			streamOptions.Stdin = strings.NewReader(command)
 
 			_, _, err = podExecClient.RunPodExecCommand(ctx, streamOptions, []string{"/bin/sh"})
-=======
-			_, _, err = splutil.PodExecCommand(ctx, mgr.c, shPodName, mgr.cr.GetNamespace(), []string{"/bin/sh"}, command, false, false)
->>>>>>> e6c314f5
 			if err != nil {
 				return err
 			}
@@ -405,12 +352,8 @@
 
 			// Change admin password on splunk instance of pod
 			command := fmt.Sprintf("/opt/splunk/bin/splunk cmd splunkd rest --noauth POST /services/admin/users/admin 'password=%s'", nsAdminSecret)
-<<<<<<< HEAD
 			streamOptions.Stdin = strings.NewReader(command)
 			_, _, err = podExecClient.RunPodExecCommand(ctx, streamOptions, []string{"/bin/sh"})
-=======
-			_, _, err = splutil.PodExecCommand(ctx, mgr.c, shPodName, mgr.cr.GetNamespace(), []string{"/bin/sh"}, command, false, false)
->>>>>>> e6c314f5
 			if err != nil {
 				return err
 			}
@@ -452,11 +395,7 @@
 	*/
 	if len(mgr.cr.Status.AdminPasswordChangedSecrets) > 0 {
 		for podSecretName := range mgr.cr.Status.AdminPasswordChangedSecrets {
-<<<<<<< HEAD
-			podSecret, err := splutil.GetSecretByName(ctx, mgr.c, mgr.cr, podSecretName)
-=======
 			podSecret, err := splutil.GetSecretByName(ctx, mgr.c, mgr.cr.GetNamespace(), mgr.cr.GetName(), podSecretName)
->>>>>>> e6c314f5
 			if err != nil {
 				return fmt.Errorf("could not read secret %s, reason - %v", podSecretName, err)
 			}
@@ -473,11 +412,7 @@
 }
 
 // Update for searchHeadClusterPodManager handles all updates for a statefulset of search heads
-<<<<<<< HEAD
-func (mgr *searchHeadClusterPodManager) Update(ctx context.Context, c splcommon.ControllerClient, statefulSet *appsv1.StatefulSet, desiredReplicas int32) (splcommon.Phase, error) {
-=======
 func (mgr *searchHeadClusterPodManager) Update(ctx context.Context, c splcommon.ControllerClient, statefulSet *appsv1.StatefulSet, desiredReplicas int32) (enterpriseApi.Phase, error) {
->>>>>>> e6c314f5
 	// Assign client
 	if mgr.c == nil {
 		mgr.c = c
@@ -493,11 +428,7 @@
 	podExecClient := splutil.GetPodExecClient(mgr.c, mgr.cr, "")
 
 	// Check if a recycle of shc pods is necessary(due to shc_secret mismatch with namespace scoped secret)
-<<<<<<< HEAD
 	err = ApplyShcSecret(ctx, mgr, desiredReplicas, podExecClient)
-=======
-	err = ApplyShcSecret(ctx, mgr, desiredReplicas, false)
->>>>>>> e6c314f5
 	if err != nil {
 		return enterpriseApi.PhaseError, err
 	}
@@ -682,23 +613,14 @@
 		return ss, err
 	}
 
-<<<<<<< HEAD
 	// Setup App framework staging volume for apps
 	setupAppsStagingVolume(ctx, client, cr, &ss.Spec.Template, &cr.Spec.AppFrameworkConfig)
-=======
-	// Setup App framework init containers
-	setupAppInitContainers(ctx, client, cr, &ss.Spec.Template, &cr.Spec.AppFrameworkConfig)
->>>>>>> e6c314f5
 
 	return ss, err
 }
 
 // validateSearchHeadClusterSpec checks validity and makes default updates to a SearchHeadClusterSpec, and returns error if something is wrong.
-<<<<<<< HEAD
-func validateSearchHeadClusterSpec(ctx context.Context, cr *enterpriseApi.SearchHeadCluster) error {
-=======
 func validateSearchHeadClusterSpec(ctx context.Context, c splcommon.ControllerClient, cr *enterpriseApi.SearchHeadCluster) error {
->>>>>>> e6c314f5
 	if cr.Spec.Replicas < 3 {
 		cr.Spec.Replicas = 3
 	}
@@ -710,8 +632,7 @@
 		}
 	}
 
-<<<<<<< HEAD
-	return validateCommonSplunkSpec(&cr.Spec.CommonSplunkSpec)
+	return validateCommonSplunkSpec(ctx, c, &cr.Spec.CommonSplunkSpec, cr)
 }
 
 // helper function to get the list of SearchHeadCluster types in the current namespace
@@ -730,7 +651,4 @@
 	}
 
 	return numOfObjects, nil
-=======
-	return validateCommonSplunkSpec(ctx, c, &cr.Spec.CommonSplunkSpec, cr)
->>>>>>> e6c314f5
 }