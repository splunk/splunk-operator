// Copyright (c) 2018-2021 Splunk Inc. All rights reserved.
//
// Licensed under the Apache License, Version 2.0 (the "License");
// you may not use this file except in compliance with the License.
// You may obtain a copy of the License at
//
// 	http://www.apache.org/licenses/LICENSE-2.0
//
// Unless required by applicable law or agreed to in writing, software
// distributed under the License is distributed on an "AS IS" BASIS,
// WITHOUT WARRANTIES OR CONDITIONS OF ANY KIND, either express or implied.
// See the License for the specific language governing permissions and
// limitations under the License.

package enterprise

import (
	"context"
	"fmt"
	"reflect"
	"strings"
	"time"

	"github.com/go-logr/logr"
	appsv1 "k8s.io/api/apps/v1"
	corev1 "k8s.io/api/core/v1"
<<<<<<< HEAD
	"k8s.io/client-go/tools/remotecommand"
	"sigs.k8s.io/controller-runtime/pkg/client"
=======
	"k8s.io/apimachinery/pkg/types"
>>>>>>> 3db0c88d
	"sigs.k8s.io/controller-runtime/pkg/reconcile"

	enterpriseApi "github.com/splunk/splunk-operator/pkg/apis/enterprise/v3"
	splclient "github.com/splunk/splunk-operator/pkg/splunk/client"
	splcommon "github.com/splunk/splunk-operator/pkg/splunk/common"
	splctrl "github.com/splunk/splunk-operator/pkg/splunk/controller"
	splutil "github.com/splunk/splunk-operator/pkg/splunk/util"
)

// ApplySearchHeadCluster reconciles the state for a Splunk Enterprise search head cluster.
func ApplySearchHeadCluster(client splcommon.ControllerClient, cr *enterpriseApi.SearchHeadCluster) (reconcile.Result, error) {
	// unless modified, reconcile for this object will be requeued after 5 seconds
	result := reconcile.Result{
		Requeue:      true,
		RequeueAfter: time.Second * 5,
	}
	scopedLog := log.WithName("ApplySearchHeadCluster").WithValues("name", cr.GetName(), "namespace", cr.GetNamespace())

	// validate and updates defaults for CR
	err := validateSearchHeadClusterSpec(cr)
	if err != nil {
		return result, err
	}

	// If the app framework is configured then do following things -
	// 1. Initialize the S3Clients based on providers
	// 2. Check the status of apps on remote storage.
	if len(cr.Spec.AppFrameworkConfig.AppSources) != 0 {
		err := initAndCheckAppInfoStatus(client, cr, &cr.Spec.AppFrameworkConfig, &cr.Status.AppContext)
		if err != nil {
			cr.Status.AppContext.IsDeploymentInProgress = false
			return result, err
		}
	}

	// updates status after function completes
	cr.Status.Phase = splcommon.PhaseError
	cr.Status.DeployerPhase = splcommon.PhaseError
	cr.Status.Replicas = cr.Spec.Replicas
	cr.Status.Selector = fmt.Sprintf("app.kubernetes.io/instance=splunk-%s-search-head", cr.GetName())
	if cr.Status.Members == nil {
		cr.Status.Members = []enterpriseApi.SearchHeadClusterMemberStatus{}
	}
	if cr.Status.ShcSecretChanged == nil {
		cr.Status.ShcSecretChanged = []bool{}

	}
	if cr.Status.AdminSecretChanged == nil {
		cr.Status.AdminSecretChanged = []bool{}
	}
	if cr.Status.AdminPasswordChangedSecrets == nil {
		cr.Status.AdminPasswordChangedSecrets = make(map[string]bool)
	}
	defer func() {
		err = client.Status().Update(context.TODO(), cr)
		if err != nil {
			scopedLog.Error(err, "Status update failed")
		}
	}()

	// create or update general config resources
	namespaceScopedSecret, err := ApplySplunkConfig(client, cr, cr.Spec.CommonSplunkSpec, SplunkSearchHead)
	if err != nil {
		return result, err
	}

	// check if deletion has been requested
	if cr.ObjectMeta.DeletionTimestamp != nil {
		if cr.Spec.MonitoringConsoleRef.Name != "" {
			_, err = ApplyMonitoringConsoleEnvConfigMap(client, cr.GetNamespace(), cr.GetName(), cr.Spec.MonitoringConsoleRef.Name, getSearchHeadEnv(cr), false)
			if err != nil {
				return result, err
			}
		}
<<<<<<< HEAD

		// If this is the last of its kind getting deleted,
		// remove the entry for this CR type from configMap or else
		// just decrement the refCount for this CR type.
		if len(cr.Spec.AppFrameworkConfig.AppSources) != 0 {
			err = UpdateOrRemoveEntryFromConfigMap(client, cr, SplunkSearchHead)
			if err != nil {
				return result, err
			}
		}

=======
		DeleteOwnerReferencesForResources(client, cr, nil)
>>>>>>> 3db0c88d
		terminating, err := splctrl.CheckForDeletion(cr, client)
		if terminating && err != nil { // don't bother if no error, since it will just be removed immmediately after
			cr.Status.Phase = splcommon.PhaseTerminating
			cr.Status.DeployerPhase = splcommon.PhaseTerminating
		} else {
			result.Requeue = false
		}
		return result, err
	}

	// create or update a headless search head cluster service
	err = splctrl.ApplyService(client, getSplunkService(cr, &cr.Spec.CommonSplunkSpec, SplunkSearchHead, true))
	if err != nil {
		return result, err
	}

	// create or update a regular search head cluster service
	err = splctrl.ApplyService(client, getSplunkService(cr, &cr.Spec.CommonSplunkSpec, SplunkSearchHead, false))
	if err != nil {
		return result, err
	}

	// create or update a deployer service
	err = splctrl.ApplyService(client, getSplunkService(cr, &cr.Spec.CommonSplunkSpec, SplunkDeployer, false))
	if err != nil {
		return result, err
	}

	// create or update statefulset for the deployer
	statefulSet, err := getDeployerStatefulSet(client, cr)
	if err != nil {
		return result, err
	}

	deployerManager := splctrl.DefaultStatefulSetPodManager{}
	phase, err := deployerManager.Update(client, statefulSet, 1)
	if err != nil {
		return result, err
	}
	cr.Status.DeployerPhase = phase

	// create or update statefulset for the search heads
	statefulSet, err = getSearchHeadStatefulSet(client, cr)
	if err != nil {
		return result, err
	}

	//make changes to respective mc configmap when changing/removing mcRef from spec
	err = validateMonitoringConsoleRef(client, statefulSet, getSearchHeadEnv(cr))
	if err != nil {
		return result, err
	}

	mgr := searchHeadClusterPodManager{c: client, log: scopedLog, cr: cr, secrets: namespaceScopedSecret, newSplunkClient: splclient.NewSplunkClient}
	phase, err = mgr.Update(client, statefulSet, cr.Spec.Replicas)
	if err != nil {
		return result, err
	}
	cr.Status.Phase = phase

	if cr.Status.AppContext.AppsSrcDeployStatus != nil && cr.Status.DeployerPhase == splcommon.PhaseReady {
		markAppsStatusToComplete(client, cr, &cr.Spec.AppFrameworkConfig, cr.Status.AppContext.AppsSrcDeployStatus)
		// Schedule one more reconcile in next 5 seconds, just to cover any latest app framework config changes
		if cr.Status.AppContext.IsDeploymentInProgress {
			cr.Status.AppContext.IsDeploymentInProgress = false
			return result, nil
		}
	}

	// no need to requeue if everything is ready
	if cr.Status.Phase == splcommon.PhaseReady {
<<<<<<< HEAD
		err = ApplyMonitoringConsole(client, cr, cr.Spec.CommonSplunkSpec, getSearchHeadEnv(cr))
=======
		//upgrade fron automated MC to MC CRD
		namespacedName := types.NamespacedName{Namespace: cr.GetNamespace(), Name: GetSplunkStatefulsetName(SplunkMonitoringConsole, cr.GetNamespace())}
		err = splctrl.DeleteReferencesToAutomatedMCIfExists(client, cr, namespacedName)
>>>>>>> 3db0c88d
		if err != nil {
			scopedLog.Error(err, "Error in deleting automated monitoring console resource")
		}
		if cr.Spec.MonitoringConsoleRef.Name != "" {
			_, err = ApplyMonitoringConsoleEnvConfigMap(client, cr.GetNamespace(), cr.GetName(), cr.Spec.MonitoringConsoleRef.Name, getSearchHeadEnv(cr), true)
			if err != nil {
				return result, err
			}
		}
		// Requeue the reconcile after polling interval if we had set the lastAppInfoCheckTime.
		if cr.Status.AppContext.LastAppInfoCheckTime != 0 {
			result.RequeueAfter = GetNextRequeueTime(cr.Status.AppContext.AppsRepoStatusPollInterval, cr.Status.AppContext.LastAppInfoCheckTime)
		} else {
			result.Requeue = false
		}

		// Reset secrets related status structs
		cr.Status.ShcSecretChanged = []bool{}
		cr.Status.AdminSecretChanged = []bool{}
		cr.Status.AdminPasswordChangedSecrets = make(map[string]bool)
		cr.Status.NamespaceSecretResourceVersion = namespaceScopedSecret.ObjectMeta.ResourceVersion
	}
	return result, nil
}

// searchHeadClusterPodManager is used to manage the pods within a search head cluster
type searchHeadClusterPodManager struct {
	c               splcommon.ControllerClient
	log             logr.Logger
	cr              *enterpriseApi.SearchHeadCluster
	secrets         *corev1.Secret
	newSplunkClient func(managementURI, username, password string) *splclient.SplunkClient
}

// ApplyShcSecret checks if any of the search heads have a different shc_secret from namespace scoped secret and changes it
func ApplyShcSecret(mgr *searchHeadClusterPodManager, replicas int32, mock bool) error {
	// Get namespace scoped secret
	namespaceSecret, err := splutil.ApplyNamespaceScopedSecretObject(mgr.c, mgr.cr.GetNamespace())
	if err != nil {
		return err
	}

	scopedLog := log.WithName("ApplyShcSecret").WithValues("Desired replicas", replicas, "ShcSecretChanged", mgr.cr.Status.ShcSecretChanged, "AdminSecretChanged", mgr.cr.Status.AdminSecretChanged, "NamespaceSecretResourceVersion", mgr.cr.Status.NamespaceSecretResourceVersion, "mock", mock)

	// If namespace scoped secret revision is the same ignore
	if len(mgr.cr.Status.NamespaceSecretResourceVersion) == 0 {
		// First time, set resource version in CR
		mgr.cr.Status.NamespaceSecretResourceVersion = namespaceSecret.ObjectMeta.ResourceVersion
		return nil
	} else if mgr.cr.Status.NamespaceSecretResourceVersion == namespaceSecret.ObjectMeta.ResourceVersion {
		// If resource version hasn't changed don't return
		return nil
	}

	scopedLog.Info("Namespaced scoped secret revision has changed")

	// Retrieve shc_secret password from secret data
	nsShcSecret := string(namespaceSecret.Data["shc_secret"])

	// Retrieve shc_secret password from secret data
	nsAdminSecret := string(namespaceSecret.Data["password"])

	// Loop over all sh pods and get individual pod's shc_secret
	for i := int32(0); i <= replicas-1; i++ {
		// Get search head pod's name
		shPodName := GetSplunkStatefulsetPodName(SplunkSearchHead, mgr.cr.GetName(), i)

		scopedLog := log.WithName("ApplyShcSecretPodLoop").WithValues("Desired replicas", replicas, "ShcSecretChanged", mgr.cr.Status.ShcSecretChanged, "AdminSecretChanged", mgr.cr.Status.AdminSecretChanged, "NamespaceSecretResourceVersion", mgr.cr.Status.NamespaceSecretResourceVersion, "mock", mock, "pod", shPodName)

		// Retrieve shc_secret password from Pod
		shcSecret, err := splutil.GetSpecificSecretTokenFromPod(mgr.c, shPodName, mgr.cr.GetNamespace(), "shc_secret")
		if err != nil {
			return fmt.Errorf("couldn't retrieve shc_secret from secret data")
		}

		// Retrieve admin password from Pod
		adminPwd, err := splutil.GetSpecificSecretTokenFromPod(mgr.c, shPodName, mgr.cr.GetNamespace(), "password")
		if err != nil {
			return fmt.Errorf("couldn't retrieve admin password from secret data")
		}

		// If shc secret is different from namespace scoped secret change it
		if shcSecret != nsShcSecret {
			scopedLog.Info("shcSecret different from namespace scoped secret, changing shc secret")
			// If shc secret already changed, ignore
			if i < int32(len(mgr.cr.Status.ShcSecretChanged)) {
				if mgr.cr.Status.ShcSecretChanged[i] {
					continue
				}
			}

			// Change shc secret key
			command := fmt.Sprintf("/opt/splunk/bin/splunk edit shcluster-config -auth admin:%s -secret %s", adminPwd, nsShcSecret)
			streamOptions := &remotecommand.StreamOptions{
				//Stdin: stdin,
				Stdin: strings.NewReader(command),
			}
			_, _, err = splutil.PodExecCommand(mgr.c, shPodName, mgr.cr.GetNamespace(), []string{"/bin/sh"}, streamOptions, false, false)
			if err != nil {
				if !mock {
					return err
				}
			}
			scopedLog.Info("shcSecret changed")

			// Get client for Pod and restart splunk instance on pod
			shClient := mgr.getClient(i)
			err = shClient.RestartSplunk()
			if err != nil {
				return err
			}
			scopedLog.Info("Restarted Splunk")

			// Set the shc_secret changed flag to true
			if i < int32(len(mgr.cr.Status.ShcSecretChanged)) {
				mgr.cr.Status.ShcSecretChanged[i] = true
			} else {
				mgr.cr.Status.ShcSecretChanged = append(mgr.cr.Status.ShcSecretChanged, true)
			}
		}

		// If admin secret is different from namespace scoped secret change it
		if adminPwd != nsAdminSecret {
			scopedLog.Info("admin password different from namespace scoped secret, changing admin password")
			// If admin password already changed, ignore
			if i < int32(len(mgr.cr.Status.AdminSecretChanged)) {
				if mgr.cr.Status.AdminSecretChanged[i] {
					continue
				}
			}

			// Change admin password on splunk instance of pod
			command := fmt.Sprintf("/opt/splunk/bin/splunk cmd splunkd rest --noauth POST /services/admin/users/admin 'password=%s'", nsAdminSecret)
			streamOptions := &remotecommand.StreamOptions{
				Stdin: strings.NewReader(command),
			}
			_, _, err = splutil.PodExecCommand(mgr.c, shPodName, mgr.cr.GetNamespace(), []string{"/bin/sh"}, streamOptions, false, false)
			if err != nil {
				if !mock {
					return err
				}
			}
			scopedLog.Info("admin password changed on the splunk instance of pod")

			// Get client for Pod and restart splunk instance on pod
			shClient := mgr.getClient(i)
			err = shClient.RestartSplunk()
			if err != nil {
				return err
			}
			scopedLog.Info("Restarted Splunk")

			// Set the adminSecretChanged changed flag to true
			if i < int32(len(mgr.cr.Status.AdminSecretChanged)) {
				mgr.cr.Status.AdminSecretChanged[i] = true
			} else {
				scopedLog.Info("Appending to AdminSecretChanged")
				mgr.cr.Status.AdminSecretChanged = append(mgr.cr.Status.AdminSecretChanged, true)
			}

			// Adding to map of secrets to be synced
			podSecret, err := splutil.GetSecretFromPod(mgr.c, shPodName, mgr.cr.GetNamespace())
			if err != nil {
				return err
			}
			mgr.cr.Status.AdminPasswordChangedSecrets[podSecret.GetName()] = true
			scopedLog.Info("Secret mounted on pod(to be changed) added to map")
		}
	}

	/*
		When admin password on the secret mounted on SHC pod is different from that on the namespace scoped
		secret the operator updates the admin password on the Splunk Instance running on the Pod. At this point
		the admin password on the secret mounted on SHC pod is different from the Splunk Instance running on it.
		Since the operator utilizes the admin password retrieved from the secret mounted on a SHC pod to make
		REST API calls to the Splunk instances running on SHC Pods, it results in unsuccessful authentication.
		Update the admin password on secret mounted on SHC pod to ensure successful authentication.
	*/
	if len(mgr.cr.Status.AdminPasswordChangedSecrets) > 0 {
		for podSecretName := range mgr.cr.Status.AdminPasswordChangedSecrets {
			podSecret, err := splutil.GetSecretByName(mgr.c, mgr.cr, podSecretName)
			if err != nil {
				return fmt.Errorf("could not read secret %s, reason - %v", podSecretName, err)
			}
			podSecret.Data["password"] = []byte(nsAdminSecret)
			_, err = splctrl.ApplySecret(mgr.c, podSecret)
			if err != nil {
				return err
			}
			scopedLog.Info("admin password changed on the secret mounted on pod")
		}
	}

	return nil
}

// Update for searchHeadClusterPodManager handles all updates for a statefulset of search heads
func (mgr *searchHeadClusterPodManager) Update(c splcommon.ControllerClient, statefulSet *appsv1.StatefulSet, desiredReplicas int32) (splcommon.Phase, error) {
	// Assign client
	if mgr.c == nil {
		mgr.c = c
	}

	// update statefulset, if necessary
	_, err := splctrl.ApplyStatefulSet(mgr.c, statefulSet)
	if err != nil {
		return splcommon.PhaseError, err
	}

	// Check if a recycle of shc pods is necessary(due to shc_secret mismatch with namespace scoped secret)
	err = ApplyShcSecret(mgr, desiredReplicas, false)
	if err != nil {
		return splcommon.PhaseError, err
	}

	// update CR status with SHC information
	err = mgr.updateStatus(statefulSet)
	if err != nil || mgr.cr.Status.ReadyReplicas == 0 || !mgr.cr.Status.Initialized || !mgr.cr.Status.CaptainReady {
		mgr.log.Error(err, "Search head cluster is not ready")
		return splcommon.PhasePending, nil
	}

	// manage scaling and updates
	return splctrl.UpdateStatefulSetPods(mgr.c, statefulSet, mgr, desiredReplicas)
}

// PrepareScaleDown for searchHeadClusterPodManager prepares search head pod to be removed via scale down event; it returns true when ready
func (mgr *searchHeadClusterPodManager) PrepareScaleDown(n int32) (bool, error) {
	// start by quarantining the pod
	result, err := mgr.PrepareRecycle(n)
	if err != nil || !result {
		return result, err
	}

	// pod is quarantined; decommission it
	memberName := GetSplunkStatefulsetPodName(SplunkSearchHead, mgr.cr.GetName(), n)
	mgr.log.Info("Removing member from search head cluster", "memberName", memberName)
	c := mgr.getClient(n)
	err = c.RemoveSearchHeadClusterMember()
	if err != nil {
		return false, err
	}

	// all done -> ok to scale down the statefulset
	return true, nil
}

// PrepareRecycle for searchHeadClusterPodManager prepares search head pod to be recycled for updates; it returns true when ready
func (mgr *searchHeadClusterPodManager) PrepareRecycle(n int32) (bool, error) {
	memberName := GetSplunkStatefulsetPodName(SplunkSearchHead, mgr.cr.GetName(), n)

	switch mgr.cr.Status.Members[n].Status {
	case "Up":
		// Detain search head
		mgr.log.Info("Detaining search head cluster member", "memberName", memberName)
		c := mgr.getClient(n)
		return false, c.SetSearchHeadDetention(true)

	case "ManualDetention":
		// Wait until active searches have drained
		searchesComplete := mgr.cr.Status.Members[n].ActiveHistoricalSearchCount+mgr.cr.Status.Members[n].ActiveRealtimeSearchCount == 0
		if searchesComplete {
			mgr.log.Info("Detention complete", "memberName", memberName)
		} else {
			mgr.log.Info("Waiting for active searches to complete", "memberName", memberName)
		}
		return searchesComplete, nil

	case "": // this can happen after the member has already been recycled and we're just waiting for state to update
		mgr.log.Info("Member has empty Status", "memberName", memberName)
		return false, nil
	}

	// unhandled status
	return false, fmt.Errorf("Status=%s", mgr.cr.Status.Members[n].Status)
}

// FinishRecycle for searchHeadClusterPodManager completes recycle event for search head pod; it returns true when complete
func (mgr *searchHeadClusterPodManager) FinishRecycle(n int32) (bool, error) {
	memberName := GetSplunkStatefulsetPodName(SplunkSearchHead, mgr.cr.GetName(), n)

	switch mgr.cr.Status.Members[n].Status {
	case "Up":
		// not in detention
		return true, nil

	case "ManualDetention":
		// release from detention
		mgr.log.Info("Releasing search head cluster member from detention", "memberName", memberName)
		c := mgr.getClient(n)
		return false, c.SetSearchHeadDetention(false)
	}

	// unhandled status
	return false, fmt.Errorf("Status=%s", mgr.cr.Status.Members[n].Status)
}

// getClient for searchHeadClusterPodManager returns a SplunkClient for the member n
func (mgr *searchHeadClusterPodManager) getClient(n int32) *splclient.SplunkClient {
	scopedLog := log.WithName("searchHeadClusterPodManager.getClient").WithValues("name", mgr.cr.GetName(), "namespace", mgr.cr.GetNamespace())

	// Get Pod Name
	memberName := GetSplunkStatefulsetPodName(SplunkSearchHead, mgr.cr.GetName(), n)

	// Get Fully Qualified Domain Name
	fqdnName := splcommon.GetServiceFQDN(mgr.cr.GetNamespace(),
		fmt.Sprintf("%s.%s", memberName, GetSplunkServiceName(SplunkSearchHead, mgr.cr.GetName(), true)))

	// Retrieve admin password from Pod
	adminPwd, err := splutil.GetSpecificSecretTokenFromPod(mgr.c, memberName, mgr.cr.GetNamespace(), "password")
	if err != nil {
		scopedLog.Error(err, "Couldn't retrieve the admin password from Pod")
	}

	return mgr.newSplunkClient(fmt.Sprintf("https://%s:8089", fqdnName), "admin", adminPwd)
}

// updateStatus for searchHeadClusterPodManager uses the REST API to update the status for a SearcHead custom resource
func (mgr *searchHeadClusterPodManager) updateStatus(statefulSet *appsv1.StatefulSet) error {
	// populate members status using REST API to get search head cluster member info
	mgr.cr.Status.Captain = ""
	mgr.cr.Status.CaptainReady = false
	mgr.cr.Status.ReadyReplicas = statefulSet.Status.ReadyReplicas
	if mgr.cr.Status.ReadyReplicas == 0 {
		return nil
	}
	gotCaptainInfo := false
	for n := int32(0); n < statefulSet.Status.Replicas; n++ {
		c := mgr.getClient(n)
		memberName := GetSplunkStatefulsetPodName(SplunkSearchHead, mgr.cr.GetName(), n)
		memberStatus := enterpriseApi.SearchHeadClusterMemberStatus{Name: memberName}
		memberInfo, err := c.GetSearchHeadClusterMemberInfo()
		if err == nil {
			memberStatus.Status = memberInfo.Status
			memberStatus.Adhoc = memberInfo.Adhoc
			memberStatus.Registered = memberInfo.Registered
			memberStatus.ActiveHistoricalSearchCount = memberInfo.ActiveHistoricalSearchCount
			memberStatus.ActiveRealtimeSearchCount = memberInfo.ActiveRealtimeSearchCount
		} else {
			mgr.log.Error(err, "Unable to retrieve search head cluster member info", "memberName", memberName)
		}

		if err == nil && !gotCaptainInfo {
			// try querying captain api; note that this should work on any node
			captainInfo, err := c.GetSearchHeadCaptainInfo()
			if err == nil {
				mgr.cr.Status.Captain = captainInfo.Label
				mgr.cr.Status.CaptainReady = captainInfo.ServiceReady
				mgr.cr.Status.Initialized = captainInfo.Initialized
				mgr.cr.Status.MinPeersJoined = captainInfo.MinPeersJoined
				mgr.cr.Status.MaintenanceMode = captainInfo.MaintenanceMode
				gotCaptainInfo = true
			} else {
				mgr.log.Error(err, "Unable to retrieve captain info", "memberName", memberName)
			}
		}

		if n < int32(len(mgr.cr.Status.Members)) {
			mgr.cr.Status.Members[n] = memberStatus
		} else {
			mgr.cr.Status.Members = append(mgr.cr.Status.Members, memberStatus)
		}
	}

	// truncate any extra members that we didn't check (leftover from scale down)
	if statefulSet.Status.Replicas < int32(len(mgr.cr.Status.Members)) {
		mgr.cr.Status.Members = mgr.cr.Status.Members[:statefulSet.Status.Replicas]
	}

	return nil
}

// getSearchHeadStatefulSet returns a Kubernetes StatefulSet object for Splunk Enterprise search heads.
func getSearchHeadStatefulSet(client splcommon.ControllerClient, cr *enterpriseApi.SearchHeadCluster) (*appsv1.StatefulSet, error) {

	// get search head env variables with deployer
	env := getSearchHeadEnv(cr)

	// get generic statefulset for Splunk Enterprise objects
	ss, err := getSplunkStatefulSet(client, cr, &cr.Spec.CommonSplunkSpec, SplunkSearchHead, cr.Spec.Replicas, env)
	if err != nil {
		return nil, err
	}

	return ss, nil
}

// getDeployerStatefulSet returns a Kubernetes StatefulSet object for a Splunk Enterprise license manager.
func getDeployerStatefulSet(client splcommon.ControllerClient, cr *enterpriseApi.SearchHeadCluster) (*appsv1.StatefulSet, error) {
	ss, err := getSplunkStatefulSet(client, cr, &cr.Spec.CommonSplunkSpec, SplunkDeployer, 1, getSearchHeadExtraEnv(cr, cr.Spec.Replicas))
	if err != nil {
		return ss, err
	}

	// Setup App framework init containers
	setupAppInitContainers(client, cr, &ss.Spec.Template, &cr.Spec.AppFrameworkConfig)

	return ss, err
}

// validateSearchHeadClusterSpec checks validity and makes default updates to a SearchHeadClusterSpec, and returns error if something is wrong.
func validateSearchHeadClusterSpec(cr *enterpriseApi.SearchHeadCluster) error {
	if cr.Spec.Replicas < 3 {
		cr.Spec.Replicas = 3
	}

	if !reflect.DeepEqual(cr.Status.AppContext.AppFrameworkConfig, cr.Spec.AppFrameworkConfig) {
		err := ValidateAppFrameworkSpec(&cr.Spec.AppFrameworkConfig, &cr.Status.AppContext, false)
		if err != nil {
			return err
		}
	}

	return validateCommonSplunkSpec(&cr.Spec.CommonSplunkSpec)
}

// helper function to get the list of SearchHeadCluster types in the current namespace
func getSearchHeadClusterList(c splcommon.ControllerClient, cr splcommon.MetaObject, listOpts []client.ListOption) (int, error) {
	scopedLog := log.WithName("getSearchHeadClusterList").WithValues("name", cr.GetName(), "namespace", cr.GetNamespace())

	objectList := enterpriseApi.SearchHeadClusterList{}

	err := c.List(context.TODO(), &objectList, listOpts...)
	numOfObjects := len(objectList.Items)

	if err != nil {
		scopedLog.Error(err, "SearchHeadCluster types not found in namespace", "namsespace", cr.GetNamespace())
		return numOfObjects, err
	}

	return numOfObjects, nil
}<|MERGE_RESOLUTION|>--- conflicted
+++ resolved
@@ -24,12 +24,9 @@
 	"github.com/go-logr/logr"
 	appsv1 "k8s.io/api/apps/v1"
 	corev1 "k8s.io/api/core/v1"
-<<<<<<< HEAD
+	"k8s.io/apimachinery/pkg/types"
 	"k8s.io/client-go/tools/remotecommand"
 	"sigs.k8s.io/controller-runtime/pkg/client"
-=======
-	"k8s.io/apimachinery/pkg/types"
->>>>>>> 3db0c88d
 	"sigs.k8s.io/controller-runtime/pkg/reconcile"
 
 	enterpriseApi "github.com/splunk/splunk-operator/pkg/apis/enterprise/v3"
@@ -104,7 +101,6 @@
 				return result, err
 			}
 		}
-<<<<<<< HEAD
 
 		// If this is the last of its kind getting deleted,
 		// remove the entry for this CR type from configMap or else
@@ -116,9 +112,7 @@
 			}
 		}
 
-=======
 		DeleteOwnerReferencesForResources(client, cr, nil)
->>>>>>> 3db0c88d
 		terminating, err := splctrl.CheckForDeletion(cr, client)
 		if terminating && err != nil { // don't bother if no error, since it will just be removed immmediately after
 			cr.Status.Phase = splcommon.PhaseTerminating
@@ -190,13 +184,9 @@
 
 	// no need to requeue if everything is ready
 	if cr.Status.Phase == splcommon.PhaseReady {
-<<<<<<< HEAD
-		err = ApplyMonitoringConsole(client, cr, cr.Spec.CommonSplunkSpec, getSearchHeadEnv(cr))
-=======
 		//upgrade fron automated MC to MC CRD
 		namespacedName := types.NamespacedName{Namespace: cr.GetNamespace(), Name: GetSplunkStatefulsetName(SplunkMonitoringConsole, cr.GetNamespace())}
 		err = splctrl.DeleteReferencesToAutomatedMCIfExists(client, cr, namespacedName)
->>>>>>> 3db0c88d
 		if err != nil {
 			scopedLog.Error(err, "Error in deleting automated monitoring console resource")
 		}
