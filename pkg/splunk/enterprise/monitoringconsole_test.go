--- conflicted
+++ resolved
@@ -15,11 +15,6 @@
 package enterprise
 
 import (
-<<<<<<< HEAD
-=======
-	"fmt"
-	splcommon "github.com/splunk/splunk-operator/pkg/splunk/common"
->>>>>>> f3414d07
 	"testing"
 	"time"
 
@@ -486,7 +481,6 @@
 		mockAwsHandler.GotSourceAppListResponseMap[appSource.Name] = mockResponse
 	}
 
-<<<<<<< HEAD
 	if allSuccess == false {
 		t.Errorf("Unable to get apps list for all the app sources")
 	}
@@ -640,11 +634,11 @@
 		return cl
 	}
 
-	_, err = s3ClientMgr.GetAppsList()
-	if err == nil {
-		t.Errorf("GetAppsList should have returned error as we have empty objects in MockAWSS3Client")
-	}
-=======
-	test(splcommon.TestGetMonitoringConsoleStatefulSet)
->>>>>>> f3414d07
+	s3Resp, err := s3ClientMgr.GetAppsList()
+	if err != nil {
+		t.Errorf("GetAppsList should not have returned error since empty appSources are allowed.")
+	}
+	if len(s3Resp.Objects) != 0 {
+		t.Errorf("GetAppsList should return an empty response since we have empty objects in MockAWSS3Client")
+	}
 }