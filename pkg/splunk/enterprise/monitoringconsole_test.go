// Copyright (c) 2018-2022 Splunk Inc. All rights reserved.

//
// Licensed under the Apache License, Version 2.0 (the "License");
// you may not use this file except in compliance with the License.
// You may obtain a copy of the License at
//
// 	http://www.apache.org/licenses/LICENSE-2.0
//
// Unless required by applicable law or agreed to in writing, software
// distributed under the License is distributed on an "AS IS" BASIS,
// WITHOUT WARRANTIES OR CONDITIONS OF ANY KIND, either express or implied.
// See the License for the specific language governing permissions and
// limitations under the License.

package enterprise

import (
	"context"
<<<<<<< HEAD
	"os"
	"runtime/debug"
=======
>>>>>>> e6c314f5
	"testing"
	"time"

	appsv1 "k8s.io/api/apps/v1"
	corev1 "k8s.io/api/core/v1"
	metav1 "k8s.io/apimachinery/pkg/apis/meta/v1"
	"k8s.io/apimachinery/pkg/types"
	utilruntime "k8s.io/apimachinery/pkg/util/runtime"
	clientgoscheme "k8s.io/client-go/kubernetes/scheme"
	"sigs.k8s.io/controller-runtime/pkg/client"
	"sigs.k8s.io/controller-runtime/pkg/client/fake"

	enterpriseApi "github.com/splunk/splunk-operator/api/v3"
	splclient "github.com/splunk/splunk-operator/pkg/splunk/client"
	splcommon "github.com/splunk/splunk-operator/pkg/splunk/common"
	spltest "github.com/splunk/splunk-operator/pkg/splunk/test"
	splutil "github.com/splunk/splunk-operator/pkg/splunk/util"
)

func TestApplyMonitoringConsole(t *testing.T) {
	funcCalls := []spltest.MockFuncCall{
		{MetaName: "*v1.Secret-test-splunk-test-secret"},
		{MetaName: "*v1.Secret-test-splunk-test-secret"},
		{MetaName: "*v1.Secret-test-splunk-test-secret"},
		{MetaName: "*v1.Service-test-splunk-stack1-monitoring-console-headless"},
		{MetaName: "*v1.Service-test-splunk-stack1-monitoring-console-service"},
		{MetaName: "*v1.StatefulSet-test-splunk-stack1-monitoring-console"},
		{MetaName: "*v1.Secret-test-splunk-test-secret"},
		{MetaName: "*v1.Secret-test-splunk-stack1-monitoring-console-secret-v1"},
		{MetaName: "*v1.ConfigMap-test-splunk-stack1-monitoring-console"},
		{MetaName: "*v1.ConfigMap-test-splunk-stack1-monitoring-console"},
		{MetaName: "*v1.ConfigMap-test-splunk-stack1-monitoring-console"},
		{MetaName: "*v1.ConfigMap-test-splunk-stack1-monitoring-console"},
		{MetaName: "*v1.ConfigMap-test-splunk-stack1-monitoring-console"},
		{MetaName: "*v1.StatefulSet-test-splunk-stack1-monitoring-console"},
	}
<<<<<<< HEAD

=======
>>>>>>> e6c314f5
	updateFuncCalls := []spltest.MockFuncCall{
		{MetaName: "*v1.Secret-test-splunk-test-secret"},
		{MetaName: "*v1.Secret-test-splunk-test-secret"},
		{MetaName: "*v1.Service-test-splunk-stack1-monitoring-console-headless"},
		{MetaName: "*v1.Service-test-splunk-stack1-monitoring-console-service"},
		{MetaName: "*v1.StatefulSet-test-splunk-stack1-monitoring-console"},
		{MetaName: "*v1.Secret-test-splunk-test-secret"},
		{MetaName: "*v1.Secret-test-splunk-stack1-monitoring-console-secret-v1"},
<<<<<<< HEAD
		{MetaName: "*v1.ConfigMap-test-splunk-stack1-monitoring-console"},
=======
		{MetaName: "*v1.ConfigMap-test-splunk-stack1-monitoringconsole-app-list"},
>>>>>>> e6c314f5
		{MetaName: "*v1.ConfigMap-test-splunk-stack1-monitoring-console"},
		{MetaName: "*v1.ConfigMap-test-splunk-stack1-monitoring-console"},
		{MetaName: "*v1.ConfigMap-test-splunk-stack1-monitoring-console"},
		{MetaName: "*v1.StatefulSet-test-splunk-stack1-monitoring-console"},
		{MetaName: "*v1.StatefulSet-test-splunk-stack1-monitoring-console"},
	}

	labels := map[string]string{
		"app.kubernetes.io/component":  "versionedSecrets",
		"app.kubernetes.io/managed-by": "splunk-operator",
	}
	listOpts := []client.ListOption{
		client.InNamespace("test"),
		client.MatchingLabels(labels),
	}
	listmockCall := []spltest.MockFuncCall{
		{ListOpts: listOpts}}

	createCalls := map[string][]spltest.MockFuncCall{"Get": funcCalls, "Create": {funcCalls[0], funcCalls[3], funcCalls[4], funcCalls[7], funcCalls[9], funcCalls[5]}, "Update": {funcCalls[0], funcCalls[9]}, "List": {listmockCall[0]}}
	updateCalls := map[string][]spltest.MockFuncCall{"Get": updateFuncCalls, "Update": {updateFuncCalls[4]}, "List": {listmockCall[0]}}
<<<<<<< HEAD

=======
>>>>>>> e6c314f5
	current := enterpriseApi.MonitoringConsole{
		TypeMeta: metav1.TypeMeta{
			Kind: "MonitoringConsole",
		},
		ObjectMeta: metav1.ObjectMeta{
			Name:      "stack1",
			Namespace: "test",
		},
	}
	revised := current.DeepCopy()
	revised.Spec.Image = "splunk/test"
	reconcile := func(c *spltest.MockClient, cr interface{}) error {
		_, err := ApplyMonitoringConsole(context.Background(), c, cr.(*enterpriseApi.MonitoringConsole))
		return err
	}
	spltest.ReconcileTesterWithoutRedundantCheck(t, "TestApplyMonitoringConsole", &current, revised, createCalls, updateCalls, reconcile, true)

	// test deletion
	currentTime := metav1.NewTime(time.Now())
	revised.ObjectMeta.DeletionTimestamp = &currentTime
	revised.ObjectMeta.Finalizers = []string{"enterprise.splunk.com/delete-pvc"}
	deleteFunc := func(cr splcommon.MetaObject, c splcommon.ControllerClient) (bool, error) {
		_, err := ApplyMonitoringConsole(context.Background(), c, cr.(*enterpriseApi.MonitoringConsole))
		return true, err
	}
	splunkDeletionTester(t, revised, deleteFunc)
}

func TestApplyMonitoringConsoleEnvConfigMap(t *testing.T) {
	ctx := context.TODO()
	funcCalls := []spltest.MockFuncCall{
		{MetaName: "*v1.ConfigMap-test-splunk-test-monitoring-console"},
	}

	env := []corev1.EnvVar{
		{Name: "A", Value: "a"},
	}

	newURLsAdded := true
	monitoringConsoleRef := "test"
	reconcile := func(c *spltest.MockClient, cr interface{}) error {
		_, err := ApplyMonitoringConsoleEnvConfigMap(ctx, c, "test", "test", monitoringConsoleRef, env, newURLsAdded)
		return err
	}

	//if monitoring-console env configMap doesn't exist, then create one
	createCalls := map[string][]spltest.MockFuncCall{"Get": funcCalls, "Create": funcCalls}
	updateCalls := map[string][]spltest.MockFuncCall{"Get": funcCalls}

	spltest.ReconcileTester(t, "TestApplyMonitoringConsoleEnvConfigMap", "test", "test", createCalls, updateCalls, reconcile, false)

	//if configMap exists then update it
	createCalls = map[string][]spltest.MockFuncCall{"Get": funcCalls, "Update": funcCalls}
	updateCalls = map[string][]spltest.MockFuncCall{"Get": funcCalls}

	newURLsAdded = true

	current := corev1.ConfigMap{
		ObjectMeta: metav1.ObjectMeta{
			Name:      "splunk-test-monitoring-console",
			Namespace: "test",
		},
		Data: map[string]string{"a": "b"},
	}

	spltest.ReconcileTester(t, "TestApplyMonitoringConsoleEnvConfigMap", "test", "test", createCalls, updateCalls, reconcile, false, &current)

	//check for deletion
	createCalls = map[string][]spltest.MockFuncCall{"Get": funcCalls}
	updateCalls = map[string][]spltest.MockFuncCall{"Get": funcCalls}

	newURLsAdded = false

	current = corev1.ConfigMap{
		ObjectMeta: metav1.ObjectMeta{
			Name:      "splunk-test-monitoring-console",
			Namespace: "test",
		},
		Data: map[string]string{"a": "b"},
	}

	spltest.ReconcileTester(t, "TestApplyMonitoringConsoleEnvConfigMap", "test", "test", createCalls, updateCalls, reconcile, false, &current)

	//no configMap exist and try to do deletion then just create a empty configMap
	createCalls = map[string][]spltest.MockFuncCall{"Get": funcCalls, "Create": funcCalls}
	updateCalls = map[string][]spltest.MockFuncCall{"Get": funcCalls}

	newURLsAdded = false

	spltest.ReconcileTester(t, "TestApplyMonitoringConsoleEnvConfigMap", "test", "test", createCalls, updateCalls, reconcile, false)

	createCalls = map[string][]spltest.MockFuncCall{"Get": funcCalls}
	updateCalls = map[string][]spltest.MockFuncCall{"Get": funcCalls}

	current = corev1.ConfigMap{
		ObjectMeta: metav1.ObjectMeta{
			Name:      "splunk-test-monitoring-console",
			Namespace: "test",
		},
		Data: map[string]string{"A": "a,b"},
	}
	newURLsAdded = false

	spltest.ReconcileTester(t, "TestApplyMonitoringConsoleEnvConfigMap", "test", "test", createCalls, updateCalls, reconcile, false, &current)

	createCalls = map[string][]spltest.MockFuncCall{"Get": funcCalls, "Update": funcCalls}
	updateCalls = map[string][]spltest.MockFuncCall{"Get": funcCalls}

	env = []corev1.EnvVar{
		{Name: "A", Value: "test-a"},
	}

	current = corev1.ConfigMap{
		ObjectMeta: metav1.ObjectMeta{
			Name:      "splunk-test-monitoring-console",
			Namespace: "test",
		},
		Data: map[string]string{"A": "test-a"},
	}
	newURLsAdded = false

	spltest.ReconcileTester(t, "TestApplyMonitoringConsoleEnvConfigMap", "test", "test", createCalls, updateCalls, reconcile, false, &current)

	createCalls = map[string][]spltest.MockFuncCall{"Get": funcCalls, "Update": funcCalls}
	updateCalls = map[string][]spltest.MockFuncCall{"Get": funcCalls}

	env = []corev1.EnvVar{
		{Name: "A", Value: "test-a,test-b"},
	}

	current = corev1.ConfigMap{
		ObjectMeta: metav1.ObjectMeta{
			Name:      "splunk-test-monitoring-console",
			Namespace: "test",
		},
		Data: map[string]string{"A": "test-a"},
	}
	newURLsAdded = true

	spltest.ReconcileTester(t, "TestApplyMonitoringConsoleEnvConfigMap", "test", "test", createCalls, updateCalls, reconcile, false, &current)

	createCalls = map[string][]spltest.MockFuncCall{"Get": funcCalls, "Update": funcCalls}
	updateCalls = map[string][]spltest.MockFuncCall{"Get": funcCalls}

	env = []corev1.EnvVar{
		{Name: "A", Value: "test-a"},
	}

	current = corev1.ConfigMap{
		ObjectMeta: metav1.ObjectMeta{
			Name:      "splunk-test-monitoring-console",
			Namespace: "test",
		},
		Data: map[string]string{"A": "test-a,test-b"},
	}
	newURLsAdded = false

	spltest.ReconcileTester(t, "TestApplyMonitoringConsoleEnvConfigMap", "test", "test", createCalls, updateCalls, reconcile, false, &current)

	createCalls = map[string][]spltest.MockFuncCall{"Get": funcCalls, "Update": funcCalls}
	updateCalls = map[string][]spltest.MockFuncCall{"Get": funcCalls}

	env = []corev1.EnvVar{
		{Name: "A", Value: "test-b"},
	}

	current = corev1.ConfigMap{
		ObjectMeta: metav1.ObjectMeta{
			Name:      "splunk-test-monitoring-console",
			Namespace: "test",
		},
		Data: map[string]string{"A": "test-a,test-b"},
	}
	newURLsAdded = false

	spltest.ReconcileTester(t, "TestApplyMonitoringConsoleEnvConfigMap", "test", "test", createCalls, updateCalls, reconcile, false, &current)

	createCalls = map[string][]spltest.MockFuncCall{"Get": funcCalls, "Update": funcCalls}
	updateCalls = map[string][]spltest.MockFuncCall{"Get": funcCalls}

	env = []corev1.EnvVar{
		{Name: "SPLUNK_MULTISITE_MASTER", Value: "test-a"},
	}

	current = corev1.ConfigMap{
		ObjectMeta: metav1.ObjectMeta{
			Name:      "splunk-test-monitoring-console",
			Namespace: "test",
		},
		Data: map[string]string{"SPLUNK_MULTISITE_MASTER": "test-a", "SPLUNK_SITE": "abc"},
	}
	newURLsAdded = false

	spltest.ReconcileTester(t, "TestApplyMonitoringConsoleEnvConfigMap", "test", "test", createCalls, updateCalls, reconcile, false, &current)

	env = []corev1.EnvVar{
		{Name: "A", Value: "test-a,test-b"},
	}

	current = corev1.ConfigMap{
		ObjectMeta: metav1.ObjectMeta{
			Name:      "splunk-test-monitoring-console",
			Namespace: "test",
		},
		Data: map[string]string{"A": "test-a,test-b,test-c"},
	}

	newURLsAdded = false

	spltest.ReconcileTester(t, "TestApplyMonitoringConsoleEnvConfigMap", "test", "test", createCalls, updateCalls, reconcile, false, &current)

	env = []corev1.EnvVar{
		{Name: "A", Value: "test-b"},
	}

	current = corev1.ConfigMap{
		ObjectMeta: metav1.ObjectMeta{
			Name:      "splunk-test-monitoring-console",
			Namespace: "test",
		},
		Data: map[string]string{"A": "test-a,test-b"},
	}
	newURLsAdded = true

	spltest.ReconcileTester(t, "TestApplyMonitoringConsoleEnvConfigMap", "test", "test", createCalls, updateCalls, reconcile, false, &current)

}

func TestGetMonitoringConsoleStatefulSet(t *testing.T) {

	ctx := context.TODO()
	cr := enterpriseApi.MonitoringConsole{
		ObjectMeta: metav1.ObjectMeta{
			Name:      "stack1",
			Namespace: "test",
		},
	}

	c := spltest.NewMockClient()
	_, err := splutil.ApplyNamespaceScopedSecretObject(ctx, c, "test")
	if err != nil {
		t.Errorf("Failed to create namespace scoped object")
	}

	test := func(want string) {
		f := func() (interface{}, error) {
<<<<<<< HEAD
			if err := validateMonitoringConsoleSpec(ctx, &cr); err != nil {
=======
			if err := validateMonitoringConsoleSpec(ctx, c, &cr); err != nil {
>>>>>>> e6c314f5
				t.Errorf("validateMonitoringConsoleSpec() returned error: %v", err)
			}
			return getMonitoringConsoleStatefulSet(ctx, c, &cr)
		}
		configTester(t, "getMonitoringConsoleStatefulSet()", f, want)
	}

	test(splcommon.TestGetMonitoringConsoleStatefulSetT1)

	cr.Spec.EtcVolumeStorageConfig.EphemeralStorage = true
	cr.Spec.VarVolumeStorageConfig.EphemeralStorage = true
	test(splcommon.TestGetMonitoringConsoleStatefulSetT2)

	cr.Spec.EtcVolumeStorageConfig.EphemeralStorage = false
	cr.Spec.VarVolumeStorageConfig.EphemeralStorage = false

	cr.Spec.ClusterMasterRef.Name = "stack2"
	cr.Spec.EtcVolumeStorageConfig.StorageClassName = "gp2"
	cr.Spec.VarVolumeStorageConfig.StorageClassName = "gp2"
	cr.Spec.SchedulerName = "custom-scheduler"
	cr.Spec.Defaults = "defaults-string"
	cr.Spec.DefaultsURL = "/mnt/defaults/defaults.yml"
	cr.Spec.Volumes = []corev1.Volume{
		{Name: "defaults"},
	}
	test(splcommon.TestGetMonitoringConsoleStatefulSetT3)

	cr.Spec.DefaultsURLApps = "/mnt/apps/apps.yml"
	test(splcommon.TestGetMonitoringConsoleStatefulSetT4)

	// Create a serviceaccount
	current := corev1.ServiceAccount{
		ObjectMeta: metav1.ObjectMeta{
			Name:      "defaults",
			Namespace: "test",
		},
	}
	_ = splutil.CreateResource(ctx, c, &current)
	cr.Spec.ServiceAccount = "defaults"
	test(splcommon.TestGetMonitoringConsoleStatefulSetT5)

	// Add extraEnv
	cr.Spec.CommonSplunkSpec.ExtraEnv = []corev1.EnvVar{
		{
			Name:  "TEST_ENV_VAR",
			Value: "test_value",
		},
	}
	test(splcommon.TestGetMonitoringConsoleStatefulSetT6)

}
func TestAppFrameworkApplyMonitoringConsoleShouldNotFail(t *testing.T) {

	ctx := context.TODO()
	cr := enterpriseApi.MonitoringConsole{
		ObjectMeta: metav1.ObjectMeta{
			Name:      "monitoringConsole",
			Namespace: "test",
		},
		Spec: enterpriseApi.MonitoringConsoleSpec{
			AppFrameworkConfig: enterpriseApi.AppFrameworkSpec{
				VolList: []enterpriseApi.VolumeSpec{
					{Name: "msos_s2s3_vol", Endpoint: "https://s3-eu-west-2.amazonaws.com", Path: "testbucket-rs-london", SecretRef: "s3-secret", Type: "s3", Provider: "aws"},
				},
				AppSources: []enterpriseApi.AppSourceSpec{
					{Name: "adminApps",
						Location: "adminAppsRepo",
						AppSourceDefaultSpec: enterpriseApi.AppSourceDefaultSpec{
							VolName: "msos_s2s3_vol",
							Scope:   enterpriseApi.ScopeLocal},
					},
					{Name: "securityApps",
						Location: "securityAppsRepo",
						AppSourceDefaultSpec: enterpriseApi.AppSourceDefaultSpec{
							VolName: "msos_s2s3_vol",
							Scope:   enterpriseApi.ScopeLocal},
					},
					{Name: "authenticationApps",
						Location: "authenticationAppsRepo",
						AppSourceDefaultSpec: enterpriseApi.AppSourceDefaultSpec{
							VolName: "msos_s2s3_vol",
							Scope:   enterpriseApi.ScopeLocal},
					},
				},
			},
		},
	}

	client := spltest.NewMockClient()

	// Create namespace scoped secret
	_, err := splutil.ApplyNamespaceScopedSecretObject(ctx, client, "test")
	if err != nil {
		t.Errorf(err.Error())
	}

	// Create S3 secret
	s3Secret := spltest.GetMockS3SecretKeys("s3-secret")

	client.AddObject(&s3Secret)

<<<<<<< HEAD
	// to pass the validation stage, add the directory to download apps
	err = os.MkdirAll(splcommon.AppDownloadVolume, 0755)
	defer os.RemoveAll(splcommon.AppDownloadVolume)

	_, err = ApplyMonitoringConsole(ctx, client, &cr)
=======
	_, err = ApplyMonitoringConsole(context.Background(), client, &cr)
>>>>>>> e6c314f5
	if err != nil {
		t.Errorf("ApplyMonitoringConsole should be successful")
	}
}

func TestMonitoringConsoleGetAppsListForAWSS3ClientShouldNotFail(t *testing.T) {

	ctx := context.TODO()
	cr := enterpriseApi.MonitoringConsole{
		ObjectMeta: metav1.ObjectMeta{
			Name:      "monitoringConsole",
			Namespace: "test",
		},
		Spec: enterpriseApi.MonitoringConsoleSpec{
			AppFrameworkConfig: enterpriseApi.AppFrameworkSpec{
				Defaults: enterpriseApi.AppSourceDefaultSpec{
					VolName: "msos_s2s3_vol2",
					Scope:   enterpriseApi.ScopeLocal,
				},
				VolList: []enterpriseApi.VolumeSpec{
					{
						Name:      "msos_s2s3_vol",
						Endpoint:  "https://s3-eu-west-2.amazonaws.com",
						Path:      "testbucket-rs-london",
						SecretRef: "s3-secret",
						Type:      "s3",
						Provider:  "aws",
					},
					{
						Name:      "msos_s2s3_vol2",
						Endpoint:  "https://s3-eu-west-2.amazonaws.com",
						Path:      "testbucket-rs-london2",
						SecretRef: "s3-secret",
						Type:      "s3",
						Provider:  "aws",
					},
				},
				AppSources: []enterpriseApi.AppSourceSpec{
					{Name: "adminApps",
						Location: "adminAppsRepo",
						AppSourceDefaultSpec: enterpriseApi.AppSourceDefaultSpec{
							VolName: "msos_s2s3_vol",
							Scope:   enterpriseApi.ScopeLocal},
					},
					{Name: "securityApps",
						Location: "securityAppsRepo",
						AppSourceDefaultSpec: enterpriseApi.AppSourceDefaultSpec{
							VolName: "msos_s2s3_vol",
							Scope:   enterpriseApi.ScopeLocal},
					},
					{Name: "authenticationApps",
						Location: "authenticationAppsRepo",
					},
				},
			},
		},
	}

	client := spltest.NewMockClient()

	// Create S3 secret
	s3Secret := spltest.GetMockS3SecretKeys("s3-secret")

	client.AddObject(&s3Secret)

	// Create namespace scoped secret
	_, err := splutil.ApplyNamespaceScopedSecretObject(ctx, client, "test")
	if err != nil {
		t.Errorf(err.Error())
	}

	splclient.RegisterS3Client(ctx, "aws")

	Etags := []string{"cc707187b036405f095a8ebb43a782c1", "5055a61b3d1b667a4c3279a381a2e7ae", "19779168370b97d8654424e6c9446dd9"}
	Keys := []string{"admin_app.tgz", "security_app.tgz", "authentication_app.tgz"}
	Sizes := []int64{10, 20, 30}
	StorageClass := "STANDARD"
	randomTime := time.Date(2021, time.May, 1, 23, 23, 0, 0, time.UTC)

	mockAwsHandler := spltest.MockAWSS3Handler{}

	mockAwsObjects := []spltest.MockAWSS3Client{
		{
			Objects: []*spltest.MockS3Object{
				{
					Etag:         &Etags[0],
					Key:          &Keys[0],
					LastModified: &randomTime,
					Size:         &Sizes[0],
					StorageClass: &StorageClass,
				},
			},
		},
		{
			Objects: []*spltest.MockS3Object{
				{
					Etag:         &Etags[1],
					Key:          &Keys[1],
					LastModified: &randomTime,
					Size:         &Sizes[1],
					StorageClass: &StorageClass,
				},
			},
		},
		{
			Objects: []*spltest.MockS3Object{
				{
					Etag:         &Etags[2],
					Key:          &Keys[2],
					LastModified: &randomTime,
					Size:         &Sizes[2],
					StorageClass: &StorageClass,
				},
			},
		},
	}

	appFrameworkRef := cr.Spec.AppFrameworkConfig

	mockAwsHandler.AddObjects(appFrameworkRef, mockAwsObjects...)

	var vol enterpriseApi.VolumeSpec
	var allSuccess bool = true
	for index, appSource := range appFrameworkRef.AppSources {

		vol, err = splclient.GetAppSrcVolume(ctx, appSource, &appFrameworkRef)
		if err != nil {
			allSuccess = false
			continue
		}

		// Update the GetS3Client with our mock call which initializes mock AWS client
		getClientWrapper := splclient.S3Clients[vol.Provider]
		getClientWrapper.SetS3ClientFuncPtr(ctx, vol.Provider, splclient.NewMockAWSS3Client)

		s3ClientMgr := &S3ClientManager{client: client,
			cr: &cr, appFrameworkRef: &cr.Spec.AppFrameworkConfig,
			vol:      &vol,
			location: appSource.Location,
			initFn: func(ctx context.Context, region, accessKeyID, secretAccessKey string) interface{} {
				cl := spltest.MockAWSS3Client{}
				cl.Objects = mockAwsObjects[index].Objects
				return cl
			},
			getS3Client: func(ctx context.Context, client splcommon.ControllerClient, cr splcommon.MetaObject, appFrameworkRef *enterpriseApi.AppFrameworkSpec, vol *enterpriseApi.VolumeSpec, location string, fn splclient.GetInitFunc) (splclient.SplunkS3Client, error) {
				c, err := GetRemoteStorageClient(ctx, client, cr, appFrameworkRef, vol, location, fn)
				return c, err
			},
		}

		s3Response, err := s3ClientMgr.GetAppsList(ctx)
		if err != nil {
			allSuccess = false
			continue
		}

		var mockResponse spltest.MockS3Client
		mockResponse, err = splclient.ConvertS3Response(ctx, s3Response)
		if err != nil {
			allSuccess = false
			continue
		}

		if mockAwsHandler.GotSourceAppListResponseMap == nil {
			mockAwsHandler.GotSourceAppListResponseMap = make(map[string]spltest.MockAWSS3Client)
		}

		mockAwsHandler.GotSourceAppListResponseMap[appSource.Name] = spltest.MockAWSS3Client(mockResponse)
	}

	if allSuccess == false {
		t.Errorf("Unable to get apps list for all the app sources")
	}
	method := "GetAppsList"
	mockAwsHandler.CheckAWSS3Response(t, method)
}

func TestMonitoringConsoleGetAppsListForAWSS3ClientShouldFail(t *testing.T) {

	ctx := context.TODO()
	cr := enterpriseApi.MonitoringConsole{
		ObjectMeta: metav1.ObjectMeta{
			Name:      "stack1",
			Namespace: "test",
		},
		Spec: enterpriseApi.MonitoringConsoleSpec{
			AppFrameworkConfig: enterpriseApi.AppFrameworkSpec{
				VolList: []enterpriseApi.VolumeSpec{
					{Name: "msos_s2s3_vol",
						Endpoint:  "https://s3-eu-west-2.amazonaws.com",
						Path:      "testbucket-rs-london",
						SecretRef: "s3-secret",
						Type:      "s3",
						Provider:  "aws"},
				},
				AppSources: []enterpriseApi.AppSourceSpec{
					{Name: "adminApps",
						Location: "adminAppsRepo",
						AppSourceDefaultSpec: enterpriseApi.AppSourceDefaultSpec{
							VolName: "msos_s2s3_vol",
							Scope:   enterpriseApi.ScopeLocal},
					},
				},
			},
		},
	}

	client := spltest.NewMockClient()

	// Create namespace scoped secret
	_, err := splutil.ApplyNamespaceScopedSecretObject(ctx, client, "test")
	if err != nil {
		t.Errorf(err.Error())
	}

	splclient.RegisterS3Client(ctx, "aws")

	Etags := []string{"cc707187b036405f095a8ebb43a782c1"}
	Keys := []string{"admin_app.tgz"}
	Sizes := []int64{10}
	StorageClass := "STANDARD"
	randomTime := time.Date(2021, time.May, 1, 23, 23, 0, 0, time.UTC)

	mockAwsHandler := spltest.MockAWSS3Handler{}

	mockAwsObjects := []spltest.MockAWSS3Client{
		{
			Objects: []*spltest.MockS3Object{
				{
					Etag:         &Etags[0],
					Key:          &Keys[0],
					LastModified: &randomTime,
					Size:         &Sizes[0],
					StorageClass: &StorageClass,
				},
			},
		},
	}

	appFrameworkRef := cr.Spec.AppFrameworkConfig

	mockAwsHandler.AddObjects(appFrameworkRef, mockAwsObjects...)

	var vol enterpriseApi.VolumeSpec

	appSource := appFrameworkRef.AppSources[0]
	vol, err = splclient.GetAppSrcVolume(ctx, appSource, &appFrameworkRef)
	if err != nil {
		t.Errorf("Unable to get Volume due to error=%s", err)
	}

	// Update the GetS3Client with our mock call which initializes mock AWS client
	getClientWrapper := splclient.S3Clients[vol.Provider]
	getClientWrapper.SetS3ClientFuncPtr(ctx, vol.Provider, splclient.NewMockAWSS3Client)

	s3ClientMgr := &S3ClientManager{
		client:          client,
		cr:              &cr,
		appFrameworkRef: &cr.Spec.AppFrameworkConfig,
		vol:             &vol,
		location:        appSource.Location,
		initFn: func(ctx context.Context, region, accessKeyID, secretAccessKey string) interface{} {
			// Purposefully return nil here so that we test the error scenario
			return nil
		},
		getS3Client: func(ctx context.Context, client splcommon.ControllerClient, cr splcommon.MetaObject,
			appFrameworkRef *enterpriseApi.AppFrameworkSpec, vol *enterpriseApi.VolumeSpec,
			location string, fn splclient.GetInitFunc) (splclient.SplunkS3Client, error) {
			// Get the mock client
			c, err := GetRemoteStorageClient(ctx, client, cr, appFrameworkRef, vol, location, fn)
			return c, err
		},
	}

	_, err = s3ClientMgr.GetAppsList(ctx)
	if err == nil {
		t.Errorf("GetAppsList should have returned error as there is no S3 secret provided")
	}

	// Create empty S3 secret
	s3Secret := corev1.Secret{
		ObjectMeta: metav1.ObjectMeta{
			Name:      "s3-secret",
			Namespace: "test",
		},
		Data: map[string][]byte{},
	}

	client.AddObject(&s3Secret)

	_, err = s3ClientMgr.GetAppsList(ctx)
	if err == nil {
		t.Errorf("GetAppsList should have returned error as S3 secret has empty keys")
	}

	s3AccessKey := []byte{'1'}
	s3Secret.Data = map[string][]byte{"s3_access_key": s3AccessKey}
	_, err = s3ClientMgr.GetAppsList(ctx)
	if err == nil {
		t.Errorf("GetAppsList should have returned error as S3 secret has empty s3_secret_key")
	}

	s3SecretKey := []byte{'2'}
	s3Secret.Data = map[string][]byte{"s3_secret_key": s3SecretKey}
	_, err = s3ClientMgr.GetAppsList(ctx)
	if err == nil {
		t.Errorf("GetAppsList should have returned error as S3 secret has empty s3_access_key")
	}

	// Create S3 secret
	s3Secret = spltest.GetMockS3SecretKeys("s3-secret")

	// This should return an error as we have initialized initFn for s3ClientMgr
	// to return a nil client.
	_, err = s3ClientMgr.GetAppsList(ctx)
	if err == nil {
		t.Errorf("GetAppsList should have returned error as we could not get the S3 client")
	}

	s3ClientMgr.initFn = func(ctx context.Context, region, accessKeyID, secretAccessKey string) interface{} {
		// To test the error scenario, do no set the Objects member yet
		cl := spltest.MockAWSS3Client{}
		return cl
	}

	s3Resp, err := s3ClientMgr.GetAppsList(ctx)
	if err != nil {
		t.Errorf("GetAppsList should not have returned error since empty appSources are allowed.")
	}
	if len(s3Resp.Objects) != 0 {
		t.Errorf("GetAppsList should return an empty response since we have empty objects in MockAWSS3Client")
	}
}

func TestMonitoringConsoleWithReadyState(t *testing.T) {

	builder := fake.NewClientBuilder()
	c := builder.Build()
	utilruntime.Must(enterpriseApi.AddToScheme(clientgoscheme.Scheme))
	ctx := context.TODO()

	// create monitoringconsole custom resource
	monitoringconsole := &enterpriseApi.MonitoringConsole{
		ObjectMeta: metav1.ObjectMeta{
			Name:      "test",
			Namespace: "default",
		},
		Spec: enterpriseApi.MonitoringConsoleSpec{
			CommonSplunkSpec: enterpriseApi.CommonSplunkSpec{
				Spec: splcommon.Spec{
					ImagePullPolicy: "Always",
				},
				Volumes: []corev1.Volume{},
			},
		},
	}

	replicas := int32(1)
	statefulset := &appsv1.StatefulSet{
		ObjectMeta: metav1.ObjectMeta{
			Name:      "splunk-test-monitoring-console",
			Namespace: "default",
		},
		Spec: appsv1.StatefulSetSpec{
			ServiceName: "splunk-test-monitoring-console-headless",
			Template: corev1.PodTemplateSpec{
				Spec: corev1.PodSpec{
					Containers: []corev1.Container{
						{
							Name:  "splunk",
							Image: "splunk/splunk:latest",
							Env: []corev1.EnvVar{
								{
									Name:  "test",
									Value: "test",
								},
							},
						},
					},
				},
			},
			Replicas: &replicas,
		},
	}

	service := &corev1.Service{
		ObjectMeta: metav1.ObjectMeta{
			Name:      "splunk-test-monitoring-console-headless",
			Namespace: "default",
		},
	}

	// simulate service
	c.Create(ctx, service)

	// simulate create stateful set
	c.Create(ctx, statefulset)

	// simulate create clustermaster instance before reconcilation
	c.Create(ctx, monitoringconsole)

	_, err := ApplyMonitoringConsole(ctx, c, monitoringconsole)
	if err != nil {
		t.Errorf("Unexpected error while running reconciliation for indexer cluster %v", err)
		debug.PrintStack()
	}

	namespacedName := types.NamespacedName{
		Name:      monitoringconsole.Name,
		Namespace: monitoringconsole.Namespace,
	}

	// simulate Ready state
	monitoringconsole.Status.Phase = splcommon.PhaseReady
	monitoringconsole.Spec.ServiceTemplate.Annotations = map[string]string{
		"traffic.sidecar.istio.io/excludeOutboundPorts": "8089,8191,9997",
		"traffic.sidecar.istio.io/includeInboundPorts":  "8000,8088",
	}
	monitoringconsole.Spec.ServiceTemplate.Labels = map[string]string{
		"app.kubernetes.io/instance":   "splunk-test-monitoring-console",
		"app.kubernetes.io/managed-by": "splunk-operator",
		"app.kubernetes.io/component":  "monitoring-console",
		"app.kubernetes.io/name":       "monitoring-console",
		"app.kubernetes.io/part-of":    "splunk-test-monitoring-console",
	}
	err = c.Status().Update(ctx, monitoringconsole)
	if err != nil {
		t.Errorf("Unexpected error while running reconciliation for cluster master with app framework  %v", err)
		debug.PrintStack()
	}

	err = c.Get(ctx, namespacedName, monitoringconsole)
	if err != nil {
		t.Errorf("Unexpected get monitoring console %v", err)
		debug.PrintStack()
	}

	// call reconciliation
	_, err = ApplyMonitoringConsole(ctx, c, monitoringconsole)
	if err != nil {
		t.Errorf("Unexpected error while running reconciliation for monitoring console with app framework  %v", err)
		debug.PrintStack()
	}

	// create pod
	stpod := &corev1.Pod{
		ObjectMeta: metav1.ObjectMeta{
			Name:      "splunk-test-monitoring-console-0",
			Namespace: "default",
		},
		Spec: corev1.PodSpec{
			Containers: []corev1.Container{
				{
					Name:  "splunk",
					Image: "splunk/splunk:latest",
					Env: []corev1.EnvVar{
						{
							Name:  "test",
							Value: "test",
						},
					},
				},
			},
		},
	}
	// simulate create stateful set
	c.Create(ctx, stpod)
	if err != nil {
		t.Errorf("Unexpected create pod failed %v", err)
		debug.PrintStack()
	}

	// update statefulset
	stpod.Status.Phase = corev1.PodRunning
	stpod.Status.ContainerStatuses = []corev1.ContainerStatus{
		{
			Image: "splunk/splunk:latest",
			Name:  "splunk",
			Ready: true,
		},
	}
	err = c.Status().Update(ctx, stpod)
	if err != nil {
		t.Errorf("Unexpected update statefulset  %v", err)
		debug.PrintStack()
	}

	stNamespacedName := types.NamespacedName{
		Name:      "splunk-test-monitoring-console",
		Namespace: "default",
	}
	err = c.Get(ctx, stNamespacedName, statefulset)
	if err != nil {
		t.Errorf("Unexpected get monitoring console %v", err)
		debug.PrintStack()
	}
	// update statefulset
	statefulset.Status.ReadyReplicas = 1
	statefulset.Status.Replicas = 1
	err = c.Status().Update(ctx, statefulset)
	if err != nil {
		t.Errorf("Unexpected update statefulset  %v", err)
		debug.PrintStack()
	}

	err = c.Get(ctx, namespacedName, monitoringconsole)
	if err != nil {
		t.Errorf("Unexpected get monitoring console %v", err)
		debug.PrintStack()
	}

	// call reconciliation
	_, err = ApplyMonitoringConsole(ctx, c, monitoringconsole)
	if err != nil {
		t.Errorf("Unexpected error while running reconciliation for monitoring console with app framework  %v", err)
		debug.PrintStack()
	}
}

func TestApplyMonitoringConsoleDeletion(t *testing.T) {
	ctx := context.TODO()
	mc := enterpriseApi.MonitoringConsole{
		ObjectMeta: metav1.ObjectMeta{
			Name:      "stack1",
			Namespace: "test",
		},
		TypeMeta: metav1.TypeMeta{
			Kind: "monitoring-console",
		},
		Spec: enterpriseApi.MonitoringConsoleSpec{
			AppFrameworkConfig: enterpriseApi.AppFrameworkSpec{
				AppsRepoPollInterval: 0,
				VolList: []enterpriseApi.VolumeSpec{
					{Name: "msos_s2s3_vol",
						Endpoint:  "https://s3-eu-west-2.amazonaws.com",
						Path:      "testbucket-rs-london",
						SecretRef: "s3-secret",
						Type:      "s3",
						Provider:  "aws"},
				},
				AppSources: []enterpriseApi.AppSourceSpec{
					{Name: "adminApps",
						Location: "adminAppsRepo",
						AppSourceDefaultSpec: enterpriseApi.AppSourceDefaultSpec{
							VolName: "msos_s2s3_vol",
							Scope:   enterpriseApi.ScopeLocal},
					},
					{Name: "securityApps",
						Location: "securityAppsRepo",
						AppSourceDefaultSpec: enterpriseApi.AppSourceDefaultSpec{
							VolName: "msos_s2s3_vol",
							Scope:   enterpriseApi.ScopeLocal},
					},
					{Name: "authenticationApps",
						Location: "authenticationAppsRepo",
						AppSourceDefaultSpec: enterpriseApi.AppSourceDefaultSpec{
							VolName: "msos_s2s3_vol",
							Scope:   enterpriseApi.ScopeLocal},
					},
				},
			},
			CommonSplunkSpec: enterpriseApi.CommonSplunkSpec{
				Mock: true,
			},
		},
	}

	c := spltest.NewMockClient()

	// Create S3 secret
	s3Secret := spltest.GetMockS3SecretKeys("s3-secret")

	c.AddObject(&s3Secret)

	// Create namespace scoped secret
	_, err := splutil.ApplyNamespaceScopedSecretObject(ctx, c, "test")
	if err != nil {
		t.Errorf(err.Error())
	}

	// test deletion
	currentTime := metav1.NewTime(time.Now())
	mc.ObjectMeta.DeletionTimestamp = &currentTime
	mc.ObjectMeta.Finalizers = []string{"enterprise.splunk.com/delete-pvc"}

	pvclist := corev1.PersistentVolumeClaimList{
		Items: []corev1.PersistentVolumeClaim{
			{
				ObjectMeta: metav1.ObjectMeta{
					Name:      "splunk-pvc-stack1-var",
					Namespace: "test",
				},
			},
		},
	}
	c.ListObj = &pvclist

	// to pass the validation stage, add the directory to download apps
	err = os.MkdirAll(splcommon.AppDownloadVolume, 0755)
	defer os.RemoveAll(splcommon.AppDownloadVolume)

	if err != nil {
		t.Errorf("Unable to create download directory for apps :%s", splcommon.AppDownloadVolume)
	}

	_, err = ApplyMonitoringConsole(ctx, c, &mc)
	if err != nil {
		t.Errorf("ApplyMonitoringConsole should not have returned error here.")
	}
}<|MERGE_RESOLUTION|>--- conflicted
+++ resolved
@@ -17,11 +17,8 @@
 
 import (
 	"context"
-<<<<<<< HEAD
 	"os"
 	"runtime/debug"
-=======
->>>>>>> e6c314f5
 	"testing"
 	"time"
 
@@ -55,13 +52,9 @@
 		{MetaName: "*v1.ConfigMap-test-splunk-stack1-monitoring-console"},
 		{MetaName: "*v1.ConfigMap-test-splunk-stack1-monitoring-console"},
 		{MetaName: "*v1.ConfigMap-test-splunk-stack1-monitoring-console"},
-		{MetaName: "*v1.ConfigMap-test-splunk-stack1-monitoring-console"},
 		{MetaName: "*v1.StatefulSet-test-splunk-stack1-monitoring-console"},
 	}
-<<<<<<< HEAD
-
-=======
->>>>>>> e6c314f5
+
 	updateFuncCalls := []spltest.MockFuncCall{
 		{MetaName: "*v1.Secret-test-splunk-test-secret"},
 		{MetaName: "*v1.Secret-test-splunk-test-secret"},
@@ -70,11 +63,7 @@
 		{MetaName: "*v1.StatefulSet-test-splunk-stack1-monitoring-console"},
 		{MetaName: "*v1.Secret-test-splunk-test-secret"},
 		{MetaName: "*v1.Secret-test-splunk-stack1-monitoring-console-secret-v1"},
-<<<<<<< HEAD
 		{MetaName: "*v1.ConfigMap-test-splunk-stack1-monitoring-console"},
-=======
-		{MetaName: "*v1.ConfigMap-test-splunk-stack1-monitoringconsole-app-list"},
->>>>>>> e6c314f5
 		{MetaName: "*v1.ConfigMap-test-splunk-stack1-monitoring-console"},
 		{MetaName: "*v1.ConfigMap-test-splunk-stack1-monitoring-console"},
 		{MetaName: "*v1.ConfigMap-test-splunk-stack1-monitoring-console"},
@@ -95,10 +84,7 @@
 
 	createCalls := map[string][]spltest.MockFuncCall{"Get": funcCalls, "Create": {funcCalls[0], funcCalls[3], funcCalls[4], funcCalls[7], funcCalls[9], funcCalls[5]}, "Update": {funcCalls[0], funcCalls[9]}, "List": {listmockCall[0]}}
 	updateCalls := map[string][]spltest.MockFuncCall{"Get": updateFuncCalls, "Update": {updateFuncCalls[4]}, "List": {listmockCall[0]}}
-<<<<<<< HEAD
-
-=======
->>>>>>> e6c314f5
+
 	current := enterpriseApi.MonitoringConsole{
 		TypeMeta: metav1.TypeMeta{
 			Kind: "MonitoringConsole",
@@ -345,11 +331,7 @@
 
 	test := func(want string) {
 		f := func() (interface{}, error) {
-<<<<<<< HEAD
-			if err := validateMonitoringConsoleSpec(ctx, &cr); err != nil {
-=======
 			if err := validateMonitoringConsoleSpec(ctx, c, &cr); err != nil {
->>>>>>> e6c314f5
 				t.Errorf("validateMonitoringConsoleSpec() returned error: %v", err)
 			}
 			return getMonitoringConsoleStatefulSet(ctx, c, &cr)
@@ -451,15 +433,11 @@
 
 	client.AddObject(&s3Secret)
 
-<<<<<<< HEAD
 	// to pass the validation stage, add the directory to download apps
 	err = os.MkdirAll(splcommon.AppDownloadVolume, 0755)
 	defer os.RemoveAll(splcommon.AppDownloadVolume)
 
 	_, err = ApplyMonitoringConsole(ctx, client, &cr)
-=======
-	_, err = ApplyMonitoringConsole(context.Background(), client, &cr)
->>>>>>> e6c314f5
 	if err != nil {
 		t.Errorf("ApplyMonitoringConsole should be successful")
 	}
@@ -809,7 +787,7 @@
 		},
 		Spec: enterpriseApi.MonitoringConsoleSpec{
 			CommonSplunkSpec: enterpriseApi.CommonSplunkSpec{
-				Spec: splcommon.Spec{
+				Spec: enterpriseApi.Spec{
 					ImagePullPolicy: "Always",
 				},
 				Volumes: []corev1.Volume{},
@@ -873,7 +851,7 @@
 	}
 
 	// simulate Ready state
-	monitoringconsole.Status.Phase = splcommon.PhaseReady
+	monitoringconsole.Status.Phase = enterpriseApi.PhaseReady
 	monitoringconsole.Spec.ServiceTemplate.Annotations = map[string]string{
 		"traffic.sidecar.istio.io/excludeOutboundPorts": "8089,8191,9997",
 		"traffic.sidecar.istio.io/includeInboundPorts":  "8000,8088",
