// Copyright (c) 2018-2022 Splunk Inc. All rights reserved.

//
// Licensed under the Apache License, Version 2.0 (the "License");
// you may not use this file except in compliance with the License.
// You may obtain a copy of the License at
//
// 	http://www.apache.org/licenses/LICENSE-2.0
//
// Unless required by applicable law or agreed to in writing, software
// distributed under the License is distributed on an "AS IS" BASIS,
// WITHOUT WARRANTIES OR CONDITIONS OF ANY KIND, either express or implied.
// See the License for the specific language governing permissions and
// limitations under the License.

package enterprise

import (
<<<<<<< HEAD
	"os"
=======
	"context"
>>>>>>> 593a3ede
	"testing"
	"time"

	corev1 "k8s.io/api/core/v1"
	metav1 "k8s.io/apimachinery/pkg/apis/meta/v1"
	"sigs.k8s.io/controller-runtime/pkg/client"

	enterpriseApi "github.com/splunk/splunk-operator/api/v3"
	splclient "github.com/splunk/splunk-operator/pkg/splunk/client"
	splcommon "github.com/splunk/splunk-operator/pkg/splunk/common"
	spltest "github.com/splunk/splunk-operator/pkg/splunk/test"
	splutil "github.com/splunk/splunk-operator/pkg/splunk/util"
)

func TestApplyLicenseManager(t *testing.T) {
	funcCalls := []spltest.MockFuncCall{
		{MetaName: "*v1.Secret-test-splunk-test-secret"},
		{MetaName: "*v1.Secret-test-splunk-test-secret"},
		{MetaName: "*v1.Secret-test-splunk-test-secret"},
		{MetaName: "*v1." + splcommon.TestStack1LicenseManagerServiceTestService},
		{MetaName: "*v1." + splcommon.TestStack1LicenseManagerStatefulSet},
		{MetaName: "*v1.Secret-test-splunk-test-secret"},
		{MetaName: "*v1." + splcommon.TestStack1LicenseManagerSecret},
		{MetaName: "*v1." + splcommon.TestStack1LicenseManagerStatefulSet},
		{MetaName: "*v1." + splcommon.TestStack1LicenseManagerStatefulSet},
	}

	labels := map[string]string{
		"app.kubernetes.io/component":  "versionedSecrets",
		"app.kubernetes.io/managed-by": "splunk-operator",
	}
	listOpts := []client.ListOption{
		client.InNamespace("test"),
		client.MatchingLabels(labels),
	}
	listmockCall := []spltest.MockFuncCall{
		{ListOpts: listOpts}}

	updateFuncCalls := append(funcCalls, spltest.MockFuncCall{MetaName: "*v1." + splcommon.TestStack1LicenseManagerStatefulSet})
	createCalls := map[string][]spltest.MockFuncCall{"Get": funcCalls, "Create": {funcCalls[0], funcCalls[3], funcCalls[6], funcCalls[8]}, "Update": {funcCalls[0]}, "List": {listmockCall[0]}}
	updateFuncCalls = append(updateFuncCalls[:2], updateFuncCalls[3:]...)
	updateCalls := map[string][]spltest.MockFuncCall{"Get": updateFuncCalls, "Update": {funcCalls[4]}, "List": {listmockCall[0]}}
	current := enterpriseApi.LicenseMaster{
		TypeMeta: metav1.TypeMeta{
			Kind: "LicenseMaster",
		},
		ObjectMeta: metav1.ObjectMeta{
			Name:      "stack1",
			Namespace: "test",
		},
	}
	revised := current.DeepCopy()
	revised.Spec.Image = "splunk/test"
	reconcile := func(c *spltest.MockClient, cr interface{}) error {
		_, err := ApplyLicenseManager(context.Background(), c, cr.(*enterpriseApi.LicenseMaster))
		return err
	}
	spltest.ReconcileTesterWithoutRedundantCheck(t, "TestApplyLicenseManager", &current, revised, createCalls, updateCalls, reconcile, true)

	// test deletion
	currentTime := metav1.NewTime(time.Now())
	revised.ObjectMeta.DeletionTimestamp = &currentTime
	revised.ObjectMeta.Finalizers = []string{"enterprise.splunk.com/delete-pvc"}
	deleteFunc := func(cr splcommon.MetaObject, c splcommon.ControllerClient) (bool, error) {
		_, err := ApplyLicenseManager(context.Background(), c, cr.(*enterpriseApi.LicenseMaster))
		return true, err
	}
	splunkDeletionTester(t, revised, deleteFunc)
}

func TestGetLicenseManagerStatefulSet(t *testing.T) {
	ctx := context.TODO()
	cr := enterpriseApi.LicenseMaster{
		ObjectMeta: metav1.ObjectMeta{
			Name:      "stack1",
			Namespace: "test",
		},
	}

	c := spltest.NewMockClient()
	_, err := splutil.ApplyNamespaceScopedSecretObject(ctx, c, "test")
	if err != nil {
		t.Errorf("Failed to create namespace scoped object")
	}

	test := func(want string) {
		f := func() (interface{}, error) {
			if err := validateLicenseManagerSpec(ctx, &cr); err != nil {
				t.Errorf("validateLicenseManagerSpec() returned error: %v", err)
			}
			return getLicenseManagerStatefulSet(ctx, c, &cr)
		}
		configTester(t, "getLicenseManagerStatefulSet()", f, want)
	}

	test(splcommon.TestGetLMStatefulSetT1)

	cr.Spec.LicenseURL = "/mnt/splunk.lic"
	test(splcommon.TestGetLMStatefulSetT2)

	// Allow installing apps via DefaultsURLApps for Licence Manager
	cr.Spec.DefaultsURLApps = "/mnt/apps/apps.yml"
	test(splcommon.TestGetLMStatefulSetT3)

	// Create a serviceaccount
	current := corev1.ServiceAccount{
		ObjectMeta: metav1.ObjectMeta{
			Name:      "defaults",
			Namespace: "test",
		},
	}
	_ = splutil.CreateResource(ctx, c, &current)
	cr.Spec.ServiceAccount = "defaults"
	test(splcommon.TestGetLMStatefulSetT4)

	// Add extraEnv
	cr.Spec.CommonSplunkSpec.ExtraEnv = []corev1.EnvVar{
		{
			Name:  "TEST_ENV_VAR",
			Value: "test_value",
		},
	}
	test(splcommon.TestGetLMStatefulSetT5)

}

func TestAppFrameworkApplyLicenseManagerShouldNotFail(t *testing.T) {

	ctx := context.TODO()
	cr := enterpriseApi.LicenseMaster{
		ObjectMeta: metav1.ObjectMeta{
			Name:      "stack1",
			Namespace: "test",
		},
		TypeMeta: metav1.TypeMeta{
			Kind: "LicenseMaster",
		},
		Spec: enterpriseApi.LicenseMasterSpec{
			AppFrameworkConfig: enterpriseApi.AppFrameworkSpec{
				VolList: []enterpriseApi.VolumeSpec{
					{Name: "msos_s2s3_vol", Endpoint: "https://s3-eu-west-2.amazonaws.com", Path: "testbucket-rs-london", SecretRef: "s3-secret", Type: "s3", Provider: "aws"},
				},
				AppSources: []enterpriseApi.AppSourceSpec{
					{Name: "adminApps",
						Location: "adminAppsRepo",
						AppSourceDefaultSpec: enterpriseApi.AppSourceDefaultSpec{
							VolName: "msos_s2s3_vol",
							Scope:   enterpriseApi.ScopeLocal},
					},
					{Name: "securityApps",
						Location: "securityAppsRepo",
						AppSourceDefaultSpec: enterpriseApi.AppSourceDefaultSpec{
							VolName: "msos_s2s3_vol",
							Scope:   enterpriseApi.ScopeLocal},
					},
					{Name: "authenticationApps",
						Location: "authenticationAppsRepo",
						AppSourceDefaultSpec: enterpriseApi.AppSourceDefaultSpec{
							VolName: "msos_s2s3_vol",
							Scope:   enterpriseApi.ScopeLocal},
					},
				},
			},
		},
	}

	client := spltest.NewMockClient()

	// Create namespace scoped secret
	_, err := splutil.ApplyNamespaceScopedSecretObject(ctx, client, "test")
	if err != nil {
		t.Errorf(err.Error())
	}

	// Create S3 secret
	s3Secret := spltest.GetMockS3SecretKeys("s3-secret")

	client.AddObject(&s3Secret)

<<<<<<< HEAD
	// to pass the validation stage, add the directory to download apps
	err = os.MkdirAll(splcommon.AppDownloadVolume, 0755)
	defer os.RemoveAll(splcommon.AppDownloadVolume)

	if err != nil {
		t.Errorf("Unable to create download directory for apps :%s", splcommon.AppDownloadVolume)
	}

	_, err = ApplyLicenseManager(client, &cr)
=======
	_, err = ApplyLicenseManager(context.Background(), client, &cr)
>>>>>>> 593a3ede
	if err != nil {
		t.Errorf("ApplyLicenseManager should be successful")
	}
}

func TestLicensemanagerGetAppsListForAWSS3ClientShouldNotFail(t *testing.T) {

	ctx := context.TODO()
	cr := enterpriseApi.LicenseMaster{
		ObjectMeta: metav1.ObjectMeta{
			Name:      "stack1",
			Namespace: "test",
		},
		Spec: enterpriseApi.LicenseMasterSpec{
			AppFrameworkConfig: enterpriseApi.AppFrameworkSpec{
				Defaults: enterpriseApi.AppSourceDefaultSpec{
					VolName: "msos_s2s3_vol2",
					Scope:   enterpriseApi.ScopeLocal,
				},
				VolList: []enterpriseApi.VolumeSpec{
					{
						Name:      "msos_s2s3_vol",
						Endpoint:  "https://s3-eu-west-2.amazonaws.com",
						Path:      "testbucket-rs-london",
						SecretRef: "s3-secret",
						Type:      "s3",
						Provider:  "aws",
					},
					{
						Name:      "msos_s2s3_vol2",
						Endpoint:  "https://s3-eu-west-2.amazonaws.com",
						Path:      "testbucket-rs-london2",
						SecretRef: "s3-secret",
						Type:      "s3",
						Provider:  "aws",
					},
				},
				AppSources: []enterpriseApi.AppSourceSpec{
					{
						Name:     "adminApps",
						Location: "adminAppsRepo",
						AppSourceDefaultSpec: enterpriseApi.AppSourceDefaultSpec{
							VolName: "msos_s2s3_vol",
							Scope:   enterpriseApi.ScopeLocal,
						},
					},
					{
						Name:     "securityApps",
						Location: "securityAppsRepo",
						AppSourceDefaultSpec: enterpriseApi.AppSourceDefaultSpec{
							VolName: "msos_s2s3_vol",
							Scope:   enterpriseApi.ScopeLocal,
						},
					},
					{
						Name:     "authenticationApps",
						Location: "authenticationAppsRepo",
					},
				},
			},
		},
	}

	client := spltest.NewMockClient()

	// Create S3 secret
	s3Secret := spltest.GetMockS3SecretKeys("s3-secret")

	client.AddObject(&s3Secret)

	// Create namespace scoped secret
	_, err := splutil.ApplyNamespaceScopedSecretObject(ctx, client, "test")
	if err != nil {
		t.Errorf(err.Error())
	}

	splclient.RegisterS3Client(ctx, "aws")

	Etags := []string{"cc707187b036405f095a8ebb43a782c1", "5055a61b3d1b667a4c3279a381a2e7ae", "19779168370b97d8654424e6c9446dd9"}
	Keys := []string{"admin_app.tgz", "security_app.tgz", "authentication_app.tgz"}
	Sizes := []int64{10, 20, 30}
	StorageClass := "STANDARD"
	randomTime := time.Date(2021, time.May, 1, 23, 23, 0, 0, time.UTC)

	mockAwsHandler := spltest.MockAWSS3Handler{}

	mockAwsObjects := []spltest.MockAWSS3Client{
		{
			Objects: []*spltest.MockS3Object{
				{
					Etag:         &Etags[0],
					Key:          &Keys[0],
					LastModified: &randomTime,
					Size:         &Sizes[0],
					StorageClass: &StorageClass,
				},
			},
		},
		{
			Objects: []*spltest.MockS3Object{
				{
					Etag:         &Etags[1],
					Key:          &Keys[1],
					LastModified: &randomTime,
					Size:         &Sizes[1],
					StorageClass: &StorageClass,
				},
			},
		},
		{
			Objects: []*spltest.MockS3Object{
				{
					Etag:         &Etags[2],
					Key:          &Keys[2],
					LastModified: &randomTime,
					Size:         &Sizes[2],
					StorageClass: &StorageClass,
				},
			},
		},
	}

	appFrameworkRef := cr.Spec.AppFrameworkConfig

	mockAwsHandler.AddObjects(appFrameworkRef, mockAwsObjects...)

	var vol enterpriseApi.VolumeSpec
	var allSuccess bool = true
	for index, appSource := range appFrameworkRef.AppSources {

		vol, err = splclient.GetAppSrcVolume(appSource, &appFrameworkRef)
		if err != nil {
			allSuccess = false
			continue
		}

		// Update the GetS3Client with our mock call which initializes mock AWS client
		getClientWrapper := splclient.S3Clients[vol.Provider]
		getClientWrapper.SetS3ClientFuncPtr(ctx, vol.Provider, splclient.NewMockAWSS3Client)

		s3ClientMgr := &S3ClientManager{client: client,
			cr: &cr, appFrameworkRef: &cr.Spec.AppFrameworkConfig,
			vol:      &vol,
			location: appSource.Location,
			initFn: func(ctx context.Context, region, accessKeyID, secretAccessKey string) interface{} {
				cl := spltest.MockAWSS3Client{}
				cl.Objects = mockAwsObjects[index].Objects
				return cl
			},
			getS3Client: func(ctx context.Context, client splcommon.ControllerClient, cr splcommon.MetaObject, appFrameworkRef *enterpriseApi.AppFrameworkSpec, vol *enterpriseApi.VolumeSpec, location string, fn splclient.GetInitFunc) (splclient.SplunkS3Client, error) {
				c, err := GetRemoteStorageClient(ctx, client, cr, appFrameworkRef, vol, location, fn)
				return c, err
			},
		}

		s3Response, err := s3ClientMgr.GetAppsList(ctx)
		if err != nil {
			allSuccess = false
			continue
		}

		var mockResponse spltest.MockS3Client
		mockResponse, err = splclient.ConvertS3Response(s3Response)
		if err != nil {
			allSuccess = false
			continue
		}

		if mockAwsHandler.GotSourceAppListResponseMap == nil {
			mockAwsHandler.GotSourceAppListResponseMap = make(map[string]spltest.MockAWSS3Client)
		}

		mockAwsHandler.GotSourceAppListResponseMap[appSource.Name] = spltest.MockAWSS3Client(mockResponse)
	}

	if allSuccess == false {
		t.Errorf("Unable to get apps list for all the app sources")
	}
	method := "GetAppsList"
	mockAwsHandler.CheckAWSS3Response(t, method)
}

func TestLicenseMasterGetAppsListForAWSS3ClientShouldFail(t *testing.T) {

	ctx := context.TODO()
	lm := enterpriseApi.LicenseMaster{
		ObjectMeta: metav1.ObjectMeta{
			Name:      "stack1",
			Namespace: "test",
		},
		Spec: enterpriseApi.LicenseMasterSpec{
			AppFrameworkConfig: enterpriseApi.AppFrameworkSpec{
				VolList: []enterpriseApi.VolumeSpec{
					{Name: "msos_s2s3_vol",
						Endpoint:  "https://s3-eu-west-2.amazonaws.com",
						Path:      "testbucket-rs-london",
						SecretRef: "s3-secret",
						Type:      "s3",
						Provider:  "aws"},
				},
				AppSources: []enterpriseApi.AppSourceSpec{
					{Name: "adminApps",
						Location: "adminAppsRepo",
						AppSourceDefaultSpec: enterpriseApi.AppSourceDefaultSpec{
							VolName: "msos_s2s3_vol",
							Scope:   enterpriseApi.ScopeLocal},
					},
				},
			},
		},
	}

	client := spltest.NewMockClient()

	// Create namespace scoped secret
	_, err := splutil.ApplyNamespaceScopedSecretObject(ctx, client, "test")
	if err != nil {
		t.Errorf(err.Error())
	}

	splclient.RegisterS3Client(ctx, "aws")

	Etags := []string{"cc707187b036405f095a8ebb43a782c1"}
	Keys := []string{"admin_app.tgz"}
	Sizes := []int64{10}
	StorageClass := "STANDARD"
	randomTime := time.Date(2021, time.May, 1, 23, 23, 0, 0, time.UTC)

	mockAwsHandler := spltest.MockAWSS3Handler{}

	mockAwsObjects := []spltest.MockAWSS3Client{
		{
			Objects: []*spltest.MockS3Object{
				{
					Etag:         &Etags[0],
					Key:          &Keys[0],
					LastModified: &randomTime,
					Size:         &Sizes[0],
					StorageClass: &StorageClass,
				},
			},
		},
	}

	appFrameworkRef := lm.Spec.AppFrameworkConfig

	mockAwsHandler.AddObjects(appFrameworkRef, mockAwsObjects...)

	var vol enterpriseApi.VolumeSpec

	appSource := appFrameworkRef.AppSources[0]
	vol, err = splclient.GetAppSrcVolume(appSource, &appFrameworkRef)
	if err != nil {
		t.Errorf("Unable to get Volume due to error=%s", err)
	}

	// Update the GetS3Client with our mock call which initializes mock AWS client
	getClientWrapper := splclient.S3Clients[vol.Provider]
	getClientWrapper.SetS3ClientFuncPtr(ctx, vol.Provider, splclient.NewMockAWSS3Client)

	s3ClientMgr := &S3ClientManager{
		client:          client,
		cr:              &lm,
		appFrameworkRef: &lm.Spec.AppFrameworkConfig,
		vol:             &vol,
		location:        appSource.Location,
		initFn: func(ctx context.Context, region, accessKeyID, secretAccessKey string) interface{} {
			// Purposefully return nil here so that we test the error scenario
			return nil
		},
		getS3Client: func(ctx context.Context, client splcommon.ControllerClient, cr splcommon.MetaObject,
			appFrameworkRef *enterpriseApi.AppFrameworkSpec, vol *enterpriseApi.VolumeSpec,
			location string, fn splclient.GetInitFunc) (splclient.SplunkS3Client, error) {
			// Get the mock client
			c, err := GetRemoteStorageClient(ctx, client, cr, appFrameworkRef, vol, location, fn)
			return c, err
		},
	}

	_, err = s3ClientMgr.GetAppsList(ctx)
	if err == nil {
		t.Errorf("GetAppsList should have returned error as there is no S3 secret provided")
	}

	// Create empty S3 secret
	s3Secret := corev1.Secret{
		ObjectMeta: metav1.ObjectMeta{
			Name:      "s3-secret",
			Namespace: "test",
		},
		Data: map[string][]byte{},
	}

	client.AddObject(&s3Secret)

	_, err = s3ClientMgr.GetAppsList(ctx)
	if err == nil {
		t.Errorf("GetAppsList should have returned error as S3 secret has empty keys")
	}

	s3AccessKey := []byte{'1'}
	s3Secret.Data = map[string][]byte{"s3_access_key": s3AccessKey}
	_, err = s3ClientMgr.GetAppsList(ctx)
	if err == nil {
		t.Errorf("GetAppsList should have returned error as S3 secret has empty s3_secret_key")
	}

	s3SecretKey := []byte{'2'}
	s3Secret.Data = map[string][]byte{"s3_secret_key": s3SecretKey}
	_, err = s3ClientMgr.GetAppsList(ctx)
	if err == nil {
		t.Errorf("GetAppsList should have returned error as S3 secret has empty s3_access_key")
	}

	// Create S3 secret
	s3Secret = spltest.GetMockS3SecretKeys("s3-secret")

	// This should return an error as we have initialized initFn for s3ClientMgr
	// to return a nil client.
	_, err = s3ClientMgr.GetAppsList(ctx)
	if err == nil {
		t.Errorf("GetAppsList should have returned error as we could not get the S3 client")
	}

	s3ClientMgr.initFn = func(ctx context.Context, region, accessKeyID, secretAccessKey string) interface{} {
		// To test the error scenario, do no set the Objects member yet
		cl := spltest.MockAWSS3Client{}
		return cl
	}

	s3Resp, err := s3ClientMgr.GetAppsList(ctx)
	if err != nil {
		t.Errorf("GetAppsList should not have returned error since empty appSources are allowed.")
	}
	if len(s3Resp.Objects) != 0 {
		t.Errorf("GetAppsList should return an empty response since we have empty objects in MockAWSS3Client")
	}
}

func TestApplyLicenseMasterDeletion(t *testing.T) {
	lm := enterpriseApi.LicenseMaster{
		ObjectMeta: metav1.ObjectMeta{
			Name:      "stack1",
			Namespace: "test",
		},
		TypeMeta: metav1.TypeMeta{
			Kind: "LicenseMaster",
		},
		Spec: enterpriseApi.LicenseMasterSpec{
			AppFrameworkConfig: enterpriseApi.AppFrameworkSpec{
				AppsRepoPollInterval: 0,
				VolList: []enterpriseApi.VolumeSpec{
					{Name: "msos_s2s3_vol",
						Endpoint:  "https://s3-eu-west-2.amazonaws.com",
						Path:      "testbucket-rs-london",
						SecretRef: "s3-secret",
						Type:      "s3",
						Provider:  "aws"},
				},
				AppSources: []enterpriseApi.AppSourceSpec{
					{Name: "adminApps",
						Location: "adminAppsRepo",
						AppSourceDefaultSpec: enterpriseApi.AppSourceDefaultSpec{
							VolName: "msos_s2s3_vol",
							Scope:   enterpriseApi.ScopeLocal},
					},
					{Name: "securityApps",
						Location: "securityAppsRepo",
						AppSourceDefaultSpec: enterpriseApi.AppSourceDefaultSpec{
							VolName: "msos_s2s3_vol",
							Scope:   enterpriseApi.ScopeLocal},
					},
					{Name: "authenticationApps",
						Location: "authenticationAppsRepo",
						AppSourceDefaultSpec: enterpriseApi.AppSourceDefaultSpec{
							VolName: "msos_s2s3_vol",
							Scope:   enterpriseApi.ScopeLocal},
					},
				},
			},
			CommonSplunkSpec: enterpriseApi.CommonSplunkSpec{
				Mock: true,
			},
		},
	}

	c := spltest.NewMockClient()

	// Create S3 secret
	s3Secret := spltest.GetMockS3SecretKeys("s3-secret")

	c.AddObject(&s3Secret)

	// Create namespace scoped secret
	_, err := splutil.ApplyNamespaceScopedSecretObject(c, "test")
	if err != nil {
		t.Errorf(err.Error())
	}

	// test deletion
	currentTime := metav1.NewTime(time.Now())
	lm.ObjectMeta.DeletionTimestamp = &currentTime
	lm.ObjectMeta.Finalizers = []string{"enterprise.splunk.com/delete-pvc"}

	pvclist := corev1.PersistentVolumeClaimList{
		Items: []corev1.PersistentVolumeClaim{
			{
				ObjectMeta: metav1.ObjectMeta{
					Name:      "splunk-pvc-stack1-var",
					Namespace: "test",
				},
			},
		},
	}
	c.ListObj = &pvclist

	// to pass the validation stage, add the directory to download apps
	err = os.MkdirAll(splcommon.AppDownloadVolume, 0755)
	defer os.RemoveAll(splcommon.AppDownloadVolume)

	if err != nil {
		t.Errorf("Unable to create download directory for apps :%s", splcommon.AppDownloadVolume)
	}

	_, err = ApplyLicenseManager(c, &lm)
	if err != nil {
		t.Errorf("ApplyLicenseMaster should not have returned error here.")
	}
}

func TestGetLicenseMasterList(t *testing.T) {
	lm := enterpriseApi.LicenseMaster{}

	listOpts := []client.ListOption{
		client.InNamespace("test"),
	}

	client := spltest.NewMockClient()

	var numOfObjects int
	// Invalid scenario since we haven't added license master to the list yet
	_, err := getLicenseMasterList(client, &lm, listOpts)
	if err == nil {
		t.Errorf("getNumOfObjects should have returned error as we haven't added standalone to the list yet")
	}

	lmList := &enterpriseApi.LicenseMasterList{}
	lmList.Items = append(lmList.Items, lm)

	client.ListObj = lmList

	numOfObjects, err = getLicenseMasterList(client, &lm, listOpts)
	if err != nil {
		t.Errorf("getNumOfObjects should not have returned error=%v", err)
	}

	if numOfObjects != 1 {
		t.Errorf("Got wrong number of LicenseMaster objects. Expected=%d, Got=%d", 1, numOfObjects)
	}
}<|MERGE_RESOLUTION|>--- conflicted
+++ resolved
@@ -16,11 +16,8 @@
 package enterprise
 
 import (
-<<<<<<< HEAD
+	"context"
 	"os"
-=======
-	"context"
->>>>>>> 593a3ede
 	"testing"
 	"time"
 
@@ -200,7 +197,6 @@
 
 	client.AddObject(&s3Secret)
 
-<<<<<<< HEAD
 	// to pass the validation stage, add the directory to download apps
 	err = os.MkdirAll(splcommon.AppDownloadVolume, 0755)
 	defer os.RemoveAll(splcommon.AppDownloadVolume)
@@ -209,10 +205,8 @@
 		t.Errorf("Unable to create download directory for apps :%s", splcommon.AppDownloadVolume)
 	}
 
-	_, err = ApplyLicenseManager(client, &cr)
-=======
-	_, err = ApplyLicenseManager(context.Background(), client, &cr)
->>>>>>> 593a3ede
+	_, err = ApplyLicenseManager(ctx, client, &cr)
+
 	if err != nil {
 		t.Errorf("ApplyLicenseManager should be successful")
 	}
@@ -343,7 +337,7 @@
 	var allSuccess bool = true
 	for index, appSource := range appFrameworkRef.AppSources {
 
-		vol, err = splclient.GetAppSrcVolume(appSource, &appFrameworkRef)
+		vol, err = splclient.GetAppSrcVolume(ctx, appSource, &appFrameworkRef)
 		if err != nil {
 			allSuccess = false
 			continue
@@ -375,7 +369,7 @@
 		}
 
 		var mockResponse spltest.MockS3Client
-		mockResponse, err = splclient.ConvertS3Response(s3Response)
+		mockResponse, err = splclient.ConvertS3Response(ctx, s3Response)
 		if err != nil {
 			allSuccess = false
 			continue
@@ -464,7 +458,7 @@
 	var vol enterpriseApi.VolumeSpec
 
 	appSource := appFrameworkRef.AppSources[0]
-	vol, err = splclient.GetAppSrcVolume(appSource, &appFrameworkRef)
+	vol, err = splclient.GetAppSrcVolume(ctx, appSource, &appFrameworkRef)
 	if err != nil {
 		t.Errorf("Unable to get Volume due to error=%s", err)
 	}
@@ -553,6 +547,7 @@
 }
 
 func TestApplyLicenseMasterDeletion(t *testing.T) {
+	ctx := context.TODO()
 	lm := enterpriseApi.LicenseMaster{
 		ObjectMeta: metav1.ObjectMeta{
 			Name:      "stack1",
@@ -607,7 +602,7 @@
 	c.AddObject(&s3Secret)
 
 	// Create namespace scoped secret
-	_, err := splutil.ApplyNamespaceScopedSecretObject(c, "test")
+	_, err := splutil.ApplyNamespaceScopedSecretObject(ctx, c, "test")
 	if err != nil {
 		t.Errorf(err.Error())
 	}
@@ -637,13 +632,14 @@
 		t.Errorf("Unable to create download directory for apps :%s", splcommon.AppDownloadVolume)
 	}
 
-	_, err = ApplyLicenseManager(c, &lm)
+	_, err = ApplyLicenseManager(ctx, c, &lm)
 	if err != nil {
 		t.Errorf("ApplyLicenseMaster should not have returned error here.")
 	}
 }
 
 func TestGetLicenseMasterList(t *testing.T) {
+	ctx := context.TODO()
 	lm := enterpriseApi.LicenseMaster{}
 
 	listOpts := []client.ListOption{
@@ -654,7 +650,7 @@
 
 	var numOfObjects int
 	// Invalid scenario since we haven't added license master to the list yet
-	_, err := getLicenseMasterList(client, &lm, listOpts)
+	_, err := getLicenseMasterList(ctx, client, &lm, listOpts)
 	if err == nil {
 		t.Errorf("getNumOfObjects should have returned error as we haven't added standalone to the list yet")
 	}
@@ -664,7 +660,7 @@
 
 	client.ListObj = lmList
 
-	numOfObjects, err = getLicenseMasterList(client, &lm, listOpts)
+	numOfObjects, err = getLicenseMasterList(ctx, client, &lm, listOpts)
 	if err != nil {
 		t.Errorf("getNumOfObjects should not have returned error=%v", err)
 	}
