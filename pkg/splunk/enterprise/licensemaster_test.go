// Copyright (c) 2018-2021 Splunk Inc. All rights reserved.
//
// Licensed under the Apache License, Version 2.0 (the "License");
// you may not use this file except in compliance with the License.
// You may obtain a copy of the License at
//
// 	http://www.apache.org/licenses/LICENSE-2.0
//
// Unless required by applicable law or agreed to in writing, software
// distributed under the License is distributed on an "AS IS" BASIS,
// WITHOUT WARRANTIES OR CONDITIONS OF ANY KIND, either express or implied.
// See the License for the specific language governing permissions and
// limitations under the License.

package enterprise

import (
	"os"
	"testing"
	"time"

	corev1 "k8s.io/api/core/v1"
	metav1 "k8s.io/apimachinery/pkg/apis/meta/v1"
	"sigs.k8s.io/controller-runtime/pkg/client"

	enterpriseApi "github.com/splunk/splunk-operator/pkg/apis/enterprise/v3"
	splclient "github.com/splunk/splunk-operator/pkg/splunk/client"
	splcommon "github.com/splunk/splunk-operator/pkg/splunk/common"
	spltest "github.com/splunk/splunk-operator/pkg/splunk/test"
	splutil "github.com/splunk/splunk-operator/pkg/splunk/util"
)

func TestApplyLicenseManager(t *testing.T) {
	funcCalls := []spltest.MockFuncCall{
		{MetaName: "*v1.Secret-test-splunk-test-secret"},
		{MetaName: "*v1.Secret-test-splunk-test-secret"},
		{MetaName: "*v1." + splcommon.TestStack1LicenseManagerServiceTestService},
		{MetaName: "*v1.Secret-test-splunk-test-secret"},
		{MetaName: "*v1." + splcommon.TestStack1LicenseManagerSecret},
		{MetaName: "*v1." + splcommon.TestStack1LicenseManagerConfigMapAppList},
		{MetaName: "*v1." + splcommon.TestStack1LicenseManagerStatefulSet},
		{MetaName: "*v1." + splcommon.TestStack1LicenseManagerStatefulSet},
	}
	labels := map[string]string{
		"app.kubernetes.io/component":  "versionedSecrets",
		"app.kubernetes.io/managed-by": "splunk-operator",
	}
	listOpts := []client.ListOption{
		client.InNamespace("test"),
		client.MatchingLabels(labels),
	}
	listmockCall := []spltest.MockFuncCall{
		{ListOpts: listOpts}}
	createCalls := map[string][]spltest.MockFuncCall{"Get": funcCalls, "Create": {funcCalls[0], funcCalls[2], funcCalls[4], funcCalls[6]}, "Update": {funcCalls[0]}, "List": {listmockCall[0]}}
	updateCalls := map[string][]spltest.MockFuncCall{"Get": funcCalls, "Update": {funcCalls[6]}, "List": {listmockCall[0]}}
	current := enterpriseApi.LicenseMaster{
		TypeMeta: metav1.TypeMeta{
			Kind: "LicenseMaster",
		},
		ObjectMeta: metav1.ObjectMeta{
			Name:      "stack1",
			Namespace: "test",
		},
	}
	revised := current.DeepCopy()
	revised.Spec.Image = "splunk/test"
	reconcile := func(c *spltest.MockClient, cr interface{}) error {
		_, err := ApplyLicenseManager(c, cr.(*enterpriseApi.LicenseMaster))
		return err
	}
	spltest.ReconcileTesterWithoutRedundantCheck(t, "TestApplyLicenseManager", &current, revised, createCalls, updateCalls, reconcile, true)

	// test deletion
	currentTime := metav1.NewTime(time.Now())
	revised.ObjectMeta.DeletionTimestamp = &currentTime
	revised.ObjectMeta.Finalizers = []string{"enterprise.splunk.com/delete-pvc"}
	deleteFunc := func(cr splcommon.MetaObject, c splcommon.ControllerClient) (bool, error) {
		_, err := ApplyLicenseManager(c, cr.(*enterpriseApi.LicenseMaster))
		return true, err
	}
	splunkDeletionTester(t, revised, deleteFunc)
}

func TestGetLicenseManagerStatefulSet(t *testing.T) {
	cr := enterpriseApi.LicenseMaster{
		ObjectMeta: metav1.ObjectMeta{
			Name:      "stack1",
			Namespace: "test",
		},
	}

	c := spltest.NewMockClient()
	_, err := splutil.ApplyNamespaceScopedSecretObject(c, "test")
	if err != nil {
		t.Errorf("Failed to create namespace scoped object")
	}

	test := func(want string) {
		f := func() (interface{}, error) {
			if err := validateLicenseManagerSpec(&cr); err != nil {
				t.Errorf("validateLicenseManagerSpec() returned error: %v", err)
			}
			return getLicenseManagerStatefulSet(c, &cr)
		}
		configTester(t, "getLicenseManagerStatefulSet()", f, want)
	}

	test(splcommon.TestGetLMStatefulSetT1)

	cr.Spec.LicenseURL = "/mnt/splunk.lic"
	test(splcommon.TestGetLMStatefulSetT2)

	// Allow installing apps via DefaultsURLApps for Licence Manager
	cr.Spec.DefaultsURLApps = "/mnt/apps/apps.yml"
	test(splcommon.TestGetLMStatefulSetT3)

	// Create a serviceaccount
	current := corev1.ServiceAccount{
		ObjectMeta: metav1.ObjectMeta{
			Name:      "defaults",
			Namespace: "test",
		},
	}
	_ = splutil.CreateResource(c, &current)
	cr.Spec.ServiceAccount = "defaults"
	test(splcommon.TestGetLMStatefulSetT4)

	// Add extraEnv
	cr.Spec.CommonSplunkSpec.ExtraEnv = []corev1.EnvVar{
		{
			Name:  "TEST_ENV_VAR",
			Value: "test_value",
		},
	}
	test(splcommon.TestGetLMStatefulSetT5)

}

func TestAppFrameworkApplyLicenseManagerShouldNotFail(t *testing.T) {
	cr := enterpriseApi.LicenseMaster{
		ObjectMeta: metav1.ObjectMeta{
			Name:      "stack1",
			Namespace: "test",
		},
		TypeMeta: metav1.TypeMeta{
			Kind: "LicenseMaster",
		},
		Spec: enterpriseApi.LicenseMasterSpec{
			AppFrameworkConfig: enterpriseApi.AppFrameworkSpec{
				VolList: []enterpriseApi.VolumeSpec{
					{Name: "msos_s2s3_vol", Endpoint: "https://s3-eu-west-2.amazonaws.com", Path: "testbucket-rs-london", SecretRef: "s3-secret", Type: "s3", Provider: "aws"},
				},
				AppSources: []enterpriseApi.AppSourceSpec{
					{Name: "adminApps",
						Location: "adminAppsRepo",
						AppSourceDefaultSpec: enterpriseApi.AppSourceDefaultSpec{
							VolName: "msos_s2s3_vol",
							Scope:   enterpriseApi.ScopeLocal},
					},
					{Name: "securityApps",
						Location: "securityAppsRepo",
						AppSourceDefaultSpec: enterpriseApi.AppSourceDefaultSpec{
							VolName: "msos_s2s3_vol",
							Scope:   enterpriseApi.ScopeLocal},
					},
					{Name: "authenticationApps",
						Location: "authenticationAppsRepo",
						AppSourceDefaultSpec: enterpriseApi.AppSourceDefaultSpec{
							VolName: "msos_s2s3_vol",
							Scope:   enterpriseApi.ScopeLocal},
					},
				},
			},
		},
	}

	client := spltest.NewMockClient()

	// Create namespace scoped secret
	_, err := splutil.ApplyNamespaceScopedSecretObject(client, "test")
	if err != nil {
		t.Errorf(err.Error())
	}

	// Create S3 secret
	s3Secret := spltest.GetMockS3SecretKeys("s3-secret")

	client.AddObject(&s3Secret)

<<<<<<< HEAD
	// to pass the validation stage, add the directory to download apps
	err = os.MkdirAll(splcommon.AppDownloadVolume, 0755)
	defer os.RemoveAll(splcommon.AppDownloadVolume)

	if err != nil {
		t.Errorf("Unable to create download directory for apps :%s", splcommon.AppDownloadVolume)
	}

	_, err = ApplyLicenseMaster(client, &cr)
=======
	_, err = ApplyLicenseManager(client, &cr)
>>>>>>> 79dd6ac0
	if err != nil {
		t.Errorf("ApplyLicenseManager should be successful")
	}
}

func TestLicensemanagerGetAppsListForAWSS3ClientShouldNotFail(t *testing.T) {
	cr := enterpriseApi.LicenseMaster{
		ObjectMeta: metav1.ObjectMeta{
			Name:      "stack1",
			Namespace: "test",
		},
		Spec: enterpriseApi.LicenseMasterSpec{
			AppFrameworkConfig: enterpriseApi.AppFrameworkSpec{
				Defaults: enterpriseApi.AppSourceDefaultSpec{
					VolName: "msos_s2s3_vol2",
					Scope:   enterpriseApi.ScopeLocal,
				},
				VolList: []enterpriseApi.VolumeSpec{
					{
						Name:      "msos_s2s3_vol",
						Endpoint:  "https://s3-eu-west-2.amazonaws.com",
						Path:      "testbucket-rs-london",
						SecretRef: "s3-secret",
						Type:      "s3",
						Provider:  "aws",
					},
					{
						Name:      "msos_s2s3_vol2",
						Endpoint:  "https://s3-eu-west-2.amazonaws.com",
						Path:      "testbucket-rs-london2",
						SecretRef: "s3-secret",
						Type:      "s3",
						Provider:  "aws",
					},
				},
				AppSources: []enterpriseApi.AppSourceSpec{
					{
						Name:     "adminApps",
						Location: "adminAppsRepo",
						AppSourceDefaultSpec: enterpriseApi.AppSourceDefaultSpec{
							VolName: "msos_s2s3_vol",
							Scope:   enterpriseApi.ScopeLocal,
						},
					},
					{
						Name:     "securityApps",
						Location: "securityAppsRepo",
						AppSourceDefaultSpec: enterpriseApi.AppSourceDefaultSpec{
							VolName: "msos_s2s3_vol",
							Scope:   enterpriseApi.ScopeLocal,
						},
					},
					{
						Name:     "authenticationApps",
						Location: "authenticationAppsRepo",
					},
				},
			},
		},
	}

	client := spltest.NewMockClient()

	// Create S3 secret
	s3Secret := spltest.GetMockS3SecretKeys("s3-secret")

	client.AddObject(&s3Secret)

	// Create namespace scoped secret
	_, err := splutil.ApplyNamespaceScopedSecretObject(client, "test")
	if err != nil {
		t.Errorf(err.Error())
	}

	splclient.RegisterS3Client("aws")

	Etags := []string{"cc707187b036405f095a8ebb43a782c1", "5055a61b3d1b667a4c3279a381a2e7ae", "19779168370b97d8654424e6c9446dd9"}
	Keys := []string{"admin_app.tgz", "security_app.tgz", "authentication_app.tgz"}
	Sizes := []int64{10, 20, 30}
	StorageClass := "STANDARD"
	randomTime := time.Date(2021, time.May, 1, 23, 23, 0, 0, time.UTC)

	mockAwsHandler := spltest.MockAWSS3Handler{}

	mockAwsObjects := []spltest.MockAWSS3Client{
		{
			Objects: []*spltest.MockS3Object{
				{
					Etag:         &Etags[0],
					Key:          &Keys[0],
					LastModified: &randomTime,
					Size:         &Sizes[0],
					StorageClass: &StorageClass,
				},
			},
		},
		{
			Objects: []*spltest.MockS3Object{
				{
					Etag:         &Etags[1],
					Key:          &Keys[1],
					LastModified: &randomTime,
					Size:         &Sizes[1],
					StorageClass: &StorageClass,
				},
			},
		},
		{
			Objects: []*spltest.MockS3Object{
				{
					Etag:         &Etags[2],
					Key:          &Keys[2],
					LastModified: &randomTime,
					Size:         &Sizes[2],
					StorageClass: &StorageClass,
				},
			},
		},
	}

	appFrameworkRef := cr.Spec.AppFrameworkConfig

	mockAwsHandler.AddObjects(appFrameworkRef, mockAwsObjects...)

	var vol enterpriseApi.VolumeSpec
	var allSuccess bool = true
	for index, appSource := range appFrameworkRef.AppSources {

		vol, err = splclient.GetAppSrcVolume(appSource, &appFrameworkRef)
		if err != nil {
			allSuccess = false
			continue
		}

		// Update the GetS3Client with our mock call which initializes mock AWS client
		getClientWrapper := splclient.S3Clients[vol.Provider]
		getClientWrapper.SetS3ClientFuncPtr(vol.Provider, splclient.NewMockAWSS3Client)

		s3ClientMgr := &S3ClientManager{client: client,
			cr: &cr, appFrameworkRef: &cr.Spec.AppFrameworkConfig,
			vol:      &vol,
			location: appSource.Location,
			initFn: func(region, accessKeyID, secretAccessKey string) interface{} {
				cl := spltest.MockAWSS3Client{}
				cl.Objects = mockAwsObjects[index].Objects
				return cl
			},
			getS3Client: func(client splcommon.ControllerClient, cr splcommon.MetaObject, appFrameworkRef *enterpriseApi.AppFrameworkSpec, vol *enterpriseApi.VolumeSpec, location string, fn splclient.GetInitFunc) (splclient.SplunkS3Client, error) {
				c, err := GetRemoteStorageClient(client, cr, appFrameworkRef, vol, location, fn)
				return c, err
			},
		}

		s3Response, err := s3ClientMgr.GetAppsList()
		if err != nil {
			allSuccess = false
			continue
		}

		var mockResponse spltest.MockS3Client
		mockResponse, err = splclient.ConvertS3Response(s3Response)
		if err != nil {
			allSuccess = false
			continue
		}

		if mockAwsHandler.GotSourceAppListResponseMap == nil {
			mockAwsHandler.GotSourceAppListResponseMap = make(map[string]spltest.MockAWSS3Client)
		}

		mockAwsHandler.GotSourceAppListResponseMap[appSource.Name] = spltest.MockAWSS3Client(mockResponse)
	}

	if allSuccess == false {
		t.Errorf("Unable to get apps list for all the app sources")
	}
	method := "GetAppsList"
	mockAwsHandler.CheckAWSS3Response(t, method)
}

func TestLicenseMasterGetAppsListForAWSS3ClientShouldFail(t *testing.T) {
	lm := enterpriseApi.LicenseMaster{
		ObjectMeta: metav1.ObjectMeta{
			Name:      "stack1",
			Namespace: "test",
		},
		Spec: enterpriseApi.LicenseMasterSpec{
			AppFrameworkConfig: enterpriseApi.AppFrameworkSpec{
				VolList: []enterpriseApi.VolumeSpec{
					{Name: "msos_s2s3_vol",
						Endpoint:  "https://s3-eu-west-2.amazonaws.com",
						Path:      "testbucket-rs-london",
						SecretRef: "s3-secret",
						Type:      "s3",
						Provider:  "aws"},
				},
				AppSources: []enterpriseApi.AppSourceSpec{
					{Name: "adminApps",
						Location: "adminAppsRepo",
						AppSourceDefaultSpec: enterpriseApi.AppSourceDefaultSpec{
							VolName: "msos_s2s3_vol",
							Scope:   enterpriseApi.ScopeLocal},
					},
				},
			},
		},
	}

	client := spltest.NewMockClient()

	// Create namespace scoped secret
	_, err := splutil.ApplyNamespaceScopedSecretObject(client, "test")
	if err != nil {
		t.Errorf(err.Error())
	}

	splclient.RegisterS3Client("aws")

	Etags := []string{"cc707187b036405f095a8ebb43a782c1"}
	Keys := []string{"admin_app.tgz"}
	Sizes := []int64{10}
	StorageClass := "STANDARD"
	randomTime := time.Date(2021, time.May, 1, 23, 23, 0, 0, time.UTC)

	mockAwsHandler := spltest.MockAWSS3Handler{}

	mockAwsObjects := []spltest.MockAWSS3Client{
		{
			Objects: []*spltest.MockS3Object{
				{
					Etag:         &Etags[0],
					Key:          &Keys[0],
					LastModified: &randomTime,
					Size:         &Sizes[0],
					StorageClass: &StorageClass,
				},
			},
		},
	}

	appFrameworkRef := lm.Spec.AppFrameworkConfig

	mockAwsHandler.AddObjects(appFrameworkRef, mockAwsObjects...)

	var vol enterpriseApi.VolumeSpec

	appSource := appFrameworkRef.AppSources[0]
	vol, err = splclient.GetAppSrcVolume(appSource, &appFrameworkRef)
	if err != nil {
		t.Errorf("Unable to get Volume due to error=%s", err)
	}

	// Update the GetS3Client with our mock call which initializes mock AWS client
	getClientWrapper := splclient.S3Clients[vol.Provider]
	getClientWrapper.SetS3ClientFuncPtr(vol.Provider, splclient.NewMockAWSS3Client)

	s3ClientMgr := &S3ClientManager{
		client:          client,
		cr:              &lm,
		appFrameworkRef: &lm.Spec.AppFrameworkConfig,
		vol:             &vol,
		location:        appSource.Location,
		initFn: func(region, accessKeyID, secretAccessKey string) interface{} {
			// Purposefully return nil here so that we test the error scenario
			return nil
		},
		getS3Client: func(client splcommon.ControllerClient, cr splcommon.MetaObject,
			appFrameworkRef *enterpriseApi.AppFrameworkSpec, vol *enterpriseApi.VolumeSpec,
			location string, fn splclient.GetInitFunc) (splclient.SplunkS3Client, error) {
			// Get the mock client
			c, err := GetRemoteStorageClient(client, cr, appFrameworkRef, vol, location, fn)
			return c, err
		},
	}

	_, err = s3ClientMgr.GetAppsList()
	if err == nil {
		t.Errorf("GetAppsList should have returned error as there is no S3 secret provided")
	}

	// Create empty S3 secret
	s3Secret := corev1.Secret{
		ObjectMeta: metav1.ObjectMeta{
			Name:      "s3-secret",
			Namespace: "test",
		},
		Data: map[string][]byte{},
	}

	client.AddObject(&s3Secret)

	_, err = s3ClientMgr.GetAppsList()
	if err == nil {
		t.Errorf("GetAppsList should have returned error as S3 secret has empty keys")
	}

	s3AccessKey := []byte{'1'}
	s3Secret.Data = map[string][]byte{"s3_access_key": s3AccessKey}
	_, err = s3ClientMgr.GetAppsList()
	if err == nil {
		t.Errorf("GetAppsList should have returned error as S3 secret has empty s3_secret_key")
	}

	s3SecretKey := []byte{'2'}
	s3Secret.Data = map[string][]byte{"s3_secret_key": s3SecretKey}
	_, err = s3ClientMgr.GetAppsList()
	if err == nil {
		t.Errorf("GetAppsList should have returned error as S3 secret has empty s3_access_key")
	}

	// Create S3 secret
	s3Secret = spltest.GetMockS3SecretKeys("s3-secret")

	// This should return an error as we have initialized initFn for s3ClientMgr
	// to return a nil client.
	_, err = s3ClientMgr.GetAppsList()
	if err == nil {
		t.Errorf("GetAppsList should have returned error as we could not get the S3 client")
	}

	s3ClientMgr.initFn = func(region, accessKeyID, secretAccessKey string) interface{} {
		// To test the error scenario, do no set the Objects member yet
		cl := spltest.MockAWSS3Client{}
		return cl
	}

	s3Resp, err := s3ClientMgr.GetAppsList()
	if err != nil {
		t.Errorf("GetAppsList should not have returned error since empty appSources are allowed.")
	}
	if len(s3Resp.Objects) != 0 {
		t.Errorf("GetAppsList should return an empty response since we have empty objects in MockAWSS3Client")
	}
}

func TestApplyLicenseMasterDeletion(t *testing.T) {
	lm := enterpriseApi.LicenseMaster{
		ObjectMeta: metav1.ObjectMeta{
			Name:      "stack1",
			Namespace: "test",
		},
		TypeMeta: metav1.TypeMeta{
			Kind: "LicenseMaster",
		},
		Spec: enterpriseApi.LicenseMasterSpec{
			AppFrameworkConfig: enterpriseApi.AppFrameworkSpec{
				AppsRepoPollInterval: 0,
				VolList: []enterpriseApi.VolumeSpec{
					{Name: "msos_s2s3_vol",
						Endpoint:  "https://s3-eu-west-2.amazonaws.com",
						Path:      "testbucket-rs-london",
						SecretRef: "s3-secret",
						Type:      "s3",
						Provider:  "aws"},
				},
				AppSources: []enterpriseApi.AppSourceSpec{
					{Name: "adminApps",
						Location: "adminAppsRepo",
						AppSourceDefaultSpec: enterpriseApi.AppSourceDefaultSpec{
							VolName: "msos_s2s3_vol",
							Scope:   enterpriseApi.ScopeLocal},
					},
					{Name: "securityApps",
						Location: "securityAppsRepo",
						AppSourceDefaultSpec: enterpriseApi.AppSourceDefaultSpec{
							VolName: "msos_s2s3_vol",
							Scope:   enterpriseApi.ScopeLocal},
					},
					{Name: "authenticationApps",
						Location: "authenticationAppsRepo",
						AppSourceDefaultSpec: enterpriseApi.AppSourceDefaultSpec{
							VolName: "msos_s2s3_vol",
							Scope:   enterpriseApi.ScopeLocal},
					},
				},
			},
			CommonSplunkSpec: enterpriseApi.CommonSplunkSpec{
				Mock: true,
			},
		},
	}

	c := spltest.NewMockClient()

	// Create S3 secret
	s3Secret := spltest.GetMockS3SecretKeys("s3-secret")

	c.AddObject(&s3Secret)

	// Create namespace scoped secret
	_, err := splutil.ApplyNamespaceScopedSecretObject(c, "test")
	if err != nil {
		t.Errorf(err.Error())
	}

	// test deletion
	currentTime := metav1.NewTime(time.Now())
	lm.ObjectMeta.DeletionTimestamp = &currentTime
	lm.ObjectMeta.Finalizers = []string{"enterprise.splunk.com/delete-pvc"}

	pvclist := corev1.PersistentVolumeClaimList{
		Items: []corev1.PersistentVolumeClaim{
			{
				ObjectMeta: metav1.ObjectMeta{
					Name:      "splunk-pvc-stack1-var",
					Namespace: "test",
				},
			},
		},
	}
	c.ListObj = &pvclist

	// to pass the validation stage, add the directory to download apps
	err = os.MkdirAll(splcommon.AppDownloadVolume, 0755)
	defer os.RemoveAll(splcommon.AppDownloadVolume)

	if err != nil {
		t.Errorf("Unable to create download directory for apps :%s", splcommon.AppDownloadVolume)
	}

	_, err = ApplyLicenseMaster(c, &lm)
	if err != nil {
		t.Errorf("ApplyLicenseMaster should not have returned error here.")
	}
}

func TestGetLicenseMasterList(t *testing.T) {
	lm := enterpriseApi.LicenseMaster{}

	listOpts := []client.ListOption{
		client.InNamespace("test"),
	}

	client := spltest.NewMockClient()

	var numOfObjects int
	// Invalid scenario since we haven't added license master to the list yet
	_, err := getLicenseMasterList(client, &lm, listOpts)
	if err == nil {
		t.Errorf("getNumOfObjects should have returned error as we haven't added standalone to the list yet")
	}

	lmList := &enterpriseApi.LicenseMasterList{}
	lmList.Items = append(lmList.Items, lm)

	client.ListObj = lmList

	numOfObjects, err = getLicenseMasterList(client, &lm, listOpts)
	if err != nil {
		t.Errorf("getNumOfObjects should not have returned error=%v", err)
	}

	if numOfObjects != 1 {
		t.Errorf("Got wrong number of LicenseMaster objects. Expected=%d, Got=%d", 1, numOfObjects)
	}
}<|MERGE_RESOLUTION|>--- conflicted
+++ resolved
@@ -187,7 +187,6 @@
 
 	client.AddObject(&s3Secret)
 
-<<<<<<< HEAD
 	// to pass the validation stage, add the directory to download apps
 	err = os.MkdirAll(splcommon.AppDownloadVolume, 0755)
 	defer os.RemoveAll(splcommon.AppDownloadVolume)
@@ -196,10 +195,7 @@
 		t.Errorf("Unable to create download directory for apps :%s", splcommon.AppDownloadVolume)
 	}
 
-	_, err = ApplyLicenseMaster(client, &cr)
-=======
 	_, err = ApplyLicenseManager(client, &cr)
->>>>>>> 79dd6ac0
 	if err != nil {
 		t.Errorf("ApplyLicenseManager should be successful")
 	}
@@ -620,7 +616,7 @@
 		t.Errorf("Unable to create download directory for apps :%s", splcommon.AppDownloadVolume)
 	}
 
-	_, err = ApplyLicenseMaster(c, &lm)
+	_, err = ApplyLicenseManager(c, &lm)
 	if err != nil {
 		t.Errorf("ApplyLicenseMaster should not have returned error here.")
 	}
