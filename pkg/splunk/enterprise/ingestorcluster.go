/*
Copyright 2025.

Licensed under the Apache License, Version 2.0 (the "License");
you may not use this file except in compliance with the License.
You may obtain a copy of the License at

    http://www.apache.org/licenses/LICENSE-2.0

Unless required by applicable law or agreed to in writing, software
distributed under the License is distributed on an "AS IS" BASIS,
WITHOUT WARRANTIES OR CONDITIONS OF ANY KIND, either express or implied.
See the License for the specific language governing permissions and
limitations under the License.
*/

package enterprise

import (
	"context"
	"fmt"
	"reflect"
	"time"

	enterpriseApi "github.com/splunk/splunk-operator/api/v4"
	splkClient "github.com/splunk/splunk-operator/pkg/splunk/client"
	splcommon "github.com/splunk/splunk-operator/pkg/splunk/common"
	splctrl "github.com/splunk/splunk-operator/pkg/splunk/splkcontroller"
	splutil "github.com/splunk/splunk-operator/pkg/splunk/util"
	appsv1 "k8s.io/api/apps/v1"
	corev1 "k8s.io/api/core/v1"
	"k8s.io/apimachinery/pkg/api/errors"
	"k8s.io/apimachinery/pkg/types"
	"sigs.k8s.io/controller-runtime/pkg/client"
	"sigs.k8s.io/controller-runtime/pkg/log"
	"sigs.k8s.io/controller-runtime/pkg/reconcile"
)

// ApplyIngestorCluster reconciles the state of an IngestorCluster custom resource
func ApplyIngestorCluster(ctx context.Context, client client.Client, cr *enterpriseApi.IngestorCluster) (reconcile.Result, error) {
	var err error

	// Unless modified, reconcile for this object will be requeued after 5 seconds
	result := reconcile.Result{
		Requeue:      true,
		RequeueAfter: time.Second * 5,
	}

	reqLogger := log.FromContext(ctx)
	scopedLog := reqLogger.WithName("ApplyIngestorCluster")

	if cr.Status.ResourceRevMap == nil {
		cr.Status.ResourceRevMap = make(map[string]string)
	}

	eventPublisher, _ := newK8EventPublisher(client, cr)
	ctx = context.WithValue(ctx, splcommon.EventPublisherKey, eventPublisher)

	cr.Kind = "IngestorCluster"

	// Initialize phase
	cr.Status.Phase = enterpriseApi.PhaseError

	// Update the CR Status
	defer updateCRStatus(ctx, client, cr, &err)

	// Validate and updates defaults for CR
	err = validateIngestorClusterSpec(ctx, client, cr)
	if err != nil {
		eventPublisher.Warning(ctx, "validateIngestorClusterSpec", fmt.Sprintf("validate ingestor cluster spec failed %s", err.Error()))
		scopedLog.Error(err, "Failed to validate ingestor cluster spec")
		return result, err
	}

	cr.Status.Replicas = cr.Spec.Replicas

<<<<<<< HEAD
	// // Fetch the old IngestorCluster from the API server
=======
	// Fetch the old IngestorCluster from the API server
>>>>>>> 8876d0e3
	oldCR := &enterpriseApi.IngestorCluster{}
	err = client.Get(ctx, types.NamespacedName{Name: cr.GetName(), Namespace: cr.GetNamespace()}, oldCR)
	if err != nil && !errors.IsNotFound(err) {
		return result, err
	}
<<<<<<< HEAD
	// if err == nil && oldCR.ResourceVersion != "" {
	// 	// Get credentials through the secretRef
	// 	remoteDataClientSecret, errSecret := splutil.GetSecretByName(ctx, client, cr.GetNamespace(), cr.GetName(), cr.Spec.SecretRef)
	// 	if errSecret != nil {
	// 		return result, errSecret
	// 	}

	// 	scopedLog.Info("ApplyIngestorCluster handlePushBusOrPipelineConfigChange err", "err", err)

	// 	// Get access keys
	// 	accessKeyID := string(remoteDataClientSecret.Data["s3_access_key"])
	// 	secretAccessKey := string(remoteDataClientSecret.Data["s3_secret_key"])

	// 	inputsPipeline := fmt.Sprintf("pipeline:remotequeueruleset.disabled=%t&pipeline:ruleset.disabled=%t&pipeline:remotequeuetyping.disabled=%t&pipeline:remotequeueoutput.disabled=%t&pipeline:typing.disabled=%t&pipeline:indexerPipe.disabled=%t", cr.Spec.PipelineConfig.RemoteQueueRuleset, cr.Spec.PipelineConfig.RuleSet, cr.Spec.PipelineConfig.RemoteQueueTyping, cr.Spec.PipelineConfig.RemoteQueueOutput, cr.Spec.PipelineConfig.Typing, cr.Spec.PipelineConfig.IndexerPipe)
	// 	inputsPushBus := fmt.Sprintf("remote_queue=%s&remote_queue.type=%s&remote_queue.%s.encoding_format=s2s&remote_queue.%s.auth_region=%s&remote_queue.%s.access_key=%s&remote_queue.%s.secret_key=%s&remote_queue.%s.endpoint=%s&remote_queue.%s.large_message_store.endpoint=%s&remote_queue.%s.large_message_store.path=%s&remote_queue.%s.dead_letter_queue.name=%s&remote_queue.%s.%s.max_retries_per_part=%d&remote_queue.%s.retry_policy=%s&remote_queue.%s.send_interval=%s", cr.Spec.PushBus.SQS.QueueName, cr.Spec.PushBus.Type, cr.Spec.PushBus.Type, cr.Spec.PushBus.Type, cr.Spec.PushBus.SQS.AuthRegion, cr.Spec.PushBus.Type, accessKeyID, cr.Spec.PushBus.Type, secretAccessKey, cr.Spec.PushBus.Type, cr.Spec.PushBus.SQS.Endpoint, cr.Spec.PushBus.Type, cr.Spec.PushBus.SQS.LargeMessageStoreEndpoint, cr.Spec.PushBus.Type, cr.Spec.PushBus.SQS.LargeMessageStorePath, cr.Spec.PushBus.Type, cr.Spec.PushBus.SQS.DeadLetterQueueName, cr.Spec.PushBus.Type, cr.Spec.PushBus.SQS.RetryPolicy, cr.Spec.PushBus.SQS.MaxRetriesPerPart, cr.Spec.PushBus.Type, cr.Spec.PushBus.SQS.RetryPolicy, cr.Spec.PushBus.Type, cr.Spec.PushBus.SQS.SendInterval)

	// 	scopedLog.Info("ApplyIngestorCluster handlePushBusOrPipelineConfigChange", "oldCR", oldCR, "newCR", cr)
	// 	// Create a SplunkClient for this cluster (adjust as needed)
	// 	updated, err := handlePushBusOrPipelineConfigChange(ctx, oldCR, cr, client, inputsPipeline, inputsPushBus)
	// 	scopedLog.Info("ApplyIngestorCluster handlePushBusOrPipelineConfigChange err", "err", err)
	// 	if err != nil {
	// 		scopedLog.Error(err, "Failed to update conf file for PushBus/Pipeline config change")
	// 		return result, err
	// 	}
	// 	scopedLog.Info("ApplyIngestorCluster handlePushBusOrPipelineConfigChange updated", "updated", updated)
	// 	if updated {
	// 		// Only PushBus or Pipeline changed, config updated, skip restart logic
	// 		return result, nil
	// 	}
	// }

	// If needed, Migrate the app framework status
=======

	// If needed, migrate the app framework status
>>>>>>> 8876d0e3
	err = checkAndMigrateAppDeployStatus(ctx, client, cr, &cr.Status.AppContext, &cr.Spec.AppFrameworkConfig, true)
	if err != nil {
		return result, err
	}

	// If app framework is configured, then do following things
	// Initialize the S3 clients based on providers
	// Check the status of apps on remote storage
	if len(cr.Spec.AppFrameworkConfig.AppSources) != 0 {
		err = initAndCheckAppInfoStatus(ctx, client, cr, &cr.Spec.AppFrameworkConfig, &cr.Status.AppContext)
		if err != nil {
			eventPublisher.Warning(ctx, "initAndCheckAppInfoStatus", fmt.Sprintf("init and check app info status failed %s", err.Error()))
			cr.Status.AppContext.IsDeploymentInProgress = false
			return result, err
		}
	}

	cr.Status.Selector = fmt.Sprintf("app.kubernetes.io/instance=splunk-%s-ingestor", cr.GetName())

<<<<<<< HEAD
	// // Get credentials through the secretRef
	// remoteDataClientSecret, err := splutil.GetSecretByName(ctx, client, cr.GetNamespace(), cr.GetName(), cr.Spec.SecretRef)
	// if err != nil {
	// 	return result, err
	// }

	// // Get access keys
	// accessKeyID := string(remoteDataClientSecret.Data["s3_access_key"])
	// secretAccessKey := string(remoteDataClientSecret.Data["s3_secret_key"])

	// 	// Mount queue configuration as defaults
	// 	cr.Spec.Defaults = fmt.Sprintf(
	// 		`splunk:
	//   conf:
	//     - key: outputs
	//       value:
	//         directory: /opt/splunk/etc/system/local
	//         content:
	//           "remote_queue:%s":
	//             remote_queue.type: %s
	//             remote_queue.%s.encoding_format: s2s
	//             remote_queue.%s.auth_region: %s
	//             remote_queue.%s.access_key: %s
	//             remote_queue.%s.secret_key: %s
	//             remote_queue.%s.endpoint: %s
	//             remote_queue.%s.large_message_store.endpoint: %s
	//             remote_queue.%s.large_message_store.path: %s
	//             remote_queue.%s.dead_letter_queue.name: %s
	//             remote_queue.%s.%s.max_retries_per_part: %d
	//             remote_queue.%s.retry_policy: %s
	//             remote_queue.%s.send_interval: %s
	//     - key: default-mode
	//       value:
	//         directory: /opt/splunk/etc/system/local
	//         content:
	//           "pipeline:remotequeueruleset":
	//             disabled: "%t"
	//           "pipeline:ruleset":
	//             disabled: "%t"
	//           "pipeline:remotequeuetyping":
	//             disabled: "%t"
	//           "pipeline:remotequeueoutput":
	//             disabled: "%t"
	//           "pipeline:typing":
	//             disabled: "%t"
	//           "pipeline:indexerPipe":
	//             disabled: "%t"
	// `,
	// 		cr.Spec.PushBus.SQS.QueueName,
	// 		cr.Spec.PushBus.Type,
	// 		cr.Spec.PushBus.Type,
	// 		cr.Spec.PushBus.Type, cr.Spec.PushBus.SQS.AuthRegion,
	// 		cr.Spec.PushBus.Type, accessKeyID,
	// 		cr.Spec.PushBus.Type, secretAccessKey,
	// 		cr.Spec.PushBus.Type, cr.Spec.PushBus.SQS.Endpoint,
	// 		cr.Spec.PushBus.Type, cr.Spec.PushBus.SQS.LargeMessageStoreEndpoint,
	// 		cr.Spec.PushBus.Type, cr.Spec.PushBus.SQS.LargeMessageStorePath,
	// 		cr.Spec.PushBus.Type, cr.Spec.PushBus.SQS.DeadLetterQueueName,
	// 		cr.Spec.PushBus.Type, cr.Spec.PushBus.SQS.RetryPolicy, cr.Spec.PushBus.SQS.MaxRetriesPerPart,
	// 		cr.Spec.PushBus.Type, cr.Spec.PushBus.SQS.RetryPolicy,
	// 		cr.Spec.PushBus.Type, cr.Spec.PushBus.SQS.SendInterval,
	// 		cr.Spec.PipelineConfig.RemoteQueueRuleset,
	// 		cr.Spec.PipelineConfig.RuleSet,
	// 		cr.Spec.PipelineConfig.RemoteQueueTyping,
	// 		cr.Spec.PipelineConfig.RemoteQueueOutput,
	// 		cr.Spec.PipelineConfig.Typing,
	// 		cr.Spec.PipelineConfig.IndexerPipe,
	// 	)

=======
>>>>>>> 8876d0e3
	// Create or update general config resources
	_, err = ApplySplunkConfig(ctx, client, cr, cr.Spec.CommonSplunkSpec, SplunkIngestor)
	if err != nil {
		scopedLog.Error(err, "create or update general config failed", "error", err.Error())
		eventPublisher.Warning(ctx, "ApplySplunkConfig", fmt.Sprintf("create or update general config failed with error %s", err.Error()))
		return result, err
	}

	// Check if deletion has been requested
	if cr.ObjectMeta.DeletionTimestamp != nil {
		if cr.Spec.MonitoringConsoleRef.Name != "" {
			_, err = ApplyMonitoringConsoleEnvConfigMap(ctx, client, cr.GetNamespace(), cr.GetName(), cr.Spec.MonitoringConsoleRef.Name, make([]corev1.EnvVar, 0), false)
			if err != nil {
				eventPublisher.Warning(ctx, "ApplyMonitoringConsoleEnvConfigMap", fmt.Sprintf("create/update monitoring console config map failed %s", err.Error()))
				return result, err
			}
		}

		// If this is the last of its kind getting deleted,
		// remove the entry for this CR type from configMap or else
		// just decrement the refCount for this CR type
		if len(cr.Spec.AppFrameworkConfig.AppSources) != 0 {
			err = UpdateOrRemoveEntryFromConfigMapLocked(ctx, client, cr, SplunkIngestor)
			if err != nil {
				return result, err
			}
		}

		DeleteOwnerReferencesForResources(ctx, client, cr, SplunkIngestor)

		terminating, err := splctrl.CheckForDeletion(ctx, cr, client)
		if terminating && err != nil {
			cr.Status.Phase = enterpriseApi.PhaseTerminating
		} else {
			result.Requeue = false
		}
		return result, err
	}

	// Create or update a headless service for ingestor cluster
	err = splctrl.ApplyService(ctx, client, getSplunkService(ctx, cr, &cr.Spec.CommonSplunkSpec, SplunkIngestor, true))
	if err != nil {
		eventPublisher.Warning(ctx, "ApplyService", fmt.Sprintf("create/update headless service for ingestor cluster failed %s", err.Error()))
		return result, err
	}

	// Create or update a regular service for ingestor cluster
	err = splctrl.ApplyService(ctx, client, getSplunkService(ctx, cr, &cr.Spec.CommonSplunkSpec, SplunkIngestor, false))
	if err != nil {
		eventPublisher.Warning(ctx, "ApplyService", fmt.Sprintf("create/update service for ingestor cluster failed %s", err.Error()))
		return result, err
	}

	// If we are using App Framework and are scaling up, we should re-populate the
	// config map with all the appSource entries
	// This is done so that the new pods
	// that come up now will have the complete list of all the apps and then can
	// download and install all the apps
	// If we are scaling down, just update the auxPhaseInfo list
	if len(cr.Spec.AppFrameworkConfig.AppSources) != 0 && cr.Status.ReadyReplicas > 0 {
		statefulsetName := GetSplunkStatefulsetName(SplunkIngestor, cr.GetName())

		isStatefulSetScaling, err := splctrl.IsStatefulSetScalingUpOrDown(ctx, client, cr, statefulsetName, cr.Spec.Replicas)
		if err != nil {
			return result, err
		}

		appStatusContext := cr.Status.AppContext

		switch isStatefulSetScaling {
		case enterpriseApi.StatefulSetScalingUp:
			// If we are indeed scaling up, then mark the deploy status to Pending
			// for all the app sources so that we add all the app sources in config map
			cr.Status.AppContext.IsDeploymentInProgress = true

			for appSrc := range appStatusContext.AppsSrcDeployStatus {
				changeAppSrcDeployInfoStatus(ctx, appSrc, appStatusContext.AppsSrcDeployStatus, enterpriseApi.RepoStateActive, enterpriseApi.DeployStatusComplete, enterpriseApi.DeployStatusPending)
				changePhaseInfo(ctx, cr.Spec.Replicas, appSrc, appStatusContext.AppsSrcDeployStatus)
			}

		// If we are scaling down, just delete the state auxPhaseInfo entries
		case enterpriseApi.StatefulSetScalingDown:
			for appSrc := range appStatusContext.AppsSrcDeployStatus {
				removeStaleEntriesFromAuxPhaseInfo(ctx, cr.Spec.Replicas, appSrc, appStatusContext.AppsSrcDeployStatus)
			}
		}
	}

	// Create or update statefulset for the ingestors
	statefulSet, err := getIngestorStatefulSet(ctx, client, cr)
	if err != nil {
		eventPublisher.Warning(ctx, "getIngestorStatefulSet", fmt.Sprintf("get ingestor stateful set failed %s", err.Error()))
		return result, err
	}

	// Make changes to respective mc configmap when changing/removing mcRef from spec
	err = validateMonitoringConsoleRef(ctx, client, statefulSet, make([]corev1.EnvVar, 0))
	if err != nil {
		eventPublisher.Warning(ctx, "validateMonitoringConsoleRef", fmt.Sprintf("validate monitoring console reference failed %s", err.Error()))
		return result, err
	}

	mgr := splctrl.DefaultStatefulSetPodManager{}
	phase, err := mgr.Update(ctx, client, statefulSet, cr.Spec.Replicas)
	cr.Status.ReadyReplicas = statefulSet.Status.ReadyReplicas
	if err != nil {
		eventPublisher.Warning(ctx, "update", fmt.Sprintf("update stateful set failed %s", err.Error()))
		return result, err
	}
	cr.Status.Phase = phase

	if oldCR.Status.ReadyReplicas == 0 && cr.Status.ReadyReplicas > 0 {
		// First create and pods are now ready, push config
		remoteDataClientSecret, errSecret := splutil.GetSecretByName(ctx, client, cr.GetNamespace(), cr.GetName(), cr.Spec.SecretRef)
		if errSecret != nil {
			return result, errSecret
		}
		accessKeyID := string(remoteDataClientSecret.Data["s3_access_key"])
		secretAccessKey := string(remoteDataClientSecret.Data["s3_secret_key"])
		inputsPipeline := fmt.Sprintf("pipeline:remotequeueruleset.disabled=%t&pipeline:ruleset.disabled=%t&pipeline:remotequeuetyping.disabled=%t&pipeline:remotequeueoutput.disabled=%t&pipeline:typing.disabled=%t&pipeline:indexerPipe.disabled=%t", cr.Spec.PipelineConfig.RemoteQueueRuleset, cr.Spec.PipelineConfig.RuleSet, cr.Spec.PipelineConfig.RemoteQueueTyping, cr.Spec.PipelineConfig.RemoteQueueOutput, cr.Spec.PipelineConfig.Typing, cr.Spec.PipelineConfig.IndexerPipe)
		inputsPushBus := fmt.Sprintf("remote_queue=%s&remote_queue.type=%s&remote_queue.%s.encoding_format=s2s&remote_queue.%s.auth_region=%s&remote_queue.%s.access_key=%s&remote_queue.%s.secret_key=%s&remote_queue.%s.endpoint=%s&remote_queue.%s.large_message_store.endpoint=%s&remote_queue.%s.large_message_store.path=%s&remote_queue.%s.dead_letter_queue.name=%s&remote_queue.%s.%s.max_retries_per_part=%d&remote_queue.%s.retry_policy=%s&remote_queue.%s.send_interval=%s", cr.Spec.PushBus.SQS.QueueName, cr.Spec.PushBus.Type, cr.Spec.PushBus.Type, cr.Spec.PushBus.Type, cr.Spec.PushBus.SQS.AuthRegion, cr.Spec.PushBus.Type, accessKeyID, cr.Spec.PushBus.Type, secretAccessKey, cr.Spec.PushBus.Type, cr.Spec.PushBus.SQS.Endpoint, cr.Spec.PushBus.Type, cr.Spec.PushBus.SQS.LargeMessageStoreEndpoint, cr.Spec.PushBus.Type, cr.Spec.PushBus.SQS.LargeMessageStorePath, cr.Spec.PushBus.Type, cr.Spec.PushBus.SQS.DeadLetterQueueName, cr.Spec.PushBus.Type, cr.Spec.PushBus.SQS.RetryPolicy, cr.Spec.PushBus.SQS.MaxRetriesPerPart, cr.Spec.PushBus.Type, cr.Spec.PushBus.SQS.RetryPolicy, cr.Spec.PushBus.Type, cr.Spec.PushBus.SQS.SendInterval)
		_, err := handlePushBusOrPipelineConfigChange(ctx, oldCR, cr, client, inputsPipeline, inputsPushBus)
		if err != nil {
			scopedLog.Error(err, "Failed to update conf file for PushBus/Pipeline config change after pod creation")
			return result, err
		}
	}

	// No need to requeue if everything is ready
	if cr.Status.Phase == enterpriseApi.PhaseReady {
		_, err = handlePushBusOrPipelineConfigChange(ctx, cr, client)
		if err != nil {
			scopedLog.Error(err, "Failed to update conf file for PushBus/Pipeline config change after pod creation")
			return result, err
		}

		// Upgrade fron automated MC to MC CRD
		namespacedName := types.NamespacedName{Namespace: cr.GetNamespace(), Name: GetSplunkStatefulsetName(SplunkMonitoringConsole, cr.GetNamespace())}
		err = splctrl.DeleteReferencesToAutomatedMCIfExists(ctx, client, cr, namespacedName)
		if err != nil {
			eventPublisher.Warning(ctx, "DeleteReferencesToAutomatedMCIfExists", fmt.Sprintf("delete reference to automated MC if exists failed %s", err.Error()))
			scopedLog.Error(err, "Error in deleting automated monitoring console resource")
		}
		if cr.Spec.MonitoringConsoleRef.Name != "" {
			_, err = ApplyMonitoringConsoleEnvConfigMap(ctx, client, cr.GetNamespace(), cr.GetName(), cr.Spec.MonitoringConsoleRef.Name, make([]corev1.EnvVar, 0), true)
			if err != nil {
				eventPublisher.Warning(ctx, "ApplyMonitoringConsoleEnvConfigMap", fmt.Sprintf("apply monitoring console environment config map failed %s", err.Error()))
				return result, err
			}
		}

		finalResult := handleAppFrameworkActivity(ctx, client, cr, &cr.Status.AppContext, &cr.Spec.AppFrameworkConfig)
		result = *finalResult

		// Add a splunk operator telemetry app
		if cr.Spec.EtcVolumeStorageConfig.EphemeralStorage || !cr.Status.TelAppInstalled {
			podExecClient := splutil.GetPodExecClient(client, cr, "")
			err = addTelApp(ctx, podExecClient, cr.Spec.Replicas, cr)
			if err != nil {
				return result, err
			}

			// Mark telemetry app as installed
			cr.Status.TelAppInstalled = true
		}
	}

	// RequeueAfter if greater than 0, tells the Controller to requeue the reconcile key after the Duration.
	// Implies that Requeue is true, there is no need to set Requeue to true at the same time as RequeueAfter.
	if !result.Requeue {
		result.RequeueAfter = 0
	}

	return result, nil
}

// validateIngestorClusterSpec checks validity and makes default updates to a IngestorClusterSpec and returns error if something is wrong
func validateIngestorClusterSpec(ctx context.Context, c splcommon.ControllerClient, cr *enterpriseApi.IngestorCluster) error {
	// We cannot have 0 replicas in IngestorCluster spec since this refers to number of ingestion pods in an ingestor cluster
	if cr.Spec.Replicas == 0 {
		cr.Spec.Replicas = 1
	}

	if !reflect.DeepEqual(cr.Status.AppContext.AppFrameworkConfig, cr.Spec.AppFrameworkConfig) {
		err := ValidateAppFrameworkSpec(ctx, &cr.Spec.AppFrameworkConfig, &cr.Status.AppContext, true, cr.GetObjectKind().GroupVersionKind().Kind)
		if err != nil {
			return err
		}
	}

	return validateCommonSplunkSpec(ctx, c, &cr.Spec.CommonSplunkSpec, cr)
}

// getIngestorStatefulSet returns a Kubernetes StatefulSet object for Splunk Enterprise ingestors
func getIngestorStatefulSet(ctx context.Context, client splcommon.ControllerClient, cr *enterpriseApi.IngestorCluster) (*appsv1.StatefulSet, error) {
	return getSplunkStatefulSet(ctx, client, cr, &cr.Spec.CommonSplunkSpec, SplunkIngestor, cr.Spec.Replicas, make([]corev1.EnvVar, 0))
}

// Checks if only PushBus or Pipeline config changed, and updates the conf file if so
<<<<<<< HEAD
func handlePushBusOrPipelineConfigChange(ctx context.Context, oldCR, newCR *enterpriseApi.IngestorCluster, k8s client.Client, inputsPipeline, inputsPushBus string) (bool, error) {
	reqLogger := log.FromContext(ctx)
	scopedLog := reqLogger.WithName("ApplyIngestorCluster")

	pushBusChanged := !reflect.DeepEqual(oldCR.Spec.PushBus, newCR.Spec.PushBus)
	pipelineChanged := !reflect.DeepEqual(oldCR.Spec.PipelineConfig, newCR.Spec.PipelineConfig)

	// Detect first resource creation (oldCR is empty)
	firstCreate := oldCR.Status.ReadyReplicas == 0 && newCR.Status.ReadyReplicas > 0

	scopedLog.Info("ApplyIngestorCluster handlePushBusOrPipelineConfigChange pushBusChanged", "pushBusChanged", pushBusChanged, "pipelineChanged", pipelineChanged, "firstCreate", firstCreate)

	// If neither changed and not first create, nothing to do
	if !pushBusChanged && !pipelineChanged && !firstCreate {
		return false, nil
	}

	// Only update config for pods that exist
	readyReplicas := newCR.Spec.Replicas

	scopedLog.Info("ApplyIngestorCluster handlePushBusOrPipelineConfigChange pushBusChanged", "pushBusChanged", pushBusChanged, "pipelineChanged", pipelineChanged, "firstCreate", firstCreate, "readyReplicas", readyReplicas)

	if readyReplicas == 0 {
		// No pods to update yet
		return false, nil
	}

	// List all pods for this IngestorCluster StatefulSet
	var updateErr error
	for n := 0; n < int(readyReplicas); n++ {
		memberName := GetSplunkStatefulsetPodName(SplunkIngestor, newCR.GetName(), int32(n))
		fqdnName := splcommon.GetServiceFQDN(newCR.GetNamespace(), fmt.Sprintf("%s.%s", memberName, GetSplunkServiceName(SplunkIngestor, newCR.GetName(), false)))
		adminPwd, err := splutil.GetSpecificSecretTokenFromPod(ctx, k8s, memberName, newCR.GetNamespace(), "password")
		if err != nil {
			return true, err
		}
		splunkClient := splkClient.NewSplunkClient(fmt.Sprintf("https://%s:8089", fqdnName), "admin", string(adminPwd))

		pushBusChangedFields, pipelineChangedFields := getChangedPushBusAndPipelineFields(oldCR, newCR)

		for _, field := range pushBusChangedFields {
			if pushBusChanged || firstCreate {
				scopedLog.Info("ApplyIngestorCluster handlePushBusOrPipelineConfigChange pushBusChanged || firstCreate ", "pushBusChanged || firstCreate ", pushBusChanged || firstCreate)
				if err := splunkClient.UpdateConfFile("outputs", field[0], field[1], field[2]); err != nil {
					updateErr = err
				}
			}
		}

		for _, field := range pipelineChangedFields {
			if pipelineChanged || firstCreate {
				scopedLog.Info("ApplyIngestorCluster handlePushBusOrPipelineConfigChange pipelineChanged || firstCreate ", "pipelineChanged || firstCreate ", pipelineChanged || firstCreate)

				if err := splunkClient.UpdateConfFile("default-mode", field[0], field[1], field[2]); err != nil {
					updateErr = err
				}
=======
func handlePushBusOrPipelineConfigChange(ctx context.Context, newCR *enterpriseApi.IngestorCluster, k8s client.Client) (bool, error) {
	// Only update config for pods that exist
	readyReplicas := newCR.Status.ReadyReplicas

	// List all pods for this IngestorCluster StatefulSet
	var updateErr error
	for n := 0; n < int(readyReplicas); n++ {
		memberName := GetSplunkStatefulsetPodName(SplunkIngestor, newCR.GetName(), int32(n))
		fqdnName := splcommon.GetServiceFQDN(newCR.GetNamespace(), fmt.Sprintf("%s.%s", memberName, GetSplunkServiceName(SplunkIngestor, newCR.GetName(), true)))
		adminPwd, err := splutil.GetSpecificSecretTokenFromPod(ctx, k8s, memberName, newCR.GetNamespace(), "password")
		if err != nil {
			return true, err
		}
		splunkClient := splkClient.NewSplunkClient(fmt.Sprintf("https://%s:8089", fqdnName), "admin", string(adminPwd))

		pushBusChangedFields, pipelineChangedFields := getChangedPushBusAndPipelineFields(newCR)

		if err := splunkClient.UpdateConfFile("outputs", fmt.Sprintf("remote_queue:%s", newCR.Spec.PushBus.SQS.QueueName), pushBusChangedFields); err != nil {
			updateErr = err
		}

		for _, field := range pipelineChangedFields {
			if err := splunkClient.UpdateConfFile("default-mode", field[0], [][]string{[]string{field[1], field[2]}}); err != nil {
				updateErr = err
>>>>>>> 8876d0e3
			}
		}
	}

	// Do NOT restart Splunk
	return true, updateErr
}

// Returns the names of PushBus and PipelineConfig fields that changed between oldCR and newCR.
<<<<<<< HEAD
func getChangedPushBusAndPipelineFields(oldCR, newCR *enterpriseApi.IngestorCluster) (pushBusChangedFields, pipelineChangedFields [][]string) {
	// Compare PushBus fields
	oldPB := oldCR.Spec.PushBus
	newPB := newCR.Spec.PushBus

	if oldPB.Type != newPB.Type {
		pushBusChangedFields = append(pushBusChangedFields, []string{fmt.Sprintf("remote_queue%3A%s", newPB.SQS.QueueName), "remote_queue.type", newPB.Type})
	}
	// TODO: remote_queue.sqs_smartbus.encoding_format: s2s
	if oldPB.SQS.AuthRegion != newPB.SQS.AuthRegion {
		pushBusChangedFields = append(pushBusChangedFields, []string{fmt.Sprintf("remote_queue%3A%s", newPB.SQS.QueueName), fmt.Sprintf("remote_queue.%s.auth_region", newPB.Type), newPB.SQS.AuthRegion})
	}
	// TODO: remote_queue.sqs_smartbus.access_key
	// TODO: remote_queue.sqs_smartbus.secret_key
	if oldPB.SQS.Endpoint != newPB.SQS.Endpoint {
		pushBusChangedFields = append(pushBusChangedFields, []string{fmt.Sprintf("remote_queue%3A%s", newPB.SQS.QueueName), fmt.Sprintf("remote_queue.%s.endpoint", newPB.Type), newPB.SQS.Endpoint})
	}
	if oldPB.SQS.LargeMessageStoreEndpoint != newPB.SQS.LargeMessageStoreEndpoint {
		pushBusChangedFields = append(pushBusChangedFields, []string{fmt.Sprintf("remote_queue%3A%s", newPB.SQS.QueueName), fmt.Sprintf("remote_queue.%s.large_message_store.endpoint", newPB.Type), newPB.SQS.LargeMessageStoreEndpoint})
	}
	if oldPB.SQS.LargeMessageStorePath != newPB.SQS.LargeMessageStorePath {
		pushBusChangedFields = append(pushBusChangedFields, []string{fmt.Sprintf("remote_queue%3A%s", newPB.SQS.QueueName), fmt.Sprintf("remote_queue.%s.large_message_store.path", newPB.Type), newPB.SQS.LargeMessageStorePath})
	}
	if oldPB.SQS.DeadLetterQueueName != newPB.SQS.DeadLetterQueueName {
		pushBusChangedFields = append(pushBusChangedFields, []string{fmt.Sprintf("remote_queue%3A%s", newPB.SQS.QueueName), fmt.Sprintf("remote_queue.%s.dead_letter_queue.name", newPB.Type), newPB.SQS.DeadLetterQueueName})
	}
	if oldPB.SQS.MaxRetriesPerPart != newPB.SQS.MaxRetriesPerPart {
		pushBusChangedFields = append(pushBusChangedFields, []string{fmt.Sprintf("remote_queue%3A%s", newPB.SQS.QueueName), fmt.Sprintf("remote_queue.%s.%s.max_retries_per_part", newPB.SQS.RetryPolicy, newPB.Type), fmt.Sprintf("%d", newPB.SQS.MaxRetriesPerPart)})
	}
	if oldPB.SQS.RetryPolicy != newPB.SQS.RetryPolicy {
		pushBusChangedFields = append(pushBusChangedFields, []string{fmt.Sprintf("remote_queue%3A%s", newPB.SQS.QueueName), fmt.Sprintf("remote_queue.%s.retry_policy", newPB.Type), newPB.SQS.RetryPolicy})
	}
	if oldPB.SQS.SendInterval != newPB.SQS.SendInterval {
		pushBusChangedFields = append(pushBusChangedFields, []string{fmt.Sprintf("remote_queue%3A%s", newPB.SQS.QueueName), fmt.Sprintf("remote_queue.%s.send_interval", newPB.Type), newPB.SQS.SendInterval})
	}

	// Compare PipelineConfig fields
	oldPC := oldCR.Spec.PipelineConfig
	newPC := newCR.Spec.PipelineConfig

	if oldPC.RemoteQueueRuleset != newPC.RemoteQueueRuleset {
		pipelineChangedFields = append(pipelineChangedFields, []string{"pipeline%3Aremotequeueruleset", "disabled", fmt.Sprintf("%t", newPC.RemoteQueueRuleset)})
	}
	if oldPC.RuleSet != newPC.RuleSet {
		pipelineChangedFields = append(pipelineChangedFields, []string{"pipeline%3Aruleset", "disabled", fmt.Sprintf("%t", newPC.RuleSet)})
	}
	if oldPC.RemoteQueueTyping != newPC.RemoteQueueTyping {
		pipelineChangedFields = append(pipelineChangedFields, []string{"pipeline%3Aremotequeuetyping", "disabled", fmt.Sprintf("%t", newPC.RemoteQueueTyping)})
	}
	if oldPC.RemoteQueueOutput != newPC.RemoteQueueOutput {
		pipelineChangedFields = append(pipelineChangedFields, []string{"pipeline%3Aremotequeueoutput", "disabled", fmt.Sprintf("%t", newPC.RemoteQueueOutput)})
	}
	if oldPC.Typing != newPC.Typing {
		pipelineChangedFields = append(pipelineChangedFields, []string{"pipeline%3Atyping", "disabled", fmt.Sprintf("%t", newPC.Typing)})
	}
	if oldPC.IndexerPipe != newPC.IndexerPipe {
		pipelineChangedFields = append(pipelineChangedFields, []string{"pipeline%3AindexerPipe", "disabled", fmt.Sprintf("%t", newPC.IndexerPipe)})
=======
func getChangedPushBusAndPipelineFields(newCR *enterpriseApi.IngestorCluster) (pushBusChangedFields, pipelineChangedFields [][]string) {
	// Compare PushBus fields
	newPB := newCR.Spec.PushBus
	newPC := newCR.Spec.PipelineConfig

	// Push all PushBus fields
	pushBusChangedFields = [][]string{
		{"remote_queue.type", newPB.Type},
		{fmt.Sprintf("remote_queue.%s.encoding_format", newPB.Type), "s2s"},
		{fmt.Sprintf("remote_queue.%s.auth_region", newPB.Type), newPB.SQS.AuthRegion},
		{fmt.Sprintf("remote_queue.%s.endpoint", newPB.Type), newPB.SQS.Endpoint},
		{fmt.Sprintf("remote_queue.%s.large_message_store.endpoint", newPB.Type), newPB.SQS.LargeMessageStoreEndpoint},
		{fmt.Sprintf("remote_queue.%s.large_message_store.path", newPB.Type), newPB.SQS.LargeMessageStorePath},
		{fmt.Sprintf("remote_queue.%s.dead_letter_queue.name", newPB.Type), newPB.SQS.DeadLetterQueueName},
		{fmt.Sprintf("remote_queue.%s.%s.max_retries_per_part", newPB.SQS.RetryPolicy, newPB.Type), fmt.Sprintf("%d", newPB.SQS.MaxRetriesPerPart)},
		{fmt.Sprintf("remote_queue.%s.retry_policy", newPB.Type), newPB.SQS.RetryPolicy},
		{fmt.Sprintf("remote_queue.%s.send_interval", newPB.Type), newPB.SQS.SendInterval},
	}

	// Always set all pipeline fields, not just changed ones
	pipelineChangedFields = [][]string{
		{"pipeline:remotequeueruleset", "disabled", fmt.Sprintf("%t", newPC.RemoteQueueRuleset)},
		{"pipeline:ruleset", "disabled", fmt.Sprintf("%t", newPC.RuleSet)},
		{"pipeline:remotequeuetyping", "disabled", fmt.Sprintf("%t", newPC.RemoteQueueTyping)},
		{"pipeline:remotequeueoutput", "disabled", fmt.Sprintf("%t", newPC.RemoteQueueOutput)},
		{"pipeline:typing", "disabled", fmt.Sprintf("%t", newPC.Typing)},
		{"pipeline:indexerPipe", "disabled", fmt.Sprintf("%t", newPC.IndexerPipe)},
>>>>>>> 8876d0e3
	}

	return
}<|MERGE_RESOLUTION|>--- conflicted
+++ resolved
@@ -74,53 +74,14 @@
 
 	cr.Status.Replicas = cr.Spec.Replicas
 
-<<<<<<< HEAD
-	// // Fetch the old IngestorCluster from the API server
-=======
 	// Fetch the old IngestorCluster from the API server
->>>>>>> 8876d0e3
 	oldCR := &enterpriseApi.IngestorCluster{}
 	err = client.Get(ctx, types.NamespacedName{Name: cr.GetName(), Namespace: cr.GetNamespace()}, oldCR)
 	if err != nil && !errors.IsNotFound(err) {
 		return result, err
 	}
-<<<<<<< HEAD
-	// if err == nil && oldCR.ResourceVersion != "" {
-	// 	// Get credentials through the secretRef
-	// 	remoteDataClientSecret, errSecret := splutil.GetSecretByName(ctx, client, cr.GetNamespace(), cr.GetName(), cr.Spec.SecretRef)
-	// 	if errSecret != nil {
-	// 		return result, errSecret
-	// 	}
-
-	// 	scopedLog.Info("ApplyIngestorCluster handlePushBusOrPipelineConfigChange err", "err", err)
-
-	// 	// Get access keys
-	// 	accessKeyID := string(remoteDataClientSecret.Data["s3_access_key"])
-	// 	secretAccessKey := string(remoteDataClientSecret.Data["s3_secret_key"])
-
-	// 	inputsPipeline := fmt.Sprintf("pipeline:remotequeueruleset.disabled=%t&pipeline:ruleset.disabled=%t&pipeline:remotequeuetyping.disabled=%t&pipeline:remotequeueoutput.disabled=%t&pipeline:typing.disabled=%t&pipeline:indexerPipe.disabled=%t", cr.Spec.PipelineConfig.RemoteQueueRuleset, cr.Spec.PipelineConfig.RuleSet, cr.Spec.PipelineConfig.RemoteQueueTyping, cr.Spec.PipelineConfig.RemoteQueueOutput, cr.Spec.PipelineConfig.Typing, cr.Spec.PipelineConfig.IndexerPipe)
-	// 	inputsPushBus := fmt.Sprintf("remote_queue=%s&remote_queue.type=%s&remote_queue.%s.encoding_format=s2s&remote_queue.%s.auth_region=%s&remote_queue.%s.access_key=%s&remote_queue.%s.secret_key=%s&remote_queue.%s.endpoint=%s&remote_queue.%s.large_message_store.endpoint=%s&remote_queue.%s.large_message_store.path=%s&remote_queue.%s.dead_letter_queue.name=%s&remote_queue.%s.%s.max_retries_per_part=%d&remote_queue.%s.retry_policy=%s&remote_queue.%s.send_interval=%s", cr.Spec.PushBus.SQS.QueueName, cr.Spec.PushBus.Type, cr.Spec.PushBus.Type, cr.Spec.PushBus.Type, cr.Spec.PushBus.SQS.AuthRegion, cr.Spec.PushBus.Type, accessKeyID, cr.Spec.PushBus.Type, secretAccessKey, cr.Spec.PushBus.Type, cr.Spec.PushBus.SQS.Endpoint, cr.Spec.PushBus.Type, cr.Spec.PushBus.SQS.LargeMessageStoreEndpoint, cr.Spec.PushBus.Type, cr.Spec.PushBus.SQS.LargeMessageStorePath, cr.Spec.PushBus.Type, cr.Spec.PushBus.SQS.DeadLetterQueueName, cr.Spec.PushBus.Type, cr.Spec.PushBus.SQS.RetryPolicy, cr.Spec.PushBus.SQS.MaxRetriesPerPart, cr.Spec.PushBus.Type, cr.Spec.PushBus.SQS.RetryPolicy, cr.Spec.PushBus.Type, cr.Spec.PushBus.SQS.SendInterval)
-
-	// 	scopedLog.Info("ApplyIngestorCluster handlePushBusOrPipelineConfigChange", "oldCR", oldCR, "newCR", cr)
-	// 	// Create a SplunkClient for this cluster (adjust as needed)
-	// 	updated, err := handlePushBusOrPipelineConfigChange(ctx, oldCR, cr, client, inputsPipeline, inputsPushBus)
-	// 	scopedLog.Info("ApplyIngestorCluster handlePushBusOrPipelineConfigChange err", "err", err)
-	// 	if err != nil {
-	// 		scopedLog.Error(err, "Failed to update conf file for PushBus/Pipeline config change")
-	// 		return result, err
-	// 	}
-	// 	scopedLog.Info("ApplyIngestorCluster handlePushBusOrPipelineConfigChange updated", "updated", updated)
-	// 	if updated {
-	// 		// Only PushBus or Pipeline changed, config updated, skip restart logic
-	// 		return result, nil
-	// 	}
-	// }
-
-	// If needed, Migrate the app framework status
-=======
 
 	// If needed, migrate the app framework status
->>>>>>> 8876d0e3
 	err = checkAndMigrateAppDeployStatus(ctx, client, cr, &cr.Status.AppContext, &cr.Spec.AppFrameworkConfig, true)
 	if err != nil {
 		return result, err
@@ -140,78 +101,6 @@
 
 	cr.Status.Selector = fmt.Sprintf("app.kubernetes.io/instance=splunk-%s-ingestor", cr.GetName())
 
-<<<<<<< HEAD
-	// // Get credentials through the secretRef
-	// remoteDataClientSecret, err := splutil.GetSecretByName(ctx, client, cr.GetNamespace(), cr.GetName(), cr.Spec.SecretRef)
-	// if err != nil {
-	// 	return result, err
-	// }
-
-	// // Get access keys
-	// accessKeyID := string(remoteDataClientSecret.Data["s3_access_key"])
-	// secretAccessKey := string(remoteDataClientSecret.Data["s3_secret_key"])
-
-	// 	// Mount queue configuration as defaults
-	// 	cr.Spec.Defaults = fmt.Sprintf(
-	// 		`splunk:
-	//   conf:
-	//     - key: outputs
-	//       value:
-	//         directory: /opt/splunk/etc/system/local
-	//         content:
-	//           "remote_queue:%s":
-	//             remote_queue.type: %s
-	//             remote_queue.%s.encoding_format: s2s
-	//             remote_queue.%s.auth_region: %s
-	//             remote_queue.%s.access_key: %s
-	//             remote_queue.%s.secret_key: %s
-	//             remote_queue.%s.endpoint: %s
-	//             remote_queue.%s.large_message_store.endpoint: %s
-	//             remote_queue.%s.large_message_store.path: %s
-	//             remote_queue.%s.dead_letter_queue.name: %s
-	//             remote_queue.%s.%s.max_retries_per_part: %d
-	//             remote_queue.%s.retry_policy: %s
-	//             remote_queue.%s.send_interval: %s
-	//     - key: default-mode
-	//       value:
-	//         directory: /opt/splunk/etc/system/local
-	//         content:
-	//           "pipeline:remotequeueruleset":
-	//             disabled: "%t"
-	//           "pipeline:ruleset":
-	//             disabled: "%t"
-	//           "pipeline:remotequeuetyping":
-	//             disabled: "%t"
-	//           "pipeline:remotequeueoutput":
-	//             disabled: "%t"
-	//           "pipeline:typing":
-	//             disabled: "%t"
-	//           "pipeline:indexerPipe":
-	//             disabled: "%t"
-	// `,
-	// 		cr.Spec.PushBus.SQS.QueueName,
-	// 		cr.Spec.PushBus.Type,
-	// 		cr.Spec.PushBus.Type,
-	// 		cr.Spec.PushBus.Type, cr.Spec.PushBus.SQS.AuthRegion,
-	// 		cr.Spec.PushBus.Type, accessKeyID,
-	// 		cr.Spec.PushBus.Type, secretAccessKey,
-	// 		cr.Spec.PushBus.Type, cr.Spec.PushBus.SQS.Endpoint,
-	// 		cr.Spec.PushBus.Type, cr.Spec.PushBus.SQS.LargeMessageStoreEndpoint,
-	// 		cr.Spec.PushBus.Type, cr.Spec.PushBus.SQS.LargeMessageStorePath,
-	// 		cr.Spec.PushBus.Type, cr.Spec.PushBus.SQS.DeadLetterQueueName,
-	// 		cr.Spec.PushBus.Type, cr.Spec.PushBus.SQS.RetryPolicy, cr.Spec.PushBus.SQS.MaxRetriesPerPart,
-	// 		cr.Spec.PushBus.Type, cr.Spec.PushBus.SQS.RetryPolicy,
-	// 		cr.Spec.PushBus.Type, cr.Spec.PushBus.SQS.SendInterval,
-	// 		cr.Spec.PipelineConfig.RemoteQueueRuleset,
-	// 		cr.Spec.PipelineConfig.RuleSet,
-	// 		cr.Spec.PipelineConfig.RemoteQueueTyping,
-	// 		cr.Spec.PipelineConfig.RemoteQueueOutput,
-	// 		cr.Spec.PipelineConfig.Typing,
-	// 		cr.Spec.PipelineConfig.IndexerPipe,
-	// 	)
-
-=======
->>>>>>> 8876d0e3
 	// Create or update general config resources
 	_, err = ApplySplunkConfig(ctx, client, cr, cr.Spec.CommonSplunkSpec, SplunkIngestor)
 	if err != nil {
@@ -323,23 +212,6 @@
 	}
 	cr.Status.Phase = phase
 
-	if oldCR.Status.ReadyReplicas == 0 && cr.Status.ReadyReplicas > 0 {
-		// First create and pods are now ready, push config
-		remoteDataClientSecret, errSecret := splutil.GetSecretByName(ctx, client, cr.GetNamespace(), cr.GetName(), cr.Spec.SecretRef)
-		if errSecret != nil {
-			return result, errSecret
-		}
-		accessKeyID := string(remoteDataClientSecret.Data["s3_access_key"])
-		secretAccessKey := string(remoteDataClientSecret.Data["s3_secret_key"])
-		inputsPipeline := fmt.Sprintf("pipeline:remotequeueruleset.disabled=%t&pipeline:ruleset.disabled=%t&pipeline:remotequeuetyping.disabled=%t&pipeline:remotequeueoutput.disabled=%t&pipeline:typing.disabled=%t&pipeline:indexerPipe.disabled=%t", cr.Spec.PipelineConfig.RemoteQueueRuleset, cr.Spec.PipelineConfig.RuleSet, cr.Spec.PipelineConfig.RemoteQueueTyping, cr.Spec.PipelineConfig.RemoteQueueOutput, cr.Spec.PipelineConfig.Typing, cr.Spec.PipelineConfig.IndexerPipe)
-		inputsPushBus := fmt.Sprintf("remote_queue=%s&remote_queue.type=%s&remote_queue.%s.encoding_format=s2s&remote_queue.%s.auth_region=%s&remote_queue.%s.access_key=%s&remote_queue.%s.secret_key=%s&remote_queue.%s.endpoint=%s&remote_queue.%s.large_message_store.endpoint=%s&remote_queue.%s.large_message_store.path=%s&remote_queue.%s.dead_letter_queue.name=%s&remote_queue.%s.%s.max_retries_per_part=%d&remote_queue.%s.retry_policy=%s&remote_queue.%s.send_interval=%s", cr.Spec.PushBus.SQS.QueueName, cr.Spec.PushBus.Type, cr.Spec.PushBus.Type, cr.Spec.PushBus.Type, cr.Spec.PushBus.SQS.AuthRegion, cr.Spec.PushBus.Type, accessKeyID, cr.Spec.PushBus.Type, secretAccessKey, cr.Spec.PushBus.Type, cr.Spec.PushBus.SQS.Endpoint, cr.Spec.PushBus.Type, cr.Spec.PushBus.SQS.LargeMessageStoreEndpoint, cr.Spec.PushBus.Type, cr.Spec.PushBus.SQS.LargeMessageStorePath, cr.Spec.PushBus.Type, cr.Spec.PushBus.SQS.DeadLetterQueueName, cr.Spec.PushBus.Type, cr.Spec.PushBus.SQS.RetryPolicy, cr.Spec.PushBus.SQS.MaxRetriesPerPart, cr.Spec.PushBus.Type, cr.Spec.PushBus.SQS.RetryPolicy, cr.Spec.PushBus.Type, cr.Spec.PushBus.SQS.SendInterval)
-		_, err := handlePushBusOrPipelineConfigChange(ctx, oldCR, cr, client, inputsPipeline, inputsPushBus)
-		if err != nil {
-			scopedLog.Error(err, "Failed to update conf file for PushBus/Pipeline config change after pod creation")
-			return result, err
-		}
-	}
-
 	// No need to requeue if everything is ready
 	if cr.Status.Phase == enterpriseApi.PhaseReady {
 		_, err = handlePushBusOrPipelineConfigChange(ctx, cr, client)
@@ -411,64 +283,6 @@
 }
 
 // Checks if only PushBus or Pipeline config changed, and updates the conf file if so
-<<<<<<< HEAD
-func handlePushBusOrPipelineConfigChange(ctx context.Context, oldCR, newCR *enterpriseApi.IngestorCluster, k8s client.Client, inputsPipeline, inputsPushBus string) (bool, error) {
-	reqLogger := log.FromContext(ctx)
-	scopedLog := reqLogger.WithName("ApplyIngestorCluster")
-
-	pushBusChanged := !reflect.DeepEqual(oldCR.Spec.PushBus, newCR.Spec.PushBus)
-	pipelineChanged := !reflect.DeepEqual(oldCR.Spec.PipelineConfig, newCR.Spec.PipelineConfig)
-
-	// Detect first resource creation (oldCR is empty)
-	firstCreate := oldCR.Status.ReadyReplicas == 0 && newCR.Status.ReadyReplicas > 0
-
-	scopedLog.Info("ApplyIngestorCluster handlePushBusOrPipelineConfigChange pushBusChanged", "pushBusChanged", pushBusChanged, "pipelineChanged", pipelineChanged, "firstCreate", firstCreate)
-
-	// If neither changed and not first create, nothing to do
-	if !pushBusChanged && !pipelineChanged && !firstCreate {
-		return false, nil
-	}
-
-	// Only update config for pods that exist
-	readyReplicas := newCR.Spec.Replicas
-
-	scopedLog.Info("ApplyIngestorCluster handlePushBusOrPipelineConfigChange pushBusChanged", "pushBusChanged", pushBusChanged, "pipelineChanged", pipelineChanged, "firstCreate", firstCreate, "readyReplicas", readyReplicas)
-
-	if readyReplicas == 0 {
-		// No pods to update yet
-		return false, nil
-	}
-
-	// List all pods for this IngestorCluster StatefulSet
-	var updateErr error
-	for n := 0; n < int(readyReplicas); n++ {
-		memberName := GetSplunkStatefulsetPodName(SplunkIngestor, newCR.GetName(), int32(n))
-		fqdnName := splcommon.GetServiceFQDN(newCR.GetNamespace(), fmt.Sprintf("%s.%s", memberName, GetSplunkServiceName(SplunkIngestor, newCR.GetName(), false)))
-		adminPwd, err := splutil.GetSpecificSecretTokenFromPod(ctx, k8s, memberName, newCR.GetNamespace(), "password")
-		if err != nil {
-			return true, err
-		}
-		splunkClient := splkClient.NewSplunkClient(fmt.Sprintf("https://%s:8089", fqdnName), "admin", string(adminPwd))
-
-		pushBusChangedFields, pipelineChangedFields := getChangedPushBusAndPipelineFields(oldCR, newCR)
-
-		for _, field := range pushBusChangedFields {
-			if pushBusChanged || firstCreate {
-				scopedLog.Info("ApplyIngestorCluster handlePushBusOrPipelineConfigChange pushBusChanged || firstCreate ", "pushBusChanged || firstCreate ", pushBusChanged || firstCreate)
-				if err := splunkClient.UpdateConfFile("outputs", field[0], field[1], field[2]); err != nil {
-					updateErr = err
-				}
-			}
-		}
-
-		for _, field := range pipelineChangedFields {
-			if pipelineChanged || firstCreate {
-				scopedLog.Info("ApplyIngestorCluster handlePushBusOrPipelineConfigChange pipelineChanged || firstCreate ", "pipelineChanged || firstCreate ", pipelineChanged || firstCreate)
-
-				if err := splunkClient.UpdateConfFile("default-mode", field[0], field[1], field[2]); err != nil {
-					updateErr = err
-				}
-=======
 func handlePushBusOrPipelineConfigChange(ctx context.Context, newCR *enterpriseApi.IngestorCluster, k8s client.Client) (bool, error) {
 	// Only update config for pods that exist
 	readyReplicas := newCR.Status.ReadyReplicas
@@ -493,7 +307,6 @@
 		for _, field := range pipelineChangedFields {
 			if err := splunkClient.UpdateConfFile("default-mode", field[0], [][]string{[]string{field[1], field[2]}}); err != nil {
 				updateErr = err
->>>>>>> 8876d0e3
 			}
 		}
 	}
@@ -503,65 +316,6 @@
 }
 
 // Returns the names of PushBus and PipelineConfig fields that changed between oldCR and newCR.
-<<<<<<< HEAD
-func getChangedPushBusAndPipelineFields(oldCR, newCR *enterpriseApi.IngestorCluster) (pushBusChangedFields, pipelineChangedFields [][]string) {
-	// Compare PushBus fields
-	oldPB := oldCR.Spec.PushBus
-	newPB := newCR.Spec.PushBus
-
-	if oldPB.Type != newPB.Type {
-		pushBusChangedFields = append(pushBusChangedFields, []string{fmt.Sprintf("remote_queue%3A%s", newPB.SQS.QueueName), "remote_queue.type", newPB.Type})
-	}
-	// TODO: remote_queue.sqs_smartbus.encoding_format: s2s
-	if oldPB.SQS.AuthRegion != newPB.SQS.AuthRegion {
-		pushBusChangedFields = append(pushBusChangedFields, []string{fmt.Sprintf("remote_queue%3A%s", newPB.SQS.QueueName), fmt.Sprintf("remote_queue.%s.auth_region", newPB.Type), newPB.SQS.AuthRegion})
-	}
-	// TODO: remote_queue.sqs_smartbus.access_key
-	// TODO: remote_queue.sqs_smartbus.secret_key
-	if oldPB.SQS.Endpoint != newPB.SQS.Endpoint {
-		pushBusChangedFields = append(pushBusChangedFields, []string{fmt.Sprintf("remote_queue%3A%s", newPB.SQS.QueueName), fmt.Sprintf("remote_queue.%s.endpoint", newPB.Type), newPB.SQS.Endpoint})
-	}
-	if oldPB.SQS.LargeMessageStoreEndpoint != newPB.SQS.LargeMessageStoreEndpoint {
-		pushBusChangedFields = append(pushBusChangedFields, []string{fmt.Sprintf("remote_queue%3A%s", newPB.SQS.QueueName), fmt.Sprintf("remote_queue.%s.large_message_store.endpoint", newPB.Type), newPB.SQS.LargeMessageStoreEndpoint})
-	}
-	if oldPB.SQS.LargeMessageStorePath != newPB.SQS.LargeMessageStorePath {
-		pushBusChangedFields = append(pushBusChangedFields, []string{fmt.Sprintf("remote_queue%3A%s", newPB.SQS.QueueName), fmt.Sprintf("remote_queue.%s.large_message_store.path", newPB.Type), newPB.SQS.LargeMessageStorePath})
-	}
-	if oldPB.SQS.DeadLetterQueueName != newPB.SQS.DeadLetterQueueName {
-		pushBusChangedFields = append(pushBusChangedFields, []string{fmt.Sprintf("remote_queue%3A%s", newPB.SQS.QueueName), fmt.Sprintf("remote_queue.%s.dead_letter_queue.name", newPB.Type), newPB.SQS.DeadLetterQueueName})
-	}
-	if oldPB.SQS.MaxRetriesPerPart != newPB.SQS.MaxRetriesPerPart {
-		pushBusChangedFields = append(pushBusChangedFields, []string{fmt.Sprintf("remote_queue%3A%s", newPB.SQS.QueueName), fmt.Sprintf("remote_queue.%s.%s.max_retries_per_part", newPB.SQS.RetryPolicy, newPB.Type), fmt.Sprintf("%d", newPB.SQS.MaxRetriesPerPart)})
-	}
-	if oldPB.SQS.RetryPolicy != newPB.SQS.RetryPolicy {
-		pushBusChangedFields = append(pushBusChangedFields, []string{fmt.Sprintf("remote_queue%3A%s", newPB.SQS.QueueName), fmt.Sprintf("remote_queue.%s.retry_policy", newPB.Type), newPB.SQS.RetryPolicy})
-	}
-	if oldPB.SQS.SendInterval != newPB.SQS.SendInterval {
-		pushBusChangedFields = append(pushBusChangedFields, []string{fmt.Sprintf("remote_queue%3A%s", newPB.SQS.QueueName), fmt.Sprintf("remote_queue.%s.send_interval", newPB.Type), newPB.SQS.SendInterval})
-	}
-
-	// Compare PipelineConfig fields
-	oldPC := oldCR.Spec.PipelineConfig
-	newPC := newCR.Spec.PipelineConfig
-
-	if oldPC.RemoteQueueRuleset != newPC.RemoteQueueRuleset {
-		pipelineChangedFields = append(pipelineChangedFields, []string{"pipeline%3Aremotequeueruleset", "disabled", fmt.Sprintf("%t", newPC.RemoteQueueRuleset)})
-	}
-	if oldPC.RuleSet != newPC.RuleSet {
-		pipelineChangedFields = append(pipelineChangedFields, []string{"pipeline%3Aruleset", "disabled", fmt.Sprintf("%t", newPC.RuleSet)})
-	}
-	if oldPC.RemoteQueueTyping != newPC.RemoteQueueTyping {
-		pipelineChangedFields = append(pipelineChangedFields, []string{"pipeline%3Aremotequeuetyping", "disabled", fmt.Sprintf("%t", newPC.RemoteQueueTyping)})
-	}
-	if oldPC.RemoteQueueOutput != newPC.RemoteQueueOutput {
-		pipelineChangedFields = append(pipelineChangedFields, []string{"pipeline%3Aremotequeueoutput", "disabled", fmt.Sprintf("%t", newPC.RemoteQueueOutput)})
-	}
-	if oldPC.Typing != newPC.Typing {
-		pipelineChangedFields = append(pipelineChangedFields, []string{"pipeline%3Atyping", "disabled", fmt.Sprintf("%t", newPC.Typing)})
-	}
-	if oldPC.IndexerPipe != newPC.IndexerPipe {
-		pipelineChangedFields = append(pipelineChangedFields, []string{"pipeline%3AindexerPipe", "disabled", fmt.Sprintf("%t", newPC.IndexerPipe)})
-=======
 func getChangedPushBusAndPipelineFields(newCR *enterpriseApi.IngestorCluster) (pushBusChangedFields, pipelineChangedFields [][]string) {
 	// Compare PushBus fields
 	newPB := newCR.Spec.PushBus
@@ -589,7 +343,6 @@
 		{"pipeline:remotequeueoutput", "disabled", fmt.Sprintf("%t", newPC.RemoteQueueOutput)},
 		{"pipeline:typing", "disabled", fmt.Sprintf("%t", newPC.Typing)},
 		{"pipeline:indexerPipe", "disabled", fmt.Sprintf("%t", newPC.IndexerPipe)},
->>>>>>> 8876d0e3
 	}
 
 	return
