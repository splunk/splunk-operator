--- conflicted
+++ resolved
@@ -76,12 +76,6 @@
 
 	// updates status after function completes
 	cr.Status.ClusterManagerPhase = enterpriseApi.PhaseError
-<<<<<<< HEAD
-=======
-	if cr.Status.Replicas < cr.Spec.Replicas {
-		cr.Status.Queue = &enterpriseApi.QueueSpec{}
-	}
->>>>>>> 607632f2
 	cr.Status.Replicas = cr.Spec.Replicas
 	cr.Status.Selector = fmt.Sprintf("app.kubernetes.io/instance=splunk-%s-indexer", cr.GetName())
 	if cr.Status.Peers == nil {
@@ -295,27 +289,17 @@
 			}
 		}
 
-<<<<<<< HEAD
 		// If bus is updated
-		if cr.Spec.BusRef.Name != "" {
-			if cr.Status.Bus == nil || cr.Status.LargeMessageStore == nil || !reflect.DeepEqual(*cr.Status.Bus, bus.Spec) || !reflect.DeepEqual(*cr.Status.LargeMessageStore, lms.Spec) {
+		if cr.Spec.QueueRef.Name != "" {
+			if cr.Status.Queue == nil || cr.Status.ObjectStorage == nil || !reflect.DeepEqual(*cr.Status.Queue, queue.Spec) || !reflect.DeepEqual(*cr.Status.ObjectStorage, os.Spec) {
 				mgr := newIndexerClusterPodManager(scopedLog, cr, namespaceScopedSecret, splclient.NewSplunkClient)
-				err = mgr.handlePullBusChange(ctx, cr, busCopy, lmsCopy, client)
-=======
-		// If queue is updated
-		if cr.Spec.QueueRef.Name != "" {
-			if !reflect.DeepEqual(cr.Status.Queue, queue.Spec) {
-				mgr := newIndexerClusterPodManager(scopedLog, cr, namespaceScopedSecret, splclient.NewSplunkClient)
-
 				err = mgr.handlePullQueueChange(ctx, cr, queueCopy, osCopy, client)
->>>>>>> 607632f2
 				if err != nil {
 					eventPublisher.Warning(ctx, "ApplyIndexerClusterManager", fmt.Sprintf("Failed to update conf file for Queue/Pipeline config change after pod creation: %s", err.Error()))
 					scopedLog.Error(err, "Failed to update conf file for Queue/Pipeline config change after pod creation")
 					return result, err
 				}
 
-<<<<<<< HEAD
 				for i := int32(0); i < cr.Spec.Replicas; i++ {
 					idxcClient := mgr.getClient(ctx, i)
 					err = idxcClient.RestartSplunk()
@@ -325,11 +309,8 @@
 					scopedLog.Info("Restarted splunk", "indexer", i)
 				}
 
-				cr.Status.Bus = &bus.Spec
-				cr.Status.LargeMessageStore = &lms.Spec
-=======
 				cr.Status.Queue = &queue.Spec
->>>>>>> 607632f2
+				cr.Status.ObjectStorage = &os.Spec
 			}
 		}
 
@@ -421,12 +402,6 @@
 	// updates status after function completes
 	cr.Status.Phase = enterpriseApi.PhaseError
 	cr.Status.ClusterMasterPhase = enterpriseApi.PhaseError
-<<<<<<< HEAD
-=======
-	if cr.Status.Replicas < cr.Spec.Replicas {
-		cr.Status.Queue = &enterpriseApi.QueueSpec{}
-	}
->>>>>>> 607632f2
 	cr.Status.Replicas = cr.Spec.Replicas
 	cr.Status.Selector = fmt.Sprintf("app.kubernetes.io/instance=splunk-%s-indexer", cr.GetName())
 	if cr.Status.Peers == nil {
@@ -643,27 +618,17 @@
 			}
 		}
 
-<<<<<<< HEAD
 		// If bus is updated
-		if cr.Spec.BusRef.Name != "" {
-			if cr.Status.Bus == nil || cr.Status.LargeMessageStore == nil || !reflect.DeepEqual(*cr.Status.Bus, bus.Spec) || !reflect.DeepEqual(*cr.Status.LargeMessageStore, lms.Spec) {
+		if cr.Spec.QueueRef.Name != "" {
+			if cr.Status.Queue == nil || cr.Status.ObjectStorage == nil || !reflect.DeepEqual(*cr.Status.Queue, queue.Spec) || !reflect.DeepEqual(*cr.Status.ObjectStorage, os.Spec) {
 				mgr := newIndexerClusterPodManager(scopedLog, cr, namespaceScopedSecret, splclient.NewSplunkClient)
-				err = mgr.handlePullBusChange(ctx, cr, busCopy, lmsCopy, client)
-=======
-		// If queue is updated
-		if cr.Spec.QueueRef.Name != "" {
-			if !reflect.DeepEqual(cr.Status.Queue, queue.Spec) {
-				mgr := newIndexerClusterPodManager(scopedLog, cr, namespaceScopedSecret, splclient.NewSplunkClient)
-
 				err = mgr.handlePullQueueChange(ctx, cr, queueCopy, osCopy, client)
->>>>>>> 607632f2
 				if err != nil {
 					eventPublisher.Warning(ctx, "ApplyIndexerClusterManager", fmt.Sprintf("Failed to update conf file for Queue/Pipeline config change after pod creation: %s", err.Error()))
 					scopedLog.Error(err, "Failed to update conf file for Queue/Pipeline config change after pod creation")
 					return result, err
 				}
 
-<<<<<<< HEAD
 				for i := int32(0); i < cr.Spec.Replicas; i++ {
 					idxcClient := mgr.getClient(ctx, i)
 					err = idxcClient.RestartSplunk()
@@ -673,11 +638,8 @@
 					scopedLog.Info("Restarted splunk", "indexer", i)
 				}
 
-				cr.Status.Bus = &bus.Spec
-				cr.Status.LargeMessageStore = &lms.Spec
-=======
 				cr.Status.Queue = &queue.Spec
->>>>>>> 607632f2
+				cr.Status.ObjectStorage = &os.Spec
 			}
 		}
 
@@ -1365,11 +1327,11 @@
 		}
 		splunkClient := newSplunkClientForQueuePipeline(fmt.Sprintf("https://%s:8089", fqdnName), "admin", string(adminPwd))
 
-		if newCR.Status.Bus == nil {
-			newCR.Status.Bus = &enterpriseApi.BusSpec{}
-		}
-		if newCR.Status.LargeMessageStore == nil {
-			newCR.Status.LargeMessageStore = &enterpriseApi.LargeMessageStoreSpec{}
+		if newCR.Status.Queue == nil {
+			newCR.Status.Queue = &enterpriseApi.QueueSpec{}
+		}
+		if newCR.Status.ObjectStorage == nil {
+			newCR.Status.ObjectStorage = &enterpriseApi.ObjectStorageSpec{}
 		}
 
 		afterDelete := false
@@ -1384,25 +1346,21 @@
 			afterDelete = true
 		}
 
-<<<<<<< HEAD
 		// Secret reference
 		s3AccessKey, s3SecretKey := "", ""
-		if bus.Spec.Provider == "sqs" && newCR.Spec.ServiceAccount == "" {
-			for _, vol := range bus.Spec.SQS.VolList {
+		if queue.Spec.Provider == "sqs" && newCR.Spec.ServiceAccount == "" {
+			for _, vol := range queue.Spec.SQS.VolList {
 				if vol.SecretRef != "" {
-					s3AccessKey, s3SecretKey, err = GetBusRemoteVolumeSecrets(ctx, vol, k8s, newCR)
+					s3AccessKey, s3SecretKey, err = GetQueueRemoteVolumeSecrets(ctx, vol, k8s, newCR)
 					if err != nil {
-						scopedLog.Error(err, "Failed to get bus remote volume secrets")
+						scopedLog.Error(err, "Failed to get queue remote volume secrets")
 						return err
 					}
 				}
 			}
 		}
 
-		busChangedFieldsInputs, busChangedFieldsOutputs, pipelineChangedFields := getChangedBusFieldsForIndexer(&bus, &lms, newCR, afterDelete, s3AccessKey, s3SecretKey)
-=======
-		queueChangedFieldsInputs, queueChangedFieldsOutputs, pipelineChangedFields := getChangedQueueFieldsForIndexer(&queue, &os, newCR, afterDelete)
->>>>>>> 607632f2
+		queueChangedFieldsInputs, queueChangedFieldsOutputs, pipelineChangedFields := getChangedQueueFieldsForIndexer(&queue, &os, newCR, afterDelete, s3AccessKey, s3SecretKey)
 
 		for _, pbVal := range queueChangedFieldsOutputs {
 			if err := splunkClient.UpdateConfFile(scopedLog, "outputs", fmt.Sprintf("remote_queue:%s", queue.Spec.SQS.Name), [][]string{pbVal}); err != nil {
@@ -1427,21 +1385,12 @@
 	return updateErr
 }
 
-<<<<<<< HEAD
-// getChangedBusFieldsForIndexer returns a list of changed bus and pipeline fields for indexer pods
-func getChangedBusFieldsForIndexer(bus *enterpriseApi.Bus, lms *enterpriseApi.LargeMessageStore, busIndexerStatus *enterpriseApi.IndexerCluster, afterDelete bool, s3AccessKey, s3SecretKey string) (busChangedFieldsInputs, busChangedFieldsOutputs, pipelineChangedFields [][]string) {
-	// Compare bus fields
-	oldPB := busIndexerStatus.Status.Bus
-	if oldPB == nil {
-		oldPB = &enterpriseApi.BusSpec{}
-=======
 // getChangedQueueFieldsForIndexer returns a list of changed queue and pipeline fields for indexer pods
-func getChangedQueueFieldsForIndexer(queue *enterpriseApi.Queue, os *enterpriseApi.ObjectStorage, queueIndexerStatus *enterpriseApi.IndexerCluster, afterDelete bool) (queueChangedFieldsInputs, queueChangedFieldsOutputs, pipelineChangedFields [][]string) {
+func getChangedQueueFieldsForIndexer(queue *enterpriseApi.Queue, os *enterpriseApi.ObjectStorage, queueIndexerStatus *enterpriseApi.IndexerCluster, afterDelete bool, s3AccessKey, s3SecretKey string) (queueChangedFieldsInputs, queueChangedFieldsOutputs, pipelineChangedFields [][]string) {
 	// Compare queue fields
 	oldQueue := queueIndexerStatus.Status.Queue
 	if oldQueue == nil {
 		oldQueue = &enterpriseApi.QueueSpec{}
->>>>>>> 607632f2
 	}
 	newQueue := queue.Spec
 
@@ -1451,13 +1400,8 @@
 	}
 	newOS := os.Spec
 
-<<<<<<< HEAD
-	// Push all bus fields
-	busChangedFieldsInputs, busChangedFieldsOutputs = pullBusChanged(oldPB, &newPB, oldLMS, &newLMS, afterDelete, s3AccessKey, s3SecretKey)
-=======
 	// Push all queue fields
-	queueChangedFieldsInputs, queueChangedFieldsOutputs = pullQueueChanged(oldQueue, &newQueue, oldOS, &newOS, afterDelete)
->>>>>>> 607632f2
+	queueChangedFieldsInputs, queueChangedFieldsOutputs = pullQueueChanged(oldQueue, &newQueue, oldOS, &newOS, afterDelete, s3AccessKey, s3SecretKey)
 	// Always set all pipeline fields, not just changed ones
 	pipelineChangedFields = pipelineConfig(true)
 
@@ -1475,17 +1419,10 @@
 	return strings.HasPrefix(previousVersion, "8") && strings.HasPrefix(currentVersion, "9")
 }
 
-<<<<<<< HEAD
-func pullBusChanged(oldBus, newBus *enterpriseApi.BusSpec, oldLMS, newLMS *enterpriseApi.LargeMessageStoreSpec, afterDelete bool, s3AccessKey, s3SecretKey string) (inputs, outputs [][]string) {
-	busProvider := ""
-	if newBus.Provider == "sqs" {
-		busProvider = "sqs_smartbus"
-=======
-func pullQueueChanged(oldQueue, newQueue *enterpriseApi.QueueSpec, oldOS, newOS *enterpriseApi.ObjectStorageSpec, afterDelete bool) (inputs, outputs [][]string) {
+func pullQueueChanged(oldQueue, newQueue *enterpriseApi.QueueSpec, oldOS, newOS *enterpriseApi.ObjectStorageSpec, afterDelete bool, s3AccessKey, s3SecretKey string) (inputs, outputs [][]string) {
 	queueProvider := ""
 	if newQueue.Provider == "sqs" {
 		queueProvider = "sqs_smartbus"
->>>>>>> 607632f2
 	}
 	osProvider := ""
 	if newOS.Provider == "s3" {
@@ -1495,19 +1432,14 @@
 	if oldQueue.Provider != newQueue.Provider || afterDelete {
 		inputs = append(inputs, []string{"remote_queue.type", queueProvider})
 	}
-<<<<<<< HEAD
-	if !reflect.DeepEqual(oldBus.SQS.VolList, newBus.SQS.VolList) || afterDelete {
+	if !reflect.DeepEqual(oldQueue.SQS.VolList, newQueue.SQS.VolList) || afterDelete {
 		if s3AccessKey != "" && s3SecretKey != "" {
-			inputs = append(inputs, []string{fmt.Sprintf("remote_queue.%s.access_key", busProvider), s3AccessKey})
-			inputs = append(inputs, []string{fmt.Sprintf("remote_queue.%s.secret_key", busProvider), s3SecretKey})
-		}
-	}
-	if oldBus.SQS.Region != newBus.SQS.Region || afterDelete {
-		inputs = append(inputs, []string{fmt.Sprintf("remote_queue.%s.auth_region", busProvider), newBus.SQS.Region})
-=======
-	if newQueue.SQS.AuthRegion != "" &&(oldQueue.SQS.AuthRegion != newQueue.SQS.AuthRegion || afterDelete) {
+			inputs = append(inputs, []string{fmt.Sprintf("remote_queue.%s.access_key", queueProvider), s3AccessKey})
+			inputs = append(inputs, []string{fmt.Sprintf("remote_queue.%s.secret_key", queueProvider), s3SecretKey})
+		}
+	}
+	if oldQueue.SQS.AuthRegion != newQueue.SQS.AuthRegion || afterDelete {
 		inputs = append(inputs, []string{fmt.Sprintf("remote_queue.%s.auth_region", queueProvider), newQueue.SQS.AuthRegion})
->>>>>>> 607632f2
 	}
 	if newQueue.SQS.Endpoint != "" && (oldQueue.SQS.Endpoint != newQueue.SQS.Endpoint || afterDelete) {
 		inputs = append(inputs, []string{fmt.Sprintf("remote_queue.%s.endpoint", queueProvider), newQueue.SQS.Endpoint})
