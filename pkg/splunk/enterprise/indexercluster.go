// Copyright (c) 2018-2022 Splunk Inc. All rights reserved.

//
// Licensed under the Apache License, Version 2.0 (the "License");
// you may not use this file except in compliance with the License.
// You may obtain a copy of the License at
//
// 	http://www.apache.org/licenses/LICENSE-2.0
//
// Unless required by applicable law or agreed to in writing, software
// distributed under the License is distributed on an "AS IS" BASIS,
// WITHOUT WARRANTIES OR CONDITIONS OF ANY KIND, either express or implied.
// See the License for the specific language governing permissions and
// limitations under the License.

package enterprise

import (
	"context"
	"errors"
	"fmt"
	"regexp"
	"strconv"
	"time"

	appsv1 "k8s.io/api/apps/v1"
	corev1 "k8s.io/api/core/v1"
	"k8s.io/apimachinery/pkg/types"
	"sigs.k8s.io/controller-runtime/pkg/client"
	"sigs.k8s.io/controller-runtime/pkg/reconcile"

	"github.com/go-logr/logr"
	enterpriseApi "github.com/splunk/splunk-operator/api/v3"
	splclient "github.com/splunk/splunk-operator/pkg/splunk/client"
	splcommon "github.com/splunk/splunk-operator/pkg/splunk/common"
	splctrl "github.com/splunk/splunk-operator/pkg/splunk/controller"
	splutil "github.com/splunk/splunk-operator/pkg/splunk/util"
	"sigs.k8s.io/controller-runtime/pkg/log"
)

// NewSplunkClientFunc funciton pointer type
type NewSplunkClientFunc func(managementURI, username, password string) *splclient.SplunkClient

// ApplyIndexerCluster reconciles the state of a Splunk Enterprise indexer cluster.
func ApplyIndexerCluster(ctx context.Context, client splcommon.ControllerClient, cr *enterpriseApi.IndexerCluster) (reconcile.Result, error) {

	// unless modified, reconcile for this object will be requeued after 5 seconds
	result := reconcile.Result{
		Requeue:      true,
		RequeueAfter: time.Second * 5,
	}
	reqLogger := log.FromContext(ctx)
	scopedLog := reqLogger.WithName("ApplyIndexerCluster").WithValues("name", cr.GetName(), "namespace", cr.GetNamespace())
	eventPublisher, _ := newK8EventPublisher(client, cr)

	// validate and updates defaults for CR
<<<<<<< HEAD
	err := validateIndexerClusterSpec(ctx, cr)
=======
	err := validateIndexerClusterSpec(ctx, client, cr)
>>>>>>> e6c314f5
	if err != nil {
		return result, err
	}

	// updates status after function completes
	cr.Status.Phase = enterpriseApi.PhaseError
	cr.Status.ClusterMasterPhase = enterpriseApi.PhaseError
	cr.Status.Replicas = cr.Spec.Replicas
	cr.Status.Selector = fmt.Sprintf("app.kubernetes.io/instance=splunk-%s-indexer", cr.GetName())
	if cr.Status.Peers == nil {
		cr.Status.Peers = []enterpriseApi.IndexerClusterMemberStatus{}
	}
	if cr.Status.IndexerSecretChanged == nil {
		cr.Status.IndexerSecretChanged = []bool{}
	}
	if cr.Status.IdxcPasswordChangedSecrets == nil {
		cr.Status.IdxcPasswordChangedSecrets = make(map[string]bool)
	}
	defer func() {
		err = client.Status().Update(ctx, cr)
		if err != nil {
			eventPublisher.Warning(ctx, "Update", fmt.Sprintf("custom resource update failed %s", err.Error()))
			scopedLog.Error(err, "Status update failed")
		}
	}()

	// create or update general config resources
	namespaceScopedSecret, err := ApplySplunkConfig(ctx, client, cr, cr.Spec.CommonSplunkSpec, SplunkIndexer)
	if err != nil {
		scopedLog.Error(err, "create or update general config failed", "error", err.Error())
		eventPublisher.Warning(ctx, "ApplySplunkConfig", fmt.Sprintf("create or update general config failed with error %s", err.Error()))
		return result, err
	}

	namespacedName := types.NamespacedName{
		Namespace: cr.GetNamespace(),
		Name:      cr.Spec.ClusterMasterRef.Name,
	}
	managerIdxCluster := &enterpriseApi.ClusterMaster{}
	err = client.Get(context.TODO(), namespacedName, managerIdxCluster)
	if err == nil {
		// when user creates both cluster manager and index cluster yaml file at the same time
		// cluser master status is not yet set so it will be blank
		if managerIdxCluster.Status.Phase == "" {
<<<<<<< HEAD
			cr.Status.ClusterMasterPhase = splcommon.PhasePending
=======
			cr.Status.ClusterMasterPhase = enterpriseApi.PhasePending
>>>>>>> e6c314f5
		} else {
			cr.Status.ClusterMasterPhase = managerIdxCluster.Status.Phase
		}
	} else {
		cr.Status.ClusterMasterPhase = enterpriseApi.PhaseError
	}

	mgr := newIndexerClusterPodManager(scopedLog, cr, namespaceScopedSecret, splclient.NewSplunkClient)
	// Check if we have configured enough number(<= RF) of replicas
<<<<<<< HEAD
	if mgr.cr.Status.ClusterMasterPhase == splcommon.PhaseReady {
		err = VerifyRFPeers(ctx, mgr, client)
=======
	if mgr.cr.Status.ClusterMasterPhase == enterpriseApi.PhaseReady {
		err = mgr.verifyRFPeers(ctx, client)
>>>>>>> e6c314f5
		if err != nil {
			eventPublisher.Warning(ctx, "verifyRFPeers", fmt.Sprintf("verify RF peer failed %s", err.Error()))
			return result, err
		}
	}

	// check if deletion has been requested
	if cr.ObjectMeta.DeletionTimestamp != nil {
		DeleteOwnerReferencesForResources(ctx, client, cr, nil)
		terminating, err := splctrl.CheckForDeletion(ctx, cr, client)
		if terminating && err != nil { // don't bother if no error, since it will just be removed immmediately after
			cr.Status.Phase = enterpriseApi.PhaseTerminating
			cr.Status.ClusterMasterPhase = enterpriseApi.PhaseTerminating
		} else {
			result.Requeue = false
		}
		if err != nil {
			eventPublisher.Warning(ctx, "Delete", fmt.Sprintf("delete custom resource failed %s", err.Error()))
		}
		return result, err
	}
	// create or update a headless service for indexer cluster
	err = splctrl.ApplyService(ctx, client, getSplunkService(ctx, cr, &cr.Spec.CommonSplunkSpec, SplunkIndexer, true))
	if err != nil {
		eventPublisher.Warning(ctx, "ApplyService", fmt.Sprintf("create/update headless service for indexer cluster failed %s", err.Error()))
		return result, err
	}

	// create or update a regular service for indexer cluster (ingestion)
	err = splctrl.ApplyService(ctx, client, getSplunkService(ctx, cr, &cr.Spec.CommonSplunkSpec, SplunkIndexer, false))
	if err != nil {
		eventPublisher.Warning(ctx, "ApplyService", fmt.Sprintf("create/update service for indexer cluster failed %s", err.Error()))
		return result, err
	}

	// create or update statefulset for the indexers
	statefulSet, err := getIndexerStatefulSet(ctx, client, cr)
	if err != nil {
		eventPublisher.Warning(ctx, "getIndexerStatefulSet", fmt.Sprintf("get indexer stateful set failed %s", err.Error()))
		return result, err
	}

	phase, err := mgr.Update(ctx, client, statefulSet, cr.Spec.Replicas)
	if err != nil {
		eventPublisher.Warning(ctx, "UpdateManager", fmt.Sprintf("update statefulset failed %s", err.Error()))
		return result, err
	}
	cr.Status.Phase = phase

	// no need to requeue if everything is ready
	if cr.Status.Phase == enterpriseApi.PhaseReady {
		//update MC
		//Retrieve monitoring  console ref from CM Spec
		cmMonitoringConsoleConfigRef, err := RetrieveCMSpec(ctx, client, cr, cr.Spec.ClusterMasterRef.Name)
		if err != nil {
			eventPublisher.Warning(ctx, "RetrieveCMSpec", fmt.Sprintf("retrive cluster master spec failed %s", err.Error()))
			return result, err
		}
		if cmMonitoringConsoleConfigRef != "" {
			namespacedName := types.NamespacedName{Namespace: cr.GetNamespace(), Name: GetSplunkStatefulsetName(SplunkMonitoringConsole, cmMonitoringConsoleConfigRef)}
			_, err := splctrl.GetStatefulSetByName(ctx, client, namespacedName)
			//if MC pod already exists
			if err == nil {
				c := mgr.getMonitoringConsoleClient(cr, cmMonitoringConsoleConfigRef)
				err := c.AutomateMCApplyChanges()
				if err != nil {
					eventPublisher.Warning(ctx, "AutomateMCApplyChanges", fmt.Sprintf("get monitoring console client failed %s", err.Error()))
					return result, err
				}
			}
			if len(cr.Spec.MonitoringConsoleRef.Name) > 0 && (cr.Spec.MonitoringConsoleRef.Name != cmMonitoringConsoleConfigRef) {
				scopedLog.Info("Indexer Cluster CR should not specify monitoringConsoleRef and if specified, should be similar to cluster manager spec")
			}
		}
		if len(cr.Status.IndexerSecretChanged) > 0 {
			var managerIdxcName string
			if len(cr.Spec.ClusterMasterRef.Name) > 0 {
				managerIdxcName = cr.Spec.ClusterMasterRef.Name
			} else {
				return result, errors.New("empty cluster manager reference")
			}
			cmPodName := fmt.Sprintf(splcommon.TestClusterManagerID, managerIdxcName, "0")
			podExecClient := splutil.GetPodExecClient(client, cr, cmPodName)
			// Disable maintenance mode
<<<<<<< HEAD
			err = SetClusterMaintenanceMode(ctx, client, cr, false, cmPodName, podExecClient)
=======
			err = SetClusterMaintenanceMode(ctx, client, cr, false, false)
>>>>>>> e6c314f5
			if err != nil {
				eventPublisher.Warning(ctx, "SetClusterMaintenanceMode", fmt.Sprintf("set cluster maintainance mode failed %s", err.Error()))
				return result, err
			}
		}

		// Reset idxc secret changed and namespace secret revision
		cr.Status.IndexerSecretChanged = []bool{}
		cr.Status.NamespaceSecretResourceVersion = namespaceScopedSecret.ObjectMeta.ResourceVersion
		cr.Status.IdxcPasswordChangedSecrets = make(map[string]bool)

		result.Requeue = false
		// Set indexer cluster CR as owner reference for clustermaster
		scopedLog.Info("Setting indexer cluster as owner for cluster manager")
		namespacedName = types.NamespacedName{Namespace: cr.GetNamespace(), Name: GetSplunkStatefulsetName(SplunkClusterManager, cr.Spec.ClusterMasterRef.Name)}
		err = splctrl.SetStatefulSetOwnerRef(ctx, client, cr, namespacedName)
		if err != nil {
			eventPublisher.Warning(ctx, "SetStatefulSetOwnerRef", fmt.Sprintf("set stateful set owner reference failed %s", err.Error()))
			result.Requeue = true
			return result, err
		}
	}
	// RequeueAfter if greater than 0, tells the Controller to requeue the reconcile key after the Duration.
	// Implies that Requeue is true, there is no need to set Requeue to true at the same time as RequeueAfter.
	if !result.Requeue {
		result.RequeueAfter = 0
	}
<<<<<<< HEAD
=======

>>>>>>> e6c314f5
	return result, nil
}

// VerifyRFPeers function pointer to mock
var VerifyRFPeers = func(ctx context.Context, mgr indexerClusterPodManager, client splcommon.ControllerClient) error {
	return mgr.verifyRFPeers(ctx, client)
}

// indexerClusterPodManager is used to manage the pods within an indexer cluster
type indexerClusterPodManager struct {
	c               splcommon.ControllerClient
	log             logr.Logger
	cr              *enterpriseApi.IndexerCluster
	secrets         *corev1.Secret
	newSplunkClient func(managementURI, username, password string) *splclient.SplunkClient
}

// newIndexerClusterPodManager function to create pod manager this is added to write unit test case
var newIndexerClusterPodManager = func(log logr.Logger, cr *enterpriseApi.IndexerCluster, secret *corev1.Secret, newSplunkClient NewSplunkClientFunc) indexerClusterPodManager {
	return indexerClusterPodManager{
		log:             log,
		cr:              cr,
		secrets:         secret,
		newSplunkClient: newSplunkClient,
	}
}

//getMonitoringConsoleClient for indexerClusterPodManager returns a SplunkClient for monitoring console
func (mgr *indexerClusterPodManager) getMonitoringConsoleClient(cr *enterpriseApi.IndexerCluster, cmMonitoringConsoleConfigRef string) *splclient.SplunkClient {
	fqdnName := splcommon.GetServiceFQDN(cr.GetNamespace(), GetSplunkServiceName(SplunkMonitoringConsole, cmMonitoringConsoleConfigRef, false))
	return mgr.newSplunkClient(fmt.Sprintf("https://%s:8089", fqdnName), "admin", string(mgr.secrets.Data["password"]))
}

// SetClusterMaintenanceMode enables/disables cluster maintenance mode
<<<<<<< HEAD
func SetClusterMaintenanceMode(ctx context.Context, c splcommon.ControllerClient, cr *enterpriseApi.IndexerCluster, enable bool, cmPodName string, podExecClient splutil.PodExecClientImpl) error {
	// Retrieve admin password from Pod
=======
func SetClusterMaintenanceMode(ctx context.Context, c splcommon.ControllerClient, cr *enterpriseApi.IndexerCluster, enable bool, mock bool) error {
	// Retrieve admin password from Pod
	var managerIdxcName string
	if len(cr.Spec.ClusterMasterRef.Name) > 0 {
		managerIdxcName = cr.Spec.ClusterMasterRef.Name
	} else {
		return errors.New("Empty cluster manager reference")
	}
	cmPodName := fmt.Sprintf(splcommon.TestClusterManagerID, managerIdxcName, "0")
>>>>>>> e6c314f5
	adminPwd, err := splutil.GetSpecificSecretTokenFromPod(ctx, c, cmPodName, cr.GetNamespace(), "password")
	if err != nil {
		return err
	}

	var command string
	if enable {
		command = fmt.Sprintf("/opt/splunk/bin/splunk enable maintenance-mode --answer-yes -auth admin:%s", adminPwd)
	} else {
		command = fmt.Sprintf("/opt/splunk/bin/splunk disable maintenance-mode --answer-yes -auth admin:%s", adminPwd)
	}
<<<<<<< HEAD
	streamOptions := splutil.NewStreamOptionsObject(command)

	_, _, err = podExecClient.RunPodExecCommand(ctx, streamOptions, []string{"/bin/sh"})
=======
	_, _, err = splutil.PodExecCommand(ctx, c, cmPodName, cr.GetNamespace(), []string{"/bin/sh"}, command, false, false)
>>>>>>> e6c314f5
	if err != nil {
		return err
	}

	// Set cluster manager maintenance mode
	if enable {
		cr.Status.MaintenanceMode = true
	} else {
		cr.Status.MaintenanceMode = false
	}

	return nil
}

// ApplyIdxcSecret checks if any of the indexer's have a different idxc_secret from namespace scoped secret and changes it
<<<<<<< HEAD
func ApplyIdxcSecret(ctx context.Context, mgr *indexerClusterPodManager, replicas int32, podExecClient splutil.PodExecClientImpl) error {
=======
func ApplyIdxcSecret(ctx context.Context, mgr *indexerClusterPodManager, replicas int32, mock bool) error {
>>>>>>> e6c314f5
	var indIdxcSecret string
	// Get namespace scoped secret
	namespaceSecret, err := splutil.ApplyNamespaceScopedSecretObject(ctx, mgr.c, mgr.cr.GetNamespace())
	if err != nil {
		return err
	}

	reqLogger := log.FromContext(ctx)
<<<<<<< HEAD
	scopedLog := reqLogger.WithName("ApplyIdxcSecret").WithValues("Desired replicas", replicas, "IdxcSecretChanged", mgr.cr.Status.IndexerSecretChanged, "NamespaceSecretResourceVersion", mgr.cr.Status.NamespaceSecretResourceVersion)
=======
	scopedLog := reqLogger.WithName("ApplyIdxcSecret").WithValues("Desired replicas", replicas, "IdxcSecretChanged", mgr.cr.Status.IndexerSecretChanged, "CrStatusNamespaceSecretResourceVersion", mgr.cr.Status.NamespaceSecretResourceVersion, "NamespaceSecretResourceVersion", namespaceSecret.GetObjectMeta().GetResourceVersion(), "mock", mock)
>>>>>>> e6c314f5

	// If namespace scoped secret revision is the same ignore
	if len(mgr.cr.Status.NamespaceSecretResourceVersion) == 0 {
		// First time, set resource version in CR
		scopedLog.Info("Setting CrStatusNamespaceSecretResourceVersion for the first time")
		mgr.cr.Status.NamespaceSecretResourceVersion = namespaceSecret.ObjectMeta.ResourceVersion
		return nil
	} else if mgr.cr.Status.NamespaceSecretResourceVersion == namespaceSecret.ObjectMeta.ResourceVersion {
		// If resource version hasn't changed don't return
		return nil
	}

	scopedLog.Info("Namespaced scoped secret revision has changed")

	// Retrieve idxc_secret password from secret data
	nsIdxcSecret := string(namespaceSecret.Data[splcommon.IdxcSecret])

	// Loop over all indexer pods and get individual pod's idxc password
	for i := int32(0); i <= replicas-1; i++ {
		// Get Indexer's name
		indexerPodName := GetSplunkStatefulsetPodName(SplunkIndexer, mgr.cr.GetName(), i)

		// Retrieve secret from pod
		podSecret, err := splutil.GetSecretFromPod(ctx, mgr.c, indexerPodName, mgr.cr.GetNamespace())
		if err != nil {
			return fmt.Errorf(fmt.Sprintf(splcommon.PodSecretNotFoundError, indexerPodName))
		}

		// Retrieve idxc_secret token
		if indIdxcSecretByte, ok := podSecret.Data[splcommon.IdxcSecret]; ok {
			indIdxcSecret = string(indIdxcSecretByte)
		} else {
			return fmt.Errorf(fmt.Sprintf(splcommon.SecretTokenNotRetrievable, splcommon.IdxcSecret))
		}

		// If idxc secret is different from namespace scoped secret change it
		if indIdxcSecret != nsIdxcSecret {
			scopedLog.Info("idxc Secret different from namespace scoped secret")

			// Enable maintenance mode
			if len(mgr.cr.Status.IndexerSecretChanged) == 0 && !mgr.cr.Status.MaintenanceMode {
<<<<<<< HEAD
				var managerIdxcName string
				if len(mgr.cr.Spec.ClusterMasterRef.Name) > 0 {
					managerIdxcName = mgr.cr.Spec.ClusterMasterRef.Name
				} else {
					return errors.New("empty cluster manager reference")
				}
				cmPodName := fmt.Sprintf(splcommon.TestClusterManagerID, managerIdxcName, "0")
				podExecClient.SetTargetPodName(ctx, cmPodName)
				err = SetClusterMaintenanceMode(ctx, mgr.c, mgr.cr, true, cmPodName, podExecClient)
=======
				err = SetClusterMaintenanceMode(ctx, mgr.c, mgr.cr, true, mock)
>>>>>>> e6c314f5
				if err != nil {
					return err
				}
				scopedLog.Info("Set CM in maintenance mode")
			}

			// If idxc secret already changed, ignore
			if i < int32(len(mgr.cr.Status.IndexerSecretChanged)) {
				if mgr.cr.Status.IndexerSecretChanged[i] {
					continue
				}
			}

			// Get client for indexer Pod
			idxcClient := mgr.getClient(ctx, i)

			// Change idxc secret key
			err = idxcClient.SetIdxcSecret(nsIdxcSecret)
			if err != nil {
				return err
			}
			scopedLog.Info("Changed idxc secret")

			// Restart splunk instance on pod
			err = idxcClient.RestartSplunk()
			if err != nil {
				return err
			}
			scopedLog.Info("Restarted splunk")

			// Keep a track of all the secrets on pods to change their idxc secret below
			mgr.cr.Status.IdxcPasswordChangedSecrets[podSecret.GetName()] = true

			// Set the idxc_secret changed flag to true
			if i < int32(len(mgr.cr.Status.IndexerSecretChanged)) {
				mgr.cr.Status.IndexerSecretChanged[i] = true
			} else {
				mgr.cr.Status.IndexerSecretChanged = append(mgr.cr.Status.IndexerSecretChanged, true)
			}
		}
	}

	/*
		During the recycle of indexer pods due to an idxc secret change, if there is a container
		restart(for example if the splunkd process dies) before the operator
		deletes the pod, the container restart fails due to mismatch of idxc password between Cluster
		manager and that particular indexer.

		Changing the idxc passwords on the secrets mounted on the indexer pods to avoid the above.
	*/
	if len(mgr.cr.Status.IdxcPasswordChangedSecrets) > 0 {
		for podSecretName := range mgr.cr.Status.IdxcPasswordChangedSecrets {
			if mgr.cr.Status.IdxcPasswordChangedSecrets[podSecretName] {
<<<<<<< HEAD
				podSecret, err := splutil.GetSecretByName(ctx, mgr.c, mgr.cr, podSecretName)
=======
				podSecret, err := splutil.GetSecretByName(ctx, mgr.c, mgr.cr.GetNamespace(), mgr.cr.GetName(), podSecretName)
>>>>>>> e6c314f5
				if err != nil {
					return fmt.Errorf("could not read secret %s, reason - %v", podSecretName, err)
				}

				// Retrieve namespaced scoped secret data in splunk readable format
				splunkReadableData, err := splutil.GetSplunkReadableNamespaceScopedSecretData(ctx, mgr.c, mgr.cr.GetNamespace())
				if err != nil {
					return err
				}

				podSecret.Data[splcommon.IdxcSecret] = splunkReadableData[splcommon.IdxcSecret]
				podSecret.Data["default.yml"] = splunkReadableData["default.yml"]

				_, err = splctrl.ApplySecret(ctx, mgr.c, podSecret)
				if err != nil {
					return err
				}
				scopedLog.Info("idxc password changed on the secret mounted on pod", "Secret on Pod:", podSecretName)

				// Set to false marking the idxc password change in the secret
				mgr.cr.Status.IdxcPasswordChangedSecrets[podSecretName] = false
			}
		}
	}

	return nil
}

// Update for indexerClusterPodManager handles all updates for a statefulset of indexers
<<<<<<< HEAD
func (mgr *indexerClusterPodManager) Update(ctx context.Context, c splcommon.ControllerClient, statefulSet *appsv1.StatefulSet, desiredReplicas int32) (splcommon.Phase, error) {
=======
func (mgr *indexerClusterPodManager) Update(ctx context.Context, c splcommon.ControllerClient, statefulSet *appsv1.StatefulSet, desiredReplicas int32) (enterpriseApi.Phase, error) {
>>>>>>> e6c314f5

	var err error

	// Assign client
	if mgr.c == nil {
		mgr.c = c
	}
	// update statefulset, if necessary
<<<<<<< HEAD
	if mgr.cr.Status.ClusterMasterPhase == splcommon.PhaseReady {
=======
	if mgr.cr.Status.ClusterMasterPhase == enterpriseApi.PhaseReady {
>>>>>>> e6c314f5
		_, err = splctrl.ApplyStatefulSet(ctx, mgr.c, statefulSet)
		if err != nil {
			return enterpriseApi.PhaseError, err
		}
	} else {
		mgr.log.Info("Cluster Manager is not ready yet", "reason ", err)
	}

	// Get the podExecClient with empty targetPodName.
	// This will be set inside ApplyIdxcSecret
	podExecClient := splutil.GetPodExecClient(mgr.c, mgr.cr, "")
	// Check if a recycle of idxc pods is necessary(due to idxc_secret mismatch with CM)
<<<<<<< HEAD
	err = ApplyIdxcSecret(ctx, mgr, desiredReplicas, podExecClient)
=======
	err = ApplyIdxcSecret(ctx, mgr, desiredReplicas, false)
>>>>>>> e6c314f5
	if err != nil {
		return enterpriseApi.PhaseError, err
	}

	// update CR status with IDXC information
	err = mgr.updateStatus(ctx, statefulSet)
	if err != nil || mgr.cr.Status.ReadyReplicas == 0 || !mgr.cr.Status.Initialized || !mgr.cr.Status.IndexingReady || !mgr.cr.Status.ServiceReady {
		mgr.log.Info("Indexer cluster is not ready", "reason ", err)
		return enterpriseApi.PhasePending, nil
	}

	// manage scaling and updates
	return splctrl.UpdateStatefulSetPods(ctx, c, statefulSet, mgr, desiredReplicas)
}

// PrepareScaleDown for indexerClusterPodManager prepares indexer pod to be removed via scale down event; it returns true when ready
func (mgr *indexerClusterPodManager) PrepareScaleDown(ctx context.Context, n int32) (bool, error) {
	// first, decommission indexer peer with enforceCounts=true; this will rebalance buckets across other peers
	complete, err := mgr.decommission(ctx, n, true)
	if err != nil {
		return false, err
	}
	if !complete {
		return false, nil
	}

	// next, remove the peer
	c := mgr.getClusterManagerClient(ctx)
	return true, c.RemoveIndexerClusterPeer(mgr.cr.Status.Peers[n].ID)
}

// PrepareRecycle for indexerClusterPodManager prepares indexer pod to be recycled for updates; it returns true when ready
func (mgr *indexerClusterPodManager) PrepareRecycle(ctx context.Context, n int32) (bool, error) {
	return mgr.decommission(ctx, n, false)
}

// FinishRecycle for indexerClusterPodManager completes recycle event for indexer pod; it returns true when complete
func (mgr *indexerClusterPodManager) FinishRecycle(ctx context.Context, n int32) (bool, error) {
	if n >= int32(len(mgr.cr.Status.Peers)) {
		return false, fmt.Errorf("incorrect Peer got %d length of peer list %d", n, int32(len(mgr.cr.Status.Peers)))
	}
	return mgr.cr.Status.Peers[n].Status == "Up", nil
}

// decommission for indexerClusterPodManager decommissions an indexer pod; it returns true when ready
func (mgr *indexerClusterPodManager) decommission(ctx context.Context, n int32, enforceCounts bool) (bool, error) {
	peerName := GetSplunkStatefulsetPodName(SplunkIndexer, mgr.cr.GetName(), n)

	switch mgr.cr.Status.Peers[n].Status {
	case "Up":
		mgr.log.Info("Decommissioning indexer cluster peer", "peerName", peerName, "enforceCounts", enforceCounts)
		c := mgr.getClient(ctx, n)
		return false, c.DecommissionIndexerClusterPeer(enforceCounts)

	case "Decommissioning":
		mgr.log.Info("Waiting for decommission to complete", "peerName", peerName)
		return false, nil

	case "ReassigningPrimaries":
		mgr.log.Info("Waiting for decommission to complete", "peerName", peerName)
		return false, nil

	case "GracefulShutdown":
		mgr.log.Info("Decommission complete", "peerName", peerName, "Status", mgr.cr.Status.Peers[n].Status)
		return true, nil

	case "Down":
		mgr.log.Info("Decommission complete", "peerName", peerName, "Status", mgr.cr.Status.Peers[n].Status)
		return true, nil

	case "": // this can happen after the peer has been removed from the indexer cluster
		mgr.log.Info("Peer has empty ID", "peerName", peerName)
		return false, nil
	}

	// unhandled status
	return false, fmt.Errorf("Status=%s", mgr.cr.Status.Peers[n].Status)
}

// getClient for indexerClusterPodManager returns a SplunkClient for the member n
func (mgr *indexerClusterPodManager) getClient(ctx context.Context, n int32) *splclient.SplunkClient {
	reqLogger := log.FromContext(ctx)
	scopedLog := reqLogger.WithName("indexerClusterPodManager.getClient").WithValues("name", mgr.cr.GetName(), "namespace", mgr.cr.GetNamespace())

	// Get Pod Name
	memberName := GetSplunkStatefulsetPodName(SplunkIndexer, mgr.cr.GetName(), n)

	// Get Fully Qualified Domain Name
	fqdnName := splcommon.GetServiceFQDN(mgr.cr.GetNamespace(),
		fmt.Sprintf("%s.%s", memberName, GetSplunkServiceName(SplunkIndexer, mgr.cr.GetName(), true)))

	// Retrieve admin password from Pod
	adminPwd, err := splutil.GetSpecificSecretTokenFromPod(ctx, mgr.c, memberName, mgr.cr.GetNamespace(), "password")
	if err != nil {
		scopedLog.Error(err, "Couldn't retrieve the admin password from pod")
	}

	return mgr.newSplunkClient(fmt.Sprintf("https://%s:8089", fqdnName), "admin", adminPwd)
}

// getClusterManagerClient for indexerClusterPodManager returns a SplunkClient for cluster manager
func (mgr *indexerClusterPodManager) getClusterManagerClient(ctx context.Context) *splclient.SplunkClient {
	reqLogger := log.FromContext(ctx)
	scopedLog := reqLogger.WithName("indexerClusterPodManager.getClusterManagerClient")

	// Retrieve admin password from Pod
	var managerIdxcName string
	if len(mgr.cr.Spec.ClusterMasterRef.Name) > 0 {
		managerIdxcName = mgr.cr.Spec.ClusterMasterRef.Name
	} else {
		mgr.log.Info("Empty cluster manager reference")
	}

	// Get Fully Qualified Domain Name
	fqdnName := splcommon.GetServiceFQDN(mgr.cr.GetNamespace(), GetSplunkServiceName(SplunkClusterManager, managerIdxcName, false))

	// Retrieve admin password for Pod
	podName := fmt.Sprintf(splcommon.TestClusterManagerID, managerIdxcName, "0")
	adminPwd, err := splutil.GetSpecificSecretTokenFromPod(ctx, mgr.c, podName, mgr.cr.GetNamespace(), "password")
	if err != nil {
		scopedLog.Error(err, fmt.Sprintf("Couldn't retrieve the admin password from pod %v", podName))
	}

	return mgr.newSplunkClient(fmt.Sprintf("https://%s:8089", fqdnName), "admin", adminPwd)
}

// getSiteRepFactorOriginCount gets the origin count of the site_replication_factor
func getSiteRepFactorOriginCount(siteRepFactor string) int32 {
	re := regexp.MustCompile(".*origin:(?P<rf>.*),.*")
	match := re.FindStringSubmatch(siteRepFactor)
	siteRF, _ := strconv.Atoi(match[1])
	return int32(siteRF)
}

// verifyRFPeers verifies the number of peers specified in the replicas section
// of IndexerClsuster CR. If it is less than RF, than we set it to RF.
func (mgr *indexerClusterPodManager) verifyRFPeers(ctx context.Context, c splcommon.ControllerClient) error {
	if mgr.c == nil {
		mgr.c = c
	}
	cm := mgr.getClusterManagerClient(ctx)
	clusterInfo, err := cm.GetClusterInfo(false)
	if err != nil {
		return fmt.Errorf("could not get cluster info from cluster manager")
	}
	var replicationFactor int32
	// if it is a multisite indexer cluster, check site_replication_factor
	if clusterInfo.MultiSite == "true" {
		replicationFactor = getSiteRepFactorOriginCount(clusterInfo.SiteReplicationFactor)
	} else { // for single site, check replication factor
		replicationFactor = clusterInfo.ReplicationFactor
	}

	if mgr.cr.Spec.Replicas < replicationFactor {
		mgr.log.Info("Changing number of replicas as it is less than RF number of peers", "replicas", mgr.cr.Spec.Replicas)
		mgr.cr.Spec.Replicas = replicationFactor
	}
	return nil
}

// updateStatus for indexerClusterPodManager uses the REST API to update the status for an IndexerCluster custom resource
func (mgr *indexerClusterPodManager) updateStatus(ctx context.Context, statefulSet *appsv1.StatefulSet) error {
	mgr.cr.Status.ReadyReplicas = statefulSet.Status.ReadyReplicas

	if mgr.cr.Status.ClusterMasterPhase != enterpriseApi.PhaseReady {
		mgr.cr.Status.Initialized = false
		mgr.cr.Status.IndexingReady = false
		mgr.cr.Status.ServiceReady = false
		mgr.cr.Status.MaintenanceMode = false
		return fmt.Errorf("Waiting for cluster manager to become ready")
	}

	// get indexer cluster info from cluster manager if it's ready
	c := mgr.getClusterManagerClient(ctx)
	clusterInfo, err := c.GetClusterManagerInfo()
	if err != nil {
		return err
	}
	mgr.cr.Status.Initialized = clusterInfo.Initialized
	mgr.cr.Status.IndexingReady = clusterInfo.IndexingReady
	mgr.cr.Status.ServiceReady = clusterInfo.ServiceReady
	mgr.cr.Status.MaintenanceMode = clusterInfo.MaintenanceMode

	// get peer information from cluster manager
	peers, err := c.GetClusterManagerPeers()
	if err != nil {
		return err
	}
	for n := int32(0); n < statefulSet.Status.Replicas; n++ {
		peerName := GetSplunkStatefulsetPodName(SplunkIndexer, mgr.cr.GetName(), n)
		peerStatus := enterpriseApi.IndexerClusterMemberStatus{Name: peerName}
		peerInfo, ok := peers[peerName]
		if ok {
			peerStatus.ID = peerInfo.ID
			peerStatus.Status = peerInfo.Status
			peerStatus.ActiveBundleID = peerInfo.ActiveBundleID
			peerStatus.BucketCount = peerInfo.BucketCount
			peerStatus.Searchable = peerInfo.Searchable
		} else {
			mgr.log.Info("Peer is not known by cluster manager", "peerName", peerName)
		}
		if n < int32(len(mgr.cr.Status.Peers)) {
			mgr.cr.Status.Peers[n] = peerStatus
		} else {
			mgr.cr.Status.Peers = append(mgr.cr.Status.Peers, peerStatus)
		}
	}

	// truncate any extra peers that we didn't check (leftover from scale down)
	if statefulSet.Status.Replicas < int32(len(mgr.cr.Status.Peers)) {
		mgr.cr.Status.Peers = mgr.cr.Status.Peers[:statefulSet.Status.Replicas]
	}

	return nil
}

// getIndexerStatefulSet returns a Kubernetes StatefulSet object for Splunk Enterprise indexers.
func getIndexerStatefulSet(ctx context.Context, client splcommon.ControllerClient, cr *enterpriseApi.IndexerCluster) (*appsv1.StatefulSet, error) {
	// Note: SPLUNK_INDEXER_URL is not used by the indexer pod containers,
	// hence avoided the call to getIndexerExtraEnv.
	// If other indexer CR specific env variables are required:
	// 1. Introduce the new env variables in the function getIndexerExtraEnv
	// 2. Avoid SPLUNK_INDEXER_URL in getIndexerExtraEnv for idxc CR
	// 3. Re-introduce the call to getIndexerExtraEnv here.
	return getSplunkStatefulSet(ctx, client, cr, &cr.Spec.CommonSplunkSpec, SplunkIndexer, cr.Spec.Replicas, make([]corev1.EnvVar, 0))
}

// validateIndexerClusterSpec checks validity and makes default updates to a IndexerClusterSpec, and returns error if something is wrong.
<<<<<<< HEAD
func validateIndexerClusterSpec(ctx context.Context, cr *enterpriseApi.IndexerCluster) error {
=======
func validateIndexerClusterSpec(ctx context.Context, c splcommon.ControllerClient, cr *enterpriseApi.IndexerCluster) error {
>>>>>>> e6c314f5
	// We cannot have 0 replicas in IndexerCluster spec, since this refers to number of indexers in an indexer cluster
	if cr.Spec.Replicas == 0 {
		cr.Spec.Replicas = 1
	}

	// Cannot leave clusterMasterRef field empty or else we cannot connect to CM
	if len(cr.Spec.ClusterMasterRef.Name) == 0 {
		return fmt.Errorf("IndexerCluster spec should refer to ClusterMaster via clusterMasterRef")
	}

	// Multisite / multipart clusters: can't reference a cluster manager located in another namespace because of Service and Secret limitations
	if len(cr.Spec.ClusterMasterRef.Namespace) > 0 && cr.Spec.ClusterMasterRef.Namespace != cr.GetNamespace() {
		return fmt.Errorf("multisite cluster does not support cluster manager to be located in a different namespace")
	}
	return validateCommonSplunkSpec(ctx, c, &cr.Spec.CommonSplunkSpec, cr)
}

// helper function to get the list of IndexerCluster types in the current namespace
func getIndexerClusterList(ctx context.Context, c splcommon.ControllerClient, cr splcommon.MetaObject, listOpts []client.ListOption) (int, error) {
	reqLogger := log.FromContext(ctx)
	scopedLog := reqLogger.WithName("getIndexerClusterList").WithValues("name", cr.GetName(), "namespace", cr.GetNamespace())

	objectList := enterpriseApi.IndexerClusterList{}

	err := c.List(context.TODO(), &objectList, listOpts...)
	numOfObjects := len(objectList.Items)

	if err != nil {
		scopedLog.Error(err, "IndexerCluster types not found in namespace", "namsespace", cr.GetNamespace())
		return numOfObjects, err
	}

	return numOfObjects, nil
}

//RetrieveCMSpec finds monitoringConsole ref from cm spec
func RetrieveCMSpec(ctx context.Context, client splcommon.ControllerClient, cr *enterpriseApi.IndexerCluster, clusterMasterRef string) (string, error) {

	namespacedName := types.NamespacedName{Namespace: cr.GetNamespace(), Name: clusterMasterRef}
	var cmCR enterpriseApi.ClusterMaster
	var monitoringConsoleRef string = ""

	err := client.Get(ctx, namespacedName, &cmCR)
	if err == nil {
		monitoringConsoleRef = cmCR.Spec.MonitoringConsoleRef.Name
		return monitoringConsoleRef, err
	}
	return "", err
}<|MERGE_RESOLUTION|>--- conflicted
+++ resolved
@@ -54,11 +54,7 @@
 	eventPublisher, _ := newK8EventPublisher(client, cr)
 
 	// validate and updates defaults for CR
-<<<<<<< HEAD
-	err := validateIndexerClusterSpec(ctx, cr)
-=======
 	err := validateIndexerClusterSpec(ctx, client, cr)
->>>>>>> e6c314f5
 	if err != nil {
 		return result, err
 	}
@@ -103,11 +99,7 @@
 		// when user creates both cluster manager and index cluster yaml file at the same time
 		// cluser master status is not yet set so it will be blank
 		if managerIdxCluster.Status.Phase == "" {
-<<<<<<< HEAD
-			cr.Status.ClusterMasterPhase = splcommon.PhasePending
-=======
 			cr.Status.ClusterMasterPhase = enterpriseApi.PhasePending
->>>>>>> e6c314f5
 		} else {
 			cr.Status.ClusterMasterPhase = managerIdxCluster.Status.Phase
 		}
@@ -117,13 +109,8 @@
 
 	mgr := newIndexerClusterPodManager(scopedLog, cr, namespaceScopedSecret, splclient.NewSplunkClient)
 	// Check if we have configured enough number(<= RF) of replicas
-<<<<<<< HEAD
-	if mgr.cr.Status.ClusterMasterPhase == splcommon.PhaseReady {
+	if mgr.cr.Status.ClusterMasterPhase == enterpriseApi.PhaseReady {
 		err = VerifyRFPeers(ctx, mgr, client)
-=======
-	if mgr.cr.Status.ClusterMasterPhase == enterpriseApi.PhaseReady {
-		err = mgr.verifyRFPeers(ctx, client)
->>>>>>> e6c314f5
 		if err != nil {
 			eventPublisher.Warning(ctx, "verifyRFPeers", fmt.Sprintf("verify RF peer failed %s", err.Error()))
 			return result, err
@@ -208,11 +195,7 @@
 			cmPodName := fmt.Sprintf(splcommon.TestClusterManagerID, managerIdxcName, "0")
 			podExecClient := splutil.GetPodExecClient(client, cr, cmPodName)
 			// Disable maintenance mode
-<<<<<<< HEAD
 			err = SetClusterMaintenanceMode(ctx, client, cr, false, cmPodName, podExecClient)
-=======
-			err = SetClusterMaintenanceMode(ctx, client, cr, false, false)
->>>>>>> e6c314f5
 			if err != nil {
 				eventPublisher.Warning(ctx, "SetClusterMaintenanceMode", fmt.Sprintf("set cluster maintainance mode failed %s", err.Error()))
 				return result, err
@@ -240,10 +223,6 @@
 	if !result.Requeue {
 		result.RequeueAfter = 0
 	}
-<<<<<<< HEAD
-=======
-
->>>>>>> e6c314f5
 	return result, nil
 }
 
@@ -278,20 +257,8 @@
 }
 
 // SetClusterMaintenanceMode enables/disables cluster maintenance mode
-<<<<<<< HEAD
 func SetClusterMaintenanceMode(ctx context.Context, c splcommon.ControllerClient, cr *enterpriseApi.IndexerCluster, enable bool, cmPodName string, podExecClient splutil.PodExecClientImpl) error {
 	// Retrieve admin password from Pod
-=======
-func SetClusterMaintenanceMode(ctx context.Context, c splcommon.ControllerClient, cr *enterpriseApi.IndexerCluster, enable bool, mock bool) error {
-	// Retrieve admin password from Pod
-	var managerIdxcName string
-	if len(cr.Spec.ClusterMasterRef.Name) > 0 {
-		managerIdxcName = cr.Spec.ClusterMasterRef.Name
-	} else {
-		return errors.New("Empty cluster manager reference")
-	}
-	cmPodName := fmt.Sprintf(splcommon.TestClusterManagerID, managerIdxcName, "0")
->>>>>>> e6c314f5
 	adminPwd, err := splutil.GetSpecificSecretTokenFromPod(ctx, c, cmPodName, cr.GetNamespace(), "password")
 	if err != nil {
 		return err
@@ -303,13 +270,9 @@
 	} else {
 		command = fmt.Sprintf("/opt/splunk/bin/splunk disable maintenance-mode --answer-yes -auth admin:%s", adminPwd)
 	}
-<<<<<<< HEAD
 	streamOptions := splutil.NewStreamOptionsObject(command)
 
 	_, _, err = podExecClient.RunPodExecCommand(ctx, streamOptions, []string{"/bin/sh"})
-=======
-	_, _, err = splutil.PodExecCommand(ctx, c, cmPodName, cr.GetNamespace(), []string{"/bin/sh"}, command, false, false)
->>>>>>> e6c314f5
 	if err != nil {
 		return err
 	}
@@ -325,11 +288,7 @@
 }
 
 // ApplyIdxcSecret checks if any of the indexer's have a different idxc_secret from namespace scoped secret and changes it
-<<<<<<< HEAD
 func ApplyIdxcSecret(ctx context.Context, mgr *indexerClusterPodManager, replicas int32, podExecClient splutil.PodExecClientImpl) error {
-=======
-func ApplyIdxcSecret(ctx context.Context, mgr *indexerClusterPodManager, replicas int32, mock bool) error {
->>>>>>> e6c314f5
 	var indIdxcSecret string
 	// Get namespace scoped secret
 	namespaceSecret, err := splutil.ApplyNamespaceScopedSecretObject(ctx, mgr.c, mgr.cr.GetNamespace())
@@ -338,11 +297,7 @@
 	}
 
 	reqLogger := log.FromContext(ctx)
-<<<<<<< HEAD
-	scopedLog := reqLogger.WithName("ApplyIdxcSecret").WithValues("Desired replicas", replicas, "IdxcSecretChanged", mgr.cr.Status.IndexerSecretChanged, "NamespaceSecretResourceVersion", mgr.cr.Status.NamespaceSecretResourceVersion)
-=======
-	scopedLog := reqLogger.WithName("ApplyIdxcSecret").WithValues("Desired replicas", replicas, "IdxcSecretChanged", mgr.cr.Status.IndexerSecretChanged, "CrStatusNamespaceSecretResourceVersion", mgr.cr.Status.NamespaceSecretResourceVersion, "NamespaceSecretResourceVersion", namespaceSecret.GetObjectMeta().GetResourceVersion(), "mock", mock)
->>>>>>> e6c314f5
+	scopedLog := reqLogger.WithName("ApplyIdxcSecret").WithValues("Desired replicas", replicas, "IdxcSecretChanged", mgr.cr.Status.IndexerSecretChanged, "CrStatusNamespaceSecretResourceVersion", mgr.cr.Status.NamespaceSecretResourceVersion, "NamespaceSecretResourceVersion", namespaceSecret.GetObjectMeta().GetResourceVersion())
 
 	// If namespace scoped secret revision is the same ignore
 	if len(mgr.cr.Status.NamespaceSecretResourceVersion) == 0 {
@@ -384,7 +339,6 @@
 
 			// Enable maintenance mode
 			if len(mgr.cr.Status.IndexerSecretChanged) == 0 && !mgr.cr.Status.MaintenanceMode {
-<<<<<<< HEAD
 				var managerIdxcName string
 				if len(mgr.cr.Spec.ClusterMasterRef.Name) > 0 {
 					managerIdxcName = mgr.cr.Spec.ClusterMasterRef.Name
@@ -394,9 +348,6 @@
 				cmPodName := fmt.Sprintf(splcommon.TestClusterManagerID, managerIdxcName, "0")
 				podExecClient.SetTargetPodName(ctx, cmPodName)
 				err = SetClusterMaintenanceMode(ctx, mgr.c, mgr.cr, true, cmPodName, podExecClient)
-=======
-				err = SetClusterMaintenanceMode(ctx, mgr.c, mgr.cr, true, mock)
->>>>>>> e6c314f5
 				if err != nil {
 					return err
 				}
@@ -450,11 +401,7 @@
 	if len(mgr.cr.Status.IdxcPasswordChangedSecrets) > 0 {
 		for podSecretName := range mgr.cr.Status.IdxcPasswordChangedSecrets {
 			if mgr.cr.Status.IdxcPasswordChangedSecrets[podSecretName] {
-<<<<<<< HEAD
-				podSecret, err := splutil.GetSecretByName(ctx, mgr.c, mgr.cr, podSecretName)
-=======
 				podSecret, err := splutil.GetSecretByName(ctx, mgr.c, mgr.cr.GetNamespace(), mgr.cr.GetName(), podSecretName)
->>>>>>> e6c314f5
 				if err != nil {
 					return fmt.Errorf("could not read secret %s, reason - %v", podSecretName, err)
 				}
@@ -484,11 +431,7 @@
 }
 
 // Update for indexerClusterPodManager handles all updates for a statefulset of indexers
-<<<<<<< HEAD
-func (mgr *indexerClusterPodManager) Update(ctx context.Context, c splcommon.ControllerClient, statefulSet *appsv1.StatefulSet, desiredReplicas int32) (splcommon.Phase, error) {
-=======
 func (mgr *indexerClusterPodManager) Update(ctx context.Context, c splcommon.ControllerClient, statefulSet *appsv1.StatefulSet, desiredReplicas int32) (enterpriseApi.Phase, error) {
->>>>>>> e6c314f5
 
 	var err error
 
@@ -497,11 +440,7 @@
 		mgr.c = c
 	}
 	// update statefulset, if necessary
-<<<<<<< HEAD
-	if mgr.cr.Status.ClusterMasterPhase == splcommon.PhaseReady {
-=======
 	if mgr.cr.Status.ClusterMasterPhase == enterpriseApi.PhaseReady {
->>>>>>> e6c314f5
 		_, err = splctrl.ApplyStatefulSet(ctx, mgr.c, statefulSet)
 		if err != nil {
 			return enterpriseApi.PhaseError, err
@@ -514,11 +453,7 @@
 	// This will be set inside ApplyIdxcSecret
 	podExecClient := splutil.GetPodExecClient(mgr.c, mgr.cr, "")
 	// Check if a recycle of idxc pods is necessary(due to idxc_secret mismatch with CM)
-<<<<<<< HEAD
 	err = ApplyIdxcSecret(ctx, mgr, desiredReplicas, podExecClient)
-=======
-	err = ApplyIdxcSecret(ctx, mgr, desiredReplicas, false)
->>>>>>> e6c314f5
 	if err != nil {
 		return enterpriseApi.PhaseError, err
 	}
@@ -639,7 +574,7 @@
 	podName := fmt.Sprintf(splcommon.TestClusterManagerID, managerIdxcName, "0")
 	adminPwd, err := splutil.GetSpecificSecretTokenFromPod(ctx, mgr.c, podName, mgr.cr.GetNamespace(), "password")
 	if err != nil {
-		scopedLog.Error(err, fmt.Sprintf("Couldn't retrieve the admin password from pod %v", podName))
+		scopedLog.Error(err, "Couldn't retrieve the admin password from pod %v", err.Error())
 	}
 
 	return mgr.newSplunkClient(fmt.Sprintf("https://%s:8089", fqdnName), "admin", adminPwd)
@@ -747,11 +682,7 @@
 }
 
 // validateIndexerClusterSpec checks validity and makes default updates to a IndexerClusterSpec, and returns error if something is wrong.
-<<<<<<< HEAD
-func validateIndexerClusterSpec(ctx context.Context, cr *enterpriseApi.IndexerCluster) error {
-=======
 func validateIndexerClusterSpec(ctx context.Context, c splcommon.ControllerClient, cr *enterpriseApi.IndexerCluster) error {
->>>>>>> e6c314f5
 	// We cannot have 0 replicas in IndexerCluster spec, since this refers to number of indexers in an indexer cluster
 	if cr.Spec.Replicas == 0 {
 		cr.Spec.Replicas = 1
