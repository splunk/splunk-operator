// Copyright (c) 2018-2021 Splunk Inc. All rights reserved.
//
// Licensed under the Apache License, Version 2.0 (the "License");
// you may not use this file except in compliance with the License.
// You may obtain a copy of the License at
//
// 	http://www.apache.org/licenses/LICENSE-2.0
//
// Unless required by applicable law or agreed to in writing, software
// distributed under the License is distributed on an "AS IS" BASIS,
// WITHOUT WARRANTIES OR CONDITIONS OF ANY KIND, either express or implied.
// See the License for the specific language governing permissions and
// limitations under the License.

package enterprise

import (
	"context"
	"fmt"
	"reflect"
	"sort"
	"strconv"

	appsv1 "k8s.io/api/apps/v1"
	corev1 "k8s.io/api/core/v1"
	"k8s.io/apimachinery/pkg/api/resource"
	metav1 "k8s.io/apimachinery/pkg/apis/meta/v1"
	"k8s.io/apimachinery/pkg/types"
	"k8s.io/apimachinery/pkg/util/intstr"

	enterpriseApi "github.com/splunk/splunk-operator/pkg/apis/enterprise/v2"
	splclient "github.com/splunk/splunk-operator/pkg/splunk/client"
	splcommon "github.com/splunk/splunk-operator/pkg/splunk/common"
	splctrl "github.com/splunk/splunk-operator/pkg/splunk/controller"
	splutil "github.com/splunk/splunk-operator/pkg/splunk/util"
)

// getSplunkLabels returns a map of labels to use for Splunk Enterprise components.
func getSplunkLabels(instanceIdentifier string, instanceType InstanceType, partOfIdentifier string) map[string]string {
	// For multisite / multipart IndexerCluster, the name of the part containing the cluster-manager is used
	// to set the label app.kubernetes.io/part-of on all the parts so that its indexer service can select
	// the indexers from all the parts. Otherwise partOfIdentifier is equal to instanceIdentifier.
	if instanceType != SplunkIndexer || len(partOfIdentifier) == 0 {
		partOfIdentifier = instanceIdentifier
	}

	labels, _ := splcommon.GetLabels(instanceType.ToKind(), instanceType.ToString(), instanceIdentifier, partOfIdentifier, make([]string, 0))
	return labels
}

// getSplunkVolumeClaims returns a standard collection of Kubernetes volume claims.
func getSplunkVolumeClaims(cr splcommon.MetaObject, spec *enterpriseApi.CommonSplunkSpec, labels map[string]string, volumeType string) (corev1.PersistentVolumeClaim, error) {
	var storageCapacity resource.Quantity
	var err error

	storageClassName := ""

	// Depending on the volume type, determine storage capacity and storage class name(if configured)
	if volumeType == splcommon.EtcVolumeStorage {
		storageCapacity, err = splcommon.ParseResourceQuantity(spec.EtcVolumeStorageConfig.StorageCapacity, splcommon.DefaultEtcVolumeStorageCapacity)
		if err != nil {
			return corev1.PersistentVolumeClaim{}, fmt.Errorf("%s: %s", "etcStorage", err)
		}
		if spec.EtcVolumeStorageConfig.StorageClassName != "" {
			storageClassName = spec.EtcVolumeStorageConfig.StorageClassName
		}
	} else if volumeType == splcommon.VarVolumeStorage {
		storageCapacity, err = splcommon.ParseResourceQuantity(spec.VarVolumeStorageConfig.StorageCapacity, splcommon.DefaultVarVolumeStorageCapacity)
		if err != nil {
			return corev1.PersistentVolumeClaim{}, fmt.Errorf("%s: %s", "varStorage", err)
		}
		if spec.VarVolumeStorageConfig.StorageClassName != "" {
			storageClassName = spec.VarVolumeStorageConfig.StorageClassName
		}
	}

	// Create a persistent volume claim
	volumeClaim := corev1.PersistentVolumeClaim{
		ObjectMeta: metav1.ObjectMeta{
			Name:      fmt.Sprintf(splcommon.PvcNamePrefix, volumeType),
			Namespace: cr.GetNamespace(),
			Labels:    labels,
		},
		Spec: corev1.PersistentVolumeClaimSpec{
			AccessModes: []corev1.PersistentVolumeAccessMode{"ReadWriteOnce"},
			Resources: corev1.ResourceRequirements{
				Requests: corev1.ResourceList{
					corev1.ResourceStorage: storageCapacity,
				},
			},
		},
	}

	// Assign storage class name if specified
	if storageClassName != "" {
		volumeClaim.Spec.StorageClassName = &storageClassName
	}
	return volumeClaim, nil
}

// getSplunkService returns a Kubernetes Service object for Splunk instances configured for a Splunk Enterprise resource.
func getSplunkService(cr splcommon.MetaObject, spec *enterpriseApi.CommonSplunkSpec, instanceType InstanceType, isHeadless bool) *corev1.Service {

	// use template if not headless
	var service *corev1.Service
	if isHeadless {
		service = &corev1.Service{}

		// Initialize to defaults
		service.Spec.ClusterIP = corev1.ClusterIPNone
		service.Spec.Type = corev1.ServiceTypeClusterIP
	} else {
		service = spec.Spec.ServiceTemplate.DeepCopy()
	}
	service.TypeMeta = metav1.TypeMeta{
		Kind:       "Service",
		APIVersion: "v1",
	}

	service.ObjectMeta.Name = GetSplunkServiceName(instanceType, cr.GetName(), isHeadless)
	service.ObjectMeta.Namespace = cr.GetNamespace()
	instanceIdentifier := cr.GetName()
	var partOfIdentifier string
	if instanceType == SplunkMonitoringConsole {
		service.ObjectMeta.Name = GetSplunkServiceName(instanceType, cr.GetNamespace(), isHeadless)
		instanceIdentifier = cr.GetNamespace()
	}
	if instanceType == SplunkIndexer {
		if len(spec.ClusterMasterRef.Name) == 0 {
			// Do not specify the instance label in the selector of IndexerCluster services, so that the services of the main part
			// of multisite / multipart IndexerCluster can be used to resolve (headless) or load balance traffic to the indexers of all parts
			partOfIdentifier = instanceIdentifier
			instanceIdentifier = ""
		} else {
			// And for child parts of multisite / multipart IndexerCluster, use the name of the part containing the cluster-manager
			// in the app.kubernetes.io/part-of label
			partOfIdentifier = spec.ClusterMasterRef.Name
		}
	}
	service.Spec.Selector = getSplunkLabels(instanceIdentifier, instanceType, partOfIdentifier)
	service.Spec.Ports = append(service.Spec.Ports, splcommon.SortServicePorts(getSplunkServicePorts(instanceType))...) // note that port order is important for tests

	// ensure labels and annotations are not nil
	if service.ObjectMeta.Labels == nil {
		service.ObjectMeta.Labels = make(map[string]string)
	}
	if service.ObjectMeta.Annotations == nil {
		service.ObjectMeta.Annotations = make(map[string]string)
	}

	// append same labels as selector
	for k, v := range service.Spec.Selector {
		service.ObjectMeta.Labels[k] = v
	}

	// append labels and annotations from parent
	splcommon.AppendParentMeta(service.ObjectMeta.GetObjectMeta(), cr.GetObjectMeta())

	if instanceType == SplunkDeployer || (instanceType == SplunkSearchHead && isHeadless) {
		// required for SHC bootstrap process; use services with heads when readiness is desired
		service.Spec.PublishNotReadyAddresses = true
	}

	service.SetOwnerReferences(append(service.GetOwnerReferences(), splcommon.AsOwner(cr, true)))

	return service
}

// setVolumeDefaults set properties in Volumes to default values
func setVolumeDefaults(spec *enterpriseApi.CommonSplunkSpec) {

	// work-around openapi validation error by ensuring it is not nil
	if spec.Volumes == nil {
		spec.Volumes = []corev1.Volume{}
	}

	for _, v := range spec.Volumes {
		if v.Secret != nil {
			if v.Secret.DefaultMode == nil {
				perm := int32(corev1.SecretVolumeSourceDefaultMode)
				v.Secret.DefaultMode = &perm
			}
			continue
		}

		if v.ConfigMap != nil {
			if v.ConfigMap.DefaultMode == nil {
				perm := int32(corev1.ConfigMapVolumeSourceDefaultMode)
				v.ConfigMap.DefaultMode = &perm
			}
			continue
		}
	}
}

// validateCommonSplunkSpec checks validity and makes default updates to a CommonSplunkSpec, and returns error if something is wrong.
func validateCommonSplunkSpec(spec *enterpriseApi.CommonSplunkSpec) error {
	// if not specified via spec or env, image defaults to splunk/splunk
	spec.Spec.Image = GetSplunkImage(spec.Spec.Image)

	defaultResources := corev1.ResourceRequirements{
		Requests: corev1.ResourceList{
			corev1.ResourceCPU:    resource.MustParse("0.1"),
			corev1.ResourceMemory: resource.MustParse("512Mi"),
		},
		Limits: corev1.ResourceList{
			corev1.ResourceCPU:    resource.MustParse("4"),
			corev1.ResourceMemory: resource.MustParse("8Gi"),
		},
	}

	if spec.LivenessInitialDelaySeconds < 0 {
		return fmt.Errorf("negative value (%d) is not allowed for Liveness probe intial delay", spec.LivenessInitialDelaySeconds)
	}

	if spec.ReadinessInitialDelaySeconds < 0 {
		return fmt.Errorf("negative value (%d) is not allowed for Readiness probe intial delay", spec.ReadinessInitialDelaySeconds)
	}

	setVolumeDefaults(spec)

	return splcommon.ValidateSpec(&spec.Spec, defaultResources)
}

// getSplunkDefaults returns a Kubernetes ConfigMap containing defaults for a Splunk Enterprise resource.
func getSplunkDefaults(identifier, namespace string, instanceType InstanceType, defaults string) *corev1.ConfigMap {
	return &corev1.ConfigMap{
		ObjectMeta: metav1.ObjectMeta{
			Name:      GetSplunkDefaultsName(identifier, instanceType),
			Namespace: namespace,
		},
		Data: map[string]string{
			"default.yml": defaults,
		},
	}
}

// getSplunkPorts returns a map of ports to use for Splunk instances.
func getSplunkPorts(instanceType InstanceType) map[string]int {
	result := map[string]int{
		GetPortName(splunkwebPort, protoHTTP): 8000,
		GetPortName(splunkdPort, protoHTTPS):  8089,
	}

	switch instanceType {
	case SplunkMonitoringConsole:
		result[GetPortName(hecPort, protoHTTP)] = 8088
		result[GetPortName(s2sPort, protoTCP)] = 9997
	case SplunkStandalone:
		result[GetPortName(hecPort, protoHTTP)] = 8088
		result[GetPortName(s2sPort, protoTCP)] = 9997
	case SplunkIndexer:
		result[GetPortName(hecPort, protoHTTP)] = 8088
		result[GetPortName(s2sPort, protoTCP)] = 9997
	}

	return result
}

// getSplunkContainerPorts returns a list of Kubernetes ContainerPort objects for Splunk instances.
func getSplunkContainerPorts(instanceType InstanceType) []corev1.ContainerPort {
	l := []corev1.ContainerPort{}
	for key, value := range getSplunkPorts(instanceType) {
		l = append(l, corev1.ContainerPort{
			Name:          key,
			ContainerPort: int32(value),
			Protocol:      corev1.ProtocolTCP,
		})
	}
	return l
}

// getSplunkServicePorts returns a list of Kubernetes ServicePort objects for Splunk instances.
func getSplunkServicePorts(instanceType InstanceType) []corev1.ServicePort {
	l := []corev1.ServicePort{}
	for key, value := range getSplunkPorts(instanceType) {
		l = append(l, corev1.ServicePort{
			Name:       key,
			Port:       int32(value),
			TargetPort: intstr.FromInt(value),
			Protocol:   corev1.ProtocolTCP,
		})
	}
	return l
}

// addSplunkVolumeToTemplate modifies the podTemplateSpec object to incorporate an additional VolumeSource.
func addSplunkVolumeToTemplate(podTemplateSpec *corev1.PodTemplateSpec, name string, mountPath string, volumeSource corev1.VolumeSource) {
	podTemplateSpec.Spec.Volumes = append(podTemplateSpec.Spec.Volumes, corev1.Volume{
		Name:         name,
		VolumeSource: volumeSource,
	})

	for idx := range podTemplateSpec.Spec.Containers {
		containerSpec := &podTemplateSpec.Spec.Containers[idx]
		containerSpec.VolumeMounts = append(containerSpec.VolumeMounts, corev1.VolumeMount{
			Name:      name,
			MountPath: mountPath,
		})
	}
}

// addPVCVolumes adds pvc volumes to statefulSet
func addPVCVolumes(cr splcommon.MetaObject, spec *enterpriseApi.CommonSplunkSpec, statefulSet *appsv1.StatefulSet, labels map[string]string, volumeType string) error {
	// prepare and append persistent volume claims if storage is not ephemeral
	var err error
	volumeClaimTemplate, err := getSplunkVolumeClaims(cr, spec, labels, volumeType)
	if err != nil {
		return err
	}
	statefulSet.Spec.VolumeClaimTemplates = append(statefulSet.Spec.VolumeClaimTemplates, volumeClaimTemplate)

	// add volume mounts to splunk container for the PVCs
	statefulSet.Spec.Template.Spec.Containers[0].VolumeMounts = append(statefulSet.Spec.Template.Spec.Containers[0].VolumeMounts,
		corev1.VolumeMount{
			Name:      volumeClaimTemplate.GetName(),
			MountPath: fmt.Sprintf(splcommon.SplunkMountDirecPrefix, volumeType),
		})

	return nil
}

// addEphermalVolumes adds ephermal volumes to statefulSet
func addEphermalVolumes(statefulSet *appsv1.StatefulSet, volumeType string) error {
	// add ephemeral volumes to the splunk pod
	emptyVolumeSource := corev1.VolumeSource{
		EmptyDir: &corev1.EmptyDirVolumeSource{},
	}
	statefulSet.Spec.Template.Spec.Volumes = append(statefulSet.Spec.Template.Spec.Volumes,
		corev1.Volume{
			Name: fmt.Sprintf(splcommon.SplunkMountNamePrefix, volumeType), VolumeSource: emptyVolumeSource,
		})

	// add volume mounts to splunk container for the ephemeral volumes
	statefulSet.Spec.Template.Spec.Containers[0].VolumeMounts = append(statefulSet.Spec.Template.Spec.Containers[0].VolumeMounts,
		corev1.VolumeMount{
			Name:      fmt.Sprintf(splcommon.SplunkMountNamePrefix, volumeType),
			MountPath: fmt.Sprintf(splcommon.SplunkMountDirecPrefix, volumeType),
		})

	return nil
}

// addStorageVolumes adds storage volumes to the StatefulSet
func addStorageVolumes(cr splcommon.MetaObject, spec *enterpriseApi.CommonSplunkSpec, statefulSet *appsv1.StatefulSet, labels map[string]string) error {
	// configure storage for mount path /opt/splunk/etc
	if spec.EtcVolumeStorageConfig.EphemeralStorage {
		// add Ephermal volumes
		_ = addEphermalVolumes(statefulSet, splcommon.EtcVolumeStorage)
	} else {
		// add PVC volumes
		err := addPVCVolumes(cr, spec, statefulSet, labels, splcommon.EtcVolumeStorage)
		if err != nil {
			return err
		}
	}

	// configure storage for mount path /opt/splunk/var
	if spec.VarVolumeStorageConfig.EphemeralStorage {
		// add Ephermal volumes
		_ = addEphermalVolumes(statefulSet, splcommon.VarVolumeStorage)
	} else {
		// add PVC volumes
		err := addPVCVolumes(cr, spec, statefulSet, labels, splcommon.VarVolumeStorage)
		if err != nil {
			return err
		}
	}

	return nil
}

// getSplunkStatefulSet returns a Kubernetes StatefulSet object for Splunk instances configured for a Splunk Enterprise resource.
func getSplunkStatefulSet(client splcommon.ControllerClient, cr splcommon.MetaObject, spec *enterpriseApi.CommonSplunkSpec, instanceType InstanceType, replicas int32, extraEnv []corev1.EnvVar) (*appsv1.StatefulSet, error) {

	// prepare misc values
	ports := splcommon.SortContainerPorts(getSplunkContainerPorts(instanceType)) // note that port order is important for tests
	annotations := splcommon.GetIstioAnnotations(ports)
	selectLabels := getSplunkLabels(cr.GetName(), instanceType, spec.ClusterMasterRef.Name)
	affinity := splcommon.AppendPodAntiAffinity(&spec.Affinity, cr.GetName(), instanceType.ToString())

	// start with same labels as selector; note that this object gets modified by splcommon.AppendParentMeta()
	labels := make(map[string]string)
	for k, v := range selectLabels {
		labels[k] = v
	}

	// create statefulset configuration
	statefulSet := &appsv1.StatefulSet{
		TypeMeta: metav1.TypeMeta{
			Kind:       "StatefulSet",
			APIVersion: "apps/v1",
		},
		ObjectMeta: metav1.ObjectMeta{
			Name:      GetSplunkStatefulsetName(instanceType, cr.GetName()),
			Namespace: cr.GetNamespace(),
		},
		Spec: appsv1.StatefulSetSpec{
			Selector: &metav1.LabelSelector{
				MatchLabels: selectLabels,
			},
			ServiceName:         GetSplunkServiceName(instanceType, cr.GetName(), true),
			Replicas:            &replicas,
			PodManagementPolicy: appsv1.ParallelPodManagement,
			UpdateStrategy: appsv1.StatefulSetUpdateStrategy{
				Type: appsv1.OnDeleteStatefulSetStrategyType,
			},
			Template: corev1.PodTemplateSpec{
				ObjectMeta: metav1.ObjectMeta{
					Labels:      labels,
					Annotations: annotations,
				},
				Spec: corev1.PodSpec{
					Affinity:      affinity,
					Tolerations:   spec.Tolerations,
					SchedulerName: spec.SchedulerName,
					Containers: []corev1.Container{
						{
							Image:           spec.Image,
							ImagePullPolicy: corev1.PullPolicy(spec.ImagePullPolicy),
							Name:            "splunk",
							Ports:           ports,
						},
					},
				},
			},
		},
	}

	// Add storage volumes
	err := addStorageVolumes(cr, spec, statefulSet, labels)
	if err != nil {
		return statefulSet, err
	}

	// add serviceaccount if configured
	if spec.ServiceAccount != "" {
		namespacedName := types.NamespacedName{Namespace: statefulSet.GetNamespace(), Name: spec.ServiceAccount}
		_, err := splctrl.GetServiceAccount(client, namespacedName)
		if err == nil {
			// serviceAccount exists
			statefulSet.Spec.Template.Spec.ServiceAccountName = spec.ServiceAccount
		}
	}

	// append labels and annotations from parent
	splcommon.AppendParentMeta(statefulSet.Spec.Template.GetObjectMeta(), cr.GetObjectMeta())

	// retrieve the secret to upload to the statefulSet pod
	statefulSetSecret, err := splutil.GetLatestVersionedSecret(client, cr, cr.GetNamespace(), statefulSet.GetName())
	if err != nil || statefulSetSecret == nil {
		return statefulSet, err
	}

	// update statefulset's pod template with common splunk pod config
	updateSplunkPodTemplateWithConfig(client, &statefulSet.Spec.Template, cr, spec, instanceType, extraEnv, statefulSetSecret.GetName())

	// make Splunk Enterprise object the owner
	statefulSet.SetOwnerReferences(append(statefulSet.GetOwnerReferences(), splcommon.AsOwner(cr, true)))

	return statefulSet, nil
}

// getAppListingConfigMap returns the App listing configMap, if it exists and applicable for that instanceType
func getAppListingConfigMap(client splcommon.ControllerClient, cr splcommon.MetaObject, instanceType InstanceType) *corev1.ConfigMap {
	var configMap *corev1.ConfigMap

	// ToDo: Exclude MC, once it's own CR is available
	if instanceType != SplunkIndexer && instanceType != SplunkSearchHead && instanceType != SplunkMonitoringConsole {
		appsConfigMapName := GetSplunkAppsConfigMapName(cr.GetName(), cr.GetObjectKind().GroupVersionKind().Kind)
		namespacedName := types.NamespacedName{Namespace: cr.GetNamespace(), Name: appsConfigMapName}
		configMap, _ = splctrl.GetConfigMap(client, namespacedName)
	}

	return configMap
}

// getSmartstoreConfigMap returns the smartstore configMap, if it exists and applicable for that instanceType
func getSmartstoreConfigMap(client splcommon.ControllerClient, cr splcommon.MetaObject, instanceType InstanceType) *corev1.ConfigMap {
	var configMap *corev1.ConfigMap

	if instanceType == SplunkStandalone || instanceType == SplunkClusterMaster {
		smartStoreConfigMapName := GetSplunkSmartstoreConfigMapName(cr.GetName(), cr.GetObjectKind().GroupVersionKind().Kind)
		namespacedName := types.NamespacedName{Namespace: cr.GetNamespace(), Name: smartStoreConfigMapName}
		configMap, _ = splctrl.GetConfigMap(client, namespacedName)
	}

	return configMap
}

// updateSplunkPodTemplateWithConfig modifies the podTemplateSpec object based on configuration of the Splunk Enterprise resource.
func updateSplunkPodTemplateWithConfig(client splcommon.ControllerClient, podTemplateSpec *corev1.PodTemplateSpec, cr splcommon.MetaObject, spec *enterpriseApi.CommonSplunkSpec, instanceType InstanceType, extraEnv []corev1.EnvVar, secretToMount string) {

	scopedLog := log.WithName("updateSplunkPodTemplateWithConfig").WithValues("name", cr.GetName(), "namespace", cr.GetNamespace())
	// Add custom ports to splunk containers
	if spec.ServiceTemplate.Spec.Ports != nil {
		for idx := range podTemplateSpec.Spec.Containers {
			for _, p := range spec.ServiceTemplate.Spec.Ports {

				podTemplateSpec.Spec.Containers[idx].Ports = append(podTemplateSpec.Spec.Containers[idx].Ports, corev1.ContainerPort{
					Name:          p.Name,
					ContainerPort: int32(p.TargetPort.IntValue()),
					Protocol:      p.Protocol,
				})
			}
		}
	}

	// Add custom volumes to splunk containers other than MC(where CR spec volumes are not needed)
	if spec.Volumes != nil && instanceType != SplunkMonitoringConsole {
		podTemplateSpec.Spec.Volumes = append(podTemplateSpec.Spec.Volumes, spec.Volumes...)
		for idx := range podTemplateSpec.Spec.Containers {
			for v := range spec.Volumes {
				podTemplateSpec.Spec.Containers[idx].VolumeMounts = append(podTemplateSpec.Spec.Containers[idx].VolumeMounts, corev1.VolumeMount{
					Name:      spec.Volumes[v].Name,
					MountPath: "/mnt/" + spec.Volumes[v].Name,
				})
			}
		}
	}

	// Explicitly set the default value here so we can compare for changes correctly with current statefulset.
	secretVolDefaultMode := int32(corev1.SecretVolumeSourceDefaultMode)
	addSplunkVolumeToTemplate(podTemplateSpec, "mnt-splunk-secrets", "/mnt/splunk-secrets", corev1.VolumeSource{
		Secret: &corev1.SecretVolumeSource{
			SecretName:  secretToMount,
			DefaultMode: &secretVolDefaultMode,
		},
	})

	// Explicitly set the default value here so we can compare for changes correctly with current statefulset.
	configMapVolDefaultMode := int32(corev1.ConfigMapVolumeSourceDefaultMode)

	// add inline defaults to all splunk containers other than MC(where CR spec defaults are not needed)
	if spec.Defaults != "" && instanceType != SplunkMonitoringConsole {
		configMapName := GetSplunkDefaultsName(cr.GetName(), instanceType)
		addSplunkVolumeToTemplate(podTemplateSpec, "mnt-splunk-defaults", "/mnt/splunk-defaults", corev1.VolumeSource{
			ConfigMap: &corev1.ConfigMapVolumeSource{
				LocalObjectReference: corev1.LocalObjectReference{
					Name: configMapName,
				},
				DefaultMode: &configMapVolDefaultMode,
			},
		})

		namespacedName := types.NamespacedName{Namespace: cr.GetNamespace(), Name: configMapName}

		// We will update the annotation for resource version in the pod template spec
		// so that any change in the ConfigMap will lead to recycle of the pod.
		configMapResourceVersion, err := splctrl.GetConfigMapResourceVersion(client, namespacedName)
		if err == nil {
			podTemplateSpec.ObjectMeta.Annotations["defaultConfigRev"] = configMapResourceVersion
		} else {
			scopedLog.Error(err, "Updation of default configMap annotation failed")
		}
	}

	smartstoreConfigMap := getSmartstoreConfigMap(client, cr, instanceType)
	if smartstoreConfigMap != nil {
		addSplunkVolumeToTemplate(podTemplateSpec, "mnt-splunk-operator", "/mnt/splunk-operator/local/", corev1.VolumeSource{
			ConfigMap: &corev1.ConfigMapVolumeSource{
				LocalObjectReference: corev1.LocalObjectReference{
					Name: smartstoreConfigMap.GetName(),
				},
				DefaultMode: &configMapVolDefaultMode,
				Items: []corev1.KeyToPath{
					{Key: "indexes.conf", Path: "indexes.conf", Mode: &configMapVolDefaultMode},
					{Key: "server.conf", Path: "server.conf", Mode: &configMapVolDefaultMode},
					{Key: configToken, Path: configToken, Mode: &configMapVolDefaultMode},
				},
			},
		})

		// 1. For Indexer cluster case, do not set the annotation on CM pod. smartstore config is
		// propagated through the CM manager apps bundle push
		// 2. In case of Standalone, reset the Pod, by updating the latest Resource version of the
		// smartstore config map.
		if instanceType == SplunkStandalone {
			podTemplateSpec.ObjectMeta.Annotations[smartStoreConfigRev] = smartstoreConfigMap.ResourceVersion
		}
	}

	appListingConfigMap := getAppListingConfigMap(client, cr, instanceType)
	if appListingConfigMap != nil {
		appVolumeSource := getVolumeSourceMountFromConfigMapData(appListingConfigMap, &configMapVolDefaultMode)
		addSplunkVolumeToTemplate(podTemplateSpec, "mnt-app-listing", appConfLocationOnPod, appVolumeSource)

		// ToDo: for Phase-2, to install the new apps, always reset the pod.(need to change the behavior for phase-3)
		// Once the apps are installed, and on a reconcile entry triggered by polling interval expiry, if there is no new
		// App changes on remote store, then the config map data is erased. In such case, no need to reset the Pod
		if len(appListingConfigMap.Data) > 0 {
			podTemplateSpec.ObjectMeta.Annotations[appListingRev] = appListingConfigMap.ResourceVersion
		}
	}

	// update security context
	runAsUser := int64(41812)
	fsGroup := int64(41812)
	podTemplateSpec.Spec.SecurityContext = &corev1.PodSecurityContext{
		RunAsUser: &runAsUser,
		FSGroup:   &fsGroup,
	}

	var additionalDelayForAppInstallation int32
	var appListingFiles []string

	if appListingConfigMap != nil {
		for key := range appListingConfigMap.Data {
			if key != appsUpdateToken {
				appListingFiles = append(appListingFiles, key)
			}
		}
		// Always sort the slice, so that map entries are ordered, to avoid pod resets
		sort.Strings(appListingFiles)

		if instanceType == SplunkDeployer || instanceType == SplunkClusterMaster || instanceType == SplunkStandalone || instanceType == SplunkLicenseMaster {
			additionalDelayForAppInstallation = int32(maxSplunkAppsInstallationDelaySecs)
		}
	}

	livenessProbe := getLivenessProbe(cr, instanceType, spec, additionalDelayForAppInstallation)
	readinessProbe := getReadinessProbe(cr, instanceType, spec, 0)

	// prepare defaults variable
	splunkDefaults := "/mnt/splunk-secrets/default.yml"
	// Check for apps defaults and add it to only the standalone or deployer/cm instances
	if spec.DefaultsURLApps != "" &&
		(instanceType == SplunkDeployer ||
			instanceType == SplunkStandalone ||
			instanceType == SplunkClusterMaster ||
			instanceType == SplunkLicenseMaster) {
		splunkDefaults = fmt.Sprintf("%s,%s", spec.DefaultsURLApps, splunkDefaults)
	}
	if spec.DefaultsURL != "" {
		splunkDefaults = fmt.Sprintf("%s,%s", spec.DefaultsURL, splunkDefaults)
	}
	if spec.Defaults != "" {
		splunkDefaults = fmt.Sprintf("%s,%s", "/mnt/splunk-defaults/default.yml", splunkDefaults)
	}

	if appListingConfigMap != nil {
		for _, fileName := range appListingFiles {
			splunkDefaults = fmt.Sprintf("%s%s,%s", appConfLocationOnPod, fileName, splunkDefaults)
		}
	}

	// prepare container env variables
	role := instanceType.ToRole()
	if instanceType == SplunkStandalone && len(spec.ClusterMasterRef.Name) > 0 {
		role = SplunkSearchHead.ToRole()
	}
	env := []corev1.EnvVar{
		{Name: "SPLUNK_HOME", Value: "/opt/splunk"},
		{Name: "SPLUNK_START_ARGS", Value: "--accept-license"},
		{Name: "SPLUNK_DEFAULTS_URL", Value: splunkDefaults},
		{Name: "SPLUNK_HOME_OWNERSHIP_ENFORCEMENT", Value: "false"},
		{Name: "SPLUNK_ROLE", Value: role},
		{Name: "SPLUNK_DECLARATIVE_ADMIN_PASSWORD", Value: "true"},
	}

	// update variables for licensing, if configured
	if spec.LicenseURL != "" {
		env = append(env, corev1.EnvVar{
			Name:  "SPLUNK_LICENSE_URI",
			Value: spec.LicenseURL,
		})
	}
	if instanceType != SplunkLicenseMaster && spec.LicenseMasterRef.Name != "" {
		licenseMasterURL := GetSplunkServiceName(SplunkLicenseMaster, spec.LicenseMasterRef.Name, false)
		if spec.LicenseMasterRef.Namespace != "" {
			licenseMasterURL = splcommon.GetServiceFQDN(spec.LicenseMasterRef.Namespace, licenseMasterURL)
		}
		env = append(env, corev1.EnvVar{
			Name:  "SPLUNK_LICENSE_MASTER_URL",
			Value: licenseMasterURL,
		})
	}

	// append URL for cluster manager, if configured
	var clusterMasterURL string
	if instanceType == SplunkClusterMaster {
		// This makes splunk-ansible configure indexer-discovery on cluster-manager
		clusterMasterURL = "localhost"
	} else if spec.ClusterMasterRef.Name != "" {
		clusterMasterURL = GetSplunkServiceName(SplunkClusterMaster, spec.ClusterMasterRef.Name, false)
		if spec.ClusterMasterRef.Namespace != "" {
			clusterMasterURL = splcommon.GetServiceFQDN(spec.ClusterMasterRef.Namespace, clusterMasterURL)
		}
		//Check if CM is connected to a LicenseMaster
		namespacedName := types.NamespacedName{
			Namespace: cr.GetNamespace(),
			Name:      spec.ClusterMasterRef.Name,
		}
		masterIdxCluster := &enterpriseApi.ClusterMaster{}
		err := client.Get(context.TODO(), namespacedName, masterIdxCluster)
		if err != nil {
			scopedLog.Error(err, "Unable to get ClusterMaster")
		}

		if masterIdxCluster.Spec.LicenseMasterRef.Name != "" {
			licenseMasterURL := GetSplunkServiceName(SplunkLicenseMaster, masterIdxCluster.Spec.LicenseMasterRef.Name, false)
			if masterIdxCluster.Spec.LicenseMasterRef.Namespace != "" {
				licenseMasterURL = splcommon.GetServiceFQDN(masterIdxCluster.Spec.LicenseMasterRef.Namespace, licenseMasterURL)
			}
			env = append(env, corev1.EnvVar{
				Name:  "SPLUNK_LICENSE_MASTER_URL",
				Value: licenseMasterURL,
			})
		}
	}

	if clusterMasterURL != "" {
		extraEnv = append(extraEnv, corev1.EnvVar{
			Name:  "SPLUNK_CLUSTER_MASTER_URL",
			Value: clusterMasterURL,
		})
	}

	// Add extraEnv from the CommonSplunkSpec config to the extraEnv variable list
	// Exclude MC as it derives the Spec from multiple CRs
	// ToDo: Remove the Check once the MC CRD is in place
	if instanceType != SplunkMonitoringConsole {
		extraEnv = append(extraEnv, spec.ExtraEnv...)
	}

	// append any extra variables
	env = append(env, extraEnv...)

	// update each container in pod
	for idx := range podTemplateSpec.Spec.Containers {
		//Used pre-defined resource values for MC
		if instanceType != SplunkMonitoringConsole {
			podTemplateSpec.Spec.Containers[idx].Resources = spec.Resources
		}
		podTemplateSpec.Spec.Containers[idx].LivenessProbe = livenessProbe
		podTemplateSpec.Spec.Containers[idx].ReadinessProbe = readinessProbe
		podTemplateSpec.Spec.Containers[idx].Env = env
	}
}

// getLivenessProbe the probe for checking the liveness of the Pod
// uses script provided by enterprise container to check if pod is alive
func getLivenessProbe(cr splcommon.MetaObject, instanceType InstanceType, spec *enterpriseApi.CommonSplunkSpec, additionalDelay int32) *corev1.Probe {
	scopedLog := log.WithName("getLivenessProbe").WithValues("name", cr.GetName(), "namespace", cr.GetNamespace())

	livenessDelay := int32(livenessProbeDefaultDelaySec)

	// Exclude MC, as it derives the spec from Multiple CRs.
	// ToDo: Remove the Check once the MC CRD is in place
	if instanceType != SplunkMonitoringConsole {
		// If configured, always use the Liveness initial delay from the CR
		if spec.LivenessInitialDelaySeconds != 0 {
			livenessDelay = spec.LivenessInitialDelaySeconds
		} else {
			livenessDelay += additionalDelay
		}
	}

	scopedLog.Info("LivenessProbeInitialDelay", "configured", spec.LivenessInitialDelaySeconds, "additionalDelay", additionalDelay, "finalCalculatedValue", livenessDelay)

	livenessCommand := []string{
		"/sbin/checkstate.sh",
	}

	return getProbe(livenessCommand, livenessDelay, livenessProbeTimeoutSec, livenessProbePeriodSec)
}

// getReadinessProbe provides the probe for checking the readiness of the Pod
// pod is ready if container artifact file is created with contents of "started".
func getReadinessProbe(cr splcommon.MetaObject, instanceType InstanceType, spec *enterpriseApi.CommonSplunkSpec, additionalDelay int32) *corev1.Probe {
	scopedLog := log.WithName("getReadinessProbe").WithValues("name", cr.GetName(), "namespace", cr.GetNamespace())

	readinessDelay := int32(readinessProbeDefaultDelaySec)

	// Exclude MC, as it derives the spec from Multiple CRs.
	// ToDo: Remove the Check once the MC CRD is in place
	if instanceType != SplunkMonitoringConsole {
		// If configured, always use the readiness initial delay from the CR
		if spec.ReadinessInitialDelaySeconds != 0 {
			readinessDelay = spec.ReadinessInitialDelaySeconds
		} else {
			readinessDelay += additionalDelay
		}
	}

	scopedLog.Info("ReadinessProbeInitialDelay", "configured", spec.ReadinessInitialDelaySeconds, "additionalDelay", additionalDelay, "finalCalculatedValue", readinessDelay)

	readinessCommand := []string{
		"/bin/grep",
		"started",
		"/opt/container_artifact/splunk-container.state",
	}

	return getProbe(readinessCommand, readinessDelay, readinessProbeTimeoutSec, readinessProbePeriodSec)
}

// getProbe returns the Probe for given values.
func getProbe(command []string, delay, timeout, period int32) *corev1.Probe {
	return &corev1.Probe{
		Handler: corev1.Handler{
			Exec: &corev1.ExecAction{
				Command: command,
			},
		},
		InitialDelaySeconds: delay,
		TimeoutSeconds:      timeout,
		PeriodSeconds:       period,
	}
}

// getVolumeSourceMountFromConfigMapData returns a volume source with the configMap Data entries
func getVolumeSourceMountFromConfigMapData(configMap *corev1.ConfigMap, mode *int32) corev1.VolumeSource {
	volumeSource := corev1.VolumeSource{
		ConfigMap: &corev1.ConfigMapVolumeSource{
			LocalObjectReference: corev1.LocalObjectReference{
				Name: configMap.GetName(),
			},
			DefaultMode: mode,
		},
	}

	for key := range configMap.Data {
		volumeSource.ConfigMap.Items = append(volumeSource.ConfigMap.Items, corev1.KeyToPath{Key: key, Path: key, Mode: mode})
	}
	//  Map traversal order is not guaranteed. Always sort the slice to avoid (random) pod resets due to the ordering
	splcommon.SortSlice(volumeSource.ConfigMap.Items, splcommon.SortFieldKey)

	return volumeSource
}

// isSmartstoreEnabled checks and returns true if smartstore is configured
func isSmartstoreConfigured(smartstore *enterpriseApi.SmartStoreSpec) bool {
	if smartstore == nil {
		return false
	}

	return smartstore.IndexList != nil || smartstore.VolList != nil || smartstore.Defaults.VolName != ""
}

// AreRemoteVolumeKeysChanged discovers if the S3 keys changed
func AreRemoteVolumeKeysChanged(client splcommon.ControllerClient, cr splcommon.MetaObject, instanceType InstanceType, smartstore *enterpriseApi.SmartStoreSpec, ResourceRev map[string]string, retError *error) bool {
	// No need to proceed if the smartstore is not configured
	if !isSmartstoreConfigured(smartstore) {
		return false
	}

	scopedLog := log.WithName("AreRemoteVolumeKeysChanged").WithValues("name", cr.GetName(), "namespace", cr.GetNamespace())

	volList := smartstore.VolList
	for _, volume := range volList {
<<<<<<< HEAD
		namespaceScopedSecret, err := splutil.GetSecretByName(client, cr, volume.SecretRef)
		// Ideally, this should have been detected in Spec validation time
		if err != nil {
			*retError = fmt.Errorf("not able to access secret object = %s, reason: %s", volume.SecretRef, err)
			return false
		}
=======
		if volume.SecretRef != "" {
			namespaceScopedSecret, err := splutil.GetSecretByName(client, cr, volume.SecretRef)
			// Ideally, this should have been detected in Spec validation time
			if err != nil {
				*retError = fmt.Errorf("Not able to access secret object = %s, reason: %s", volume.SecretRef, err)
				return false
			}
>>>>>>> 28f817e8

			// Check if the secret version is already tracked, and if there is a change in it
			if existingSecretVersion, ok := ResourceRev[volume.SecretRef]; ok {
				if existingSecretVersion != namespaceScopedSecret.ResourceVersion {
					scopedLog.Info("Secret Keys changed", "Previous Resource Version", existingSecretVersion, "Current Version", namespaceScopedSecret.ResourceVersion)
					ResourceRev[volume.SecretRef] = namespaceScopedSecret.ResourceVersion
					return true
				}
				return false
			}

			// First time adding to track the secret resource version
			ResourceRev[volume.SecretRef] = namespaceScopedSecret.ResourceVersion
		} else {
			scopedLog.Info("No valid SecretRef for volume.  No secret to track.", "volumeName", volume.Name)
		}
	}

	return false
}

// ApplyManualAppUpdateConfigMap applies the manual app update config map
func ApplyManualAppUpdateConfigMap(client splcommon.ControllerClient, cr splcommon.MetaObject, crKindMap map[string]string) (*corev1.ConfigMap, error) {

	scopedLog := log.WithName("ApplyManualAppUpdateConfigMap").WithValues("name", cr.GetName(), "namespace", cr.GetNamespace())

	configMapName := GetSplunkManualAppUpdateConfigMapName(cr.GetNamespace())
	namespacedName := types.NamespacedName{Namespace: cr.GetNamespace(), Name: configMapName}

	var configMap *corev1.ConfigMap
	var err error
	var newConfigMap bool

	scopedLog.Info("Creating/Updating manual app update configMap")

	configMap, err = splctrl.GetConfigMap(client, namespacedName)
	if err != nil {
		configMap = splctrl.PrepareConfigMap(configMapName, cr.GetNamespace(), crKindMap)
		newConfigMap = true
	}

	configMap.Data = crKindMap

	// set this CR as owner reference for the configMap
	configMap.SetOwnerReferences(append(configMap.GetOwnerReferences(), splcommon.AsOwner(cr, false)))

	if newConfigMap {
		err = splutil.CreateResource(client, configMap)
		if err != nil {
			scopedLog.Error(err, "Unable to create the configMap", "name", configMapName)
			return configMap, err
		}
	} else {
		err = splutil.UpdateResource(client, configMap)
		if err != nil {
			scopedLog.Error(err, "Unable to create the configMap", "name", configMapName)
			return configMap, err
		}
	}
	return configMap, nil
}

// getManualUpdateStatus extracts the status field from the configMap data
func getManualUpdateStatus(client splcommon.ControllerClient, cr splcommon.MetaObject, configMapName string) string {
	scopedLog := log.WithName("getManualUpdateStatus").WithValues("name", cr.GetName(), "namespace", cr.GetNamespace())

	namespacedName := types.NamespacedName{Namespace: cr.GetNamespace(), Name: configMapName}
	configMap, err := splctrl.GetConfigMap(client, namespacedName)
	if err != nil {
		scopedLog.Error(err, "Unable to get the configMap", "name", configMapName)
		return ""
	}

	statusRegex := ".*status: (?P<status>.*).*"
	data := configMap.Data[cr.GetObjectKind().GroupVersionKind().Kind]

	return extractFieldFromConfigMapData(statusRegex, data)
}

// getManualUpdateRefCount extracts the refCount field from the configMap data
func getManualUpdateRefCount(client splcommon.ControllerClient, cr splcommon.MetaObject, configMapName string) int {
	scopedLog := log.WithName("getManualUpdateRefCount").WithValues("name", cr.GetName(), "namespace", cr.GetNamespace())
	var refCount int
	namespacedName := types.NamespacedName{Namespace: cr.GetNamespace(), Name: configMapName}
	configMap, err := splctrl.GetConfigMap(client, namespacedName)
	if err != nil {
		scopedLog.Error(err, "Unable to get the configMap", "name", configMapName)
		return refCount
	}

	refCountRegex := ".*refCount: (?P<refCount>.*).*"
	data := configMap.Data[cr.GetObjectKind().GroupVersionKind().Kind]

	refCount, _ = strconv.Atoi(extractFieldFromConfigMapData(refCountRegex, data))
	return refCount
}

// createOrUpdateAppUpdateConfigMap creates or updates the manual app update configMap
func createOrUpdateAppUpdateConfigMap(client splcommon.ControllerClient, cr splcommon.MetaObject) (*corev1.ConfigMap, error) {
	scopedLog := log.WithName("createOrUpdateAppUpdateConfigMap").WithValues("name", cr.GetName(), "namespace", cr.GetNamespace())

	crKindMap := make(map[string]string)
	var configMapData, status string
	var configMap *corev1.ConfigMap
	var err error
	var numOfObjects int

	kind := cr.GetObjectKind().GroupVersionKind().Kind

	configMapName := GetSplunkManualAppUpdateConfigMapName(cr.GetNamespace())
	namespacedName := types.NamespacedName{Namespace: cr.GetNamespace(), Name: configMapName}

	configMap, err = splctrl.GetConfigMap(client, namespacedName)
	if err == nil {
		// If this CR is already an owner reference, then do nothing.
		// This can happen if we have already set this CR as ownerRef in the first time,
		// and we reach here again during the next reconcile.
		currentOwnerRef := configMap.GetOwnerReferences()
		for i := 0; i < len(currentOwnerRef); i++ {
			if reflect.DeepEqual(currentOwnerRef[i], splcommon.AsOwner(cr, false)) {
				return configMap, nil
			}
		}

		crKindMap = configMap.Data

		// get the number of instance types of this kind
		numOfObjects = getNumOfOwnerRefsKind(configMap, kind)
	}

	// prepare the configMap data OR
	// initialize the configMap data for this CR type,
	// if it did not exist before
	if _, ok := crKindMap[kind]; !ok {
		status = "off"
	} else {
		status = getManualUpdateStatus(client, cr, configMapName)
	}

	configMapData = fmt.Sprintf(`status: %s
refCount: %d`, status, numOfObjects+1)
	crKindMap[kind] = configMapData

	// Create/update the configMap to store the values of manual trigger per CR kind.
	configMap, err = ApplyManualAppUpdateConfigMap(client, cr, crKindMap)
	if err != nil {
		scopedLog.Error(err, "Create/update configMap for app update failed")
		return configMap, err
	}

	return configMap, nil
}

// initAppFrameWorkContext used to initialize the appframework context
func initAppFrameWorkContext(client splcommon.ControllerClient, cr splcommon.MetaObject, appFrameworkConf *enterpriseApi.AppFrameworkSpec, appStatusContext *enterpriseApi.AppDeploymentContext) error {
	if appStatusContext.AppsSrcDeployStatus == nil {
		appStatusContext.AppsSrcDeployStatus = make(map[string]enterpriseApi.AppSrcDeployInfo)

		_, err := createOrUpdateAppUpdateConfigMap(client, cr)
		if err != nil {
			return err
		}
	}

	for _, vol := range appFrameworkConf.VolList {
		if _, ok := splclient.S3Clients[vol.Provider]; !ok {
			splclient.RegisterS3Client(vol.Provider)
		}
	}
	return nil
}

// getAppSrcScope returns the scope of a given appSource
func getAppSrcScope(appFrameworkConf *enterpriseApi.AppFrameworkSpec, appSrcName string) string {
	for _, appSrc := range appFrameworkConf.AppSources {
		if appSrc.Name == appSrcName {
			if appSrc.Scope != "" {
				return appSrc.Scope
			}

			break
		}
	}

	return appFrameworkConf.Defaults.Scope
}

// CheckIfAppSrcExistsInConfig returns if the given appSource is available in the configuration or not
func CheckIfAppSrcExistsInConfig(appFrameworkConf *enterpriseApi.AppFrameworkSpec, appSrcName string) bool {
	for _, appSrc := range appFrameworkConf.AppSources {
		if appSrc.Name == appSrcName {
			return true
		}
	}
	return false
}

// validateSplunkAppSources validates the App source config in App Framework spec
func validateSplunkAppSources(appFramework *enterpriseApi.AppFrameworkSpec, localScope bool) error {

	duplicateAppSourceStorageChecker := make(map[string]bool)
	duplicateAppSourceNameChecker := make(map[string]bool)
	var vol string

	// Make sure that all the App Sources are provided with the mandatory config values.
	for i, appSrc := range appFramework.AppSources {
		if appSrc.Name == "" {
			return fmt.Errorf("app Source name is missing for AppSource at: %d", i)
		}

		if _, ok := duplicateAppSourceNameChecker[appSrc.Name]; ok {
			return fmt.Errorf("multiple app sources with the name %s is not allowed", appSrc.Name)
		}
		duplicateAppSourceNameChecker[appSrc.Name] = true

		if appSrc.Location == "" {
			return fmt.Errorf("app Source location is missing for AppSource: %s", appSrc.Name)
		}

		if appSrc.VolName != "" {
			_, err := splclient.CheckIfVolumeExists(appFramework.VolList, appSrc.VolName)
			if err != nil {
				return fmt.Errorf("invalid Volume Name for App Source: %s. %s", appSrc.Name, err)
			}
			vol = appSrc.VolName
		} else {
			if appFramework.Defaults.VolName == "" {
				return fmt.Errorf("volumeName is missing for App Source: %s", appSrc.Name)
			}
			vol = appFramework.Defaults.VolName
		}

		if appSrc.Scope != "" {
			if localScope && appSrc.Scope != enterpriseApi.ScopeLocal {
				return fmt.Errorf("invalid scope for App Source: %s. Only local scope is supported for this kind of CR", appSrc.Name)
			}

			if !(appSrc.Scope == enterpriseApi.ScopeLocal || appSrc.Scope == enterpriseApi.ScopeCluster || appSrc.Scope == enterpriseApi.ScopeClusterWithPreConfig) {
				return fmt.Errorf("scope for App Source: %s should be either local or cluster or clusterWithPreConfig", appSrc.Name)
			}
		} else if appFramework.Defaults.Scope == "" {
			return fmt.Errorf("app Source scope is missing for: %s", appSrc.Name)
		}

		if _, ok := duplicateAppSourceStorageChecker[vol+appSrc.Location]; ok {
			return fmt.Errorf("duplicate App Source configured for Volume: %s, and Location: %s combo. Remove the duplicate entry and reapply the configuration", vol, appSrc.Location)
		}
		duplicateAppSourceStorageChecker[vol+appSrc.Location] = true

	}

	if localScope && appFramework.Defaults.Scope != "" && appFramework.Defaults.Scope != enterpriseApi.ScopeLocal {
		return fmt.Errorf("invalid scope for defaults config. Only local scope is supported for this kind of CR")
	}

	if appFramework.Defaults.Scope != "" && appFramework.Defaults.Scope != enterpriseApi.ScopeLocal && appFramework.Defaults.Scope != enterpriseApi.ScopeCluster && appFramework.Defaults.Scope != enterpriseApi.ScopeClusterWithPreConfig {
		return fmt.Errorf("scope for defaults should be either local Or cluster, but configured as: %s", appFramework.Defaults.Scope)
	}

	if appFramework.Defaults.VolName != "" {
		_, err := splclient.CheckIfVolumeExists(appFramework.VolList, appFramework.Defaults.VolName)
		if err != nil {
			return fmt.Errorf("invalid Volume Name for Defaults. Error: %s", err)
		}
	}

	return nil
}

//  isAppFrameworkConfigured checks and returns true if App Framework is configured
//  App Repo config without any App sources will not cause any App Framework activity
func isAppFrameworkConfigured(appFramework *enterpriseApi.AppFrameworkSpec) bool {
	return !(appFramework == nil || appFramework.AppSources == nil)
}

// ValidateAppFrameworkSpec checks and validates the Apps Frame Work config
func ValidateAppFrameworkSpec(appFramework *enterpriseApi.AppFrameworkSpec, appContext *enterpriseApi.AppDeploymentContext, localScope bool) error {
	var err error
	if !isAppFrameworkConfigured(appFramework) {
		return nil
	}

	scopedLog := log.WithName("ValidateAppFrameworkSpec")

	scopedLog.Info("configCheck", "scope", localScope)

	// Set the value in status field to be same as that in spec.
	appContext.AppsRepoStatusPollInterval = appFramework.AppsRepoPollInterval

	if appContext.AppsRepoStatusPollInterval <= 0 {
		scopedLog.Error(err, "appsRepoPollIntervalSeconds is not configured. Disabling polling of apps repo changes, defaulting to manual updates")
		appContext.AppsRepoStatusPollInterval = 0
	} else if appFramework.AppsRepoPollInterval < splcommon.MinAppsRepoPollInterval {
		scopedLog.Error(err, "configured appsRepoPollIntervalSeconds is too small", "configured value", appFramework.AppsRepoPollInterval, "Setting it to the default min. value(seconds)", splcommon.MinAppsRepoPollInterval)
		appContext.AppsRepoStatusPollInterval = splcommon.MinAppsRepoPollInterval
	} else if appFramework.AppsRepoPollInterval > splcommon.MaxAppsRepoPollInterval {
		scopedLog.Error(err, "configured appsRepoPollIntervalSeconds is too large", "configured value", appFramework.AppsRepoPollInterval, "Setting it to the default max. value(seconds)", splcommon.MaxAppsRepoPollInterval, "seconds", nil)
		appContext.AppsRepoStatusPollInterval = splcommon.MaxAppsRepoPollInterval
	}

	err = validateRemoteVolumeSpec(appFramework.VolList, true)
	if err != nil {
		return err
	}

	err = validateSplunkAppSources(appFramework, localScope)

	if err == nil {
		scopedLog.Info("App framework configuration is valid")
	}
	return err
}

// validateRemoteVolumeSpec validates the Remote storage volume spec
func validateRemoteVolumeSpec(volList []enterpriseApi.VolumeSpec, isAppFramework bool) error {

	duplicateChecker := make(map[string]bool)

	scopedLog := log.WithName("validateRemoteVolumeSpec")

	// Make sure that all the Volumes are provided with the mandatory config values.
	for i, volume := range volList {
		if _, ok := duplicateChecker[volume.Name]; ok {
			return fmt.Errorf("duplicate volume name detected: %s. Remove the duplicate entry and reapply the configuration", volume.Name)
		}
		duplicateChecker[volume.Name] = true
		// Make sure that the smartstore volume info is correct
		if volume.Name == "" {
			return fmt.Errorf("volume name is missing for volume at : %d", i)
		}
		if volume.Endpoint == "" {
			return fmt.Errorf("volume Endpoint URI is missing")
		}
		if volume.Path == "" {
			return fmt.Errorf("volume Path is missing")
		}
		// Make the secretRef optional if theyre using IAM roles
		if volume.SecretRef == "" {
<<<<<<< HEAD
			return fmt.Errorf("volume SecretRef is missing")
=======
			scopedLog.Info("No valid SecretRef for volume.", "volumeName", volume.Name)
>>>>>>> 28f817e8
		}

		// provider is used in App framework to pick the S3 client(aws, minio), and is not applicable to Smartstore
		// For now, Smartstore supports only S3, which is by default.
		if isAppFramework {
			if !isValidStorageType(volume.Type) {
				return fmt.Errorf("remote volume type is invalid. Only storageType=s3 is supported")
			}

			if !isValidProvider(volume.Provider) {
				return fmt.Errorf("s3 Provider is invalid")
			}
		}
	}
	return nil
}

// isValidStorageType checks if the storage type specified is valid and supported
func isValidStorageType(storage string) bool {
	return storage != "" && storage == "s3"
}

// isValidProvider checks if the provider specified is valid and supported
func isValidProvider(provider string) bool {
	return provider != "" && (provider == "aws" || provider == "minio")
}

// validateSplunkIndexesSpec validates the smartstore index spec
func validateSplunkIndexesSpec(smartstore *enterpriseApi.SmartStoreSpec) error {

	duplicateChecker := make(map[string]bool)

	// Make sure that all the indexes are provided with the mandatory config values.
	for i, index := range smartstore.IndexList {
		if index.Name == "" {
			return fmt.Errorf("index name is missing for index at: %d", i)
		}

		if _, ok := duplicateChecker[index.Name]; ok {
			return fmt.Errorf("duplicate index name detected: %s.Remove the duplicate entry and reapply the configuration", index.Name)
		}
		duplicateChecker[index.Name] = true
		if index.VolName == "" && smartstore.Defaults.VolName == "" {
			return fmt.Errorf("volumeName is missing for index: %s", index.Name)
		}

		if index.VolName != "" {
			_, err := splclient.CheckIfVolumeExists(smartstore.VolList, index.VolName)
			if err != nil {
				return fmt.Errorf("invalid configuration for index: %s. %s", index.Name, err)
			}
		}
	}

	return nil
}

// ValidateSplunkSmartstoreSpec checks and validates the smartstore config
func ValidateSplunkSmartstoreSpec(smartstore *enterpriseApi.SmartStoreSpec) error {
	var err error

	// Smartstore is an optional config (at least) for now
	if !isSmartstoreConfigured(smartstore) {
		return nil
	}

	numVolumes := len(smartstore.VolList)
	numIndexes := len(smartstore.IndexList)
	if numIndexes > 0 && numVolumes == 0 {
		return fmt.Errorf("volume configuration is missing. Num. of indexes = %d. Num. of Volumes = %d", numIndexes, numVolumes)
	}

	err = validateRemoteVolumeSpec(smartstore.VolList, false)
	if err != nil {
		return err
	}

	defaults := smartstore.Defaults
	// When volName is configured, bucket remote path should also be configured
	if defaults.VolName != "" {
		_, err = splclient.CheckIfVolumeExists(smartstore.VolList, defaults.VolName)
		if err != nil {
			return fmt.Errorf("invalid configuration for defaults volume. %s", err)
		}
	}

	err = validateSplunkIndexesSpec(smartstore)
	return err
}

// GetSmartstoreVolumesConfig returns the list of Volumes configuration in INI format
func GetSmartstoreVolumesConfig(client splcommon.ControllerClient, cr splcommon.MetaObject, smartstore *enterpriseApi.SmartStoreSpec, mapData map[string]string) (string, error) {
	var volumesConf string

	scopedLog := log.WithName("GetSmartstoreVolumesConfig")

	volumes := smartstore.VolList
	for i := 0; i < len(volumes); i++ {
<<<<<<< HEAD
		s3AccessKey, s3SecretKey, _, err := GetSmartstoreRemoteVolumeSecrets(volumes[i], client, cr, smartstore)
		if err != nil {
			return "", fmt.Errorf("unable to read the secrets for volume = %s. %s", volumes[i].Name, err)
		}
=======
		if volumes[i].SecretRef != "" {
			s3AccessKey, s3SecretKey, _, err := GetSmartstoreRemoteVolumeSecrets(volumes[i], client, cr, smartstore)
			if err != nil {
				return "", fmt.Errorf("Unable to read the secrets for volume = %s. %s", volumes[i].Name, err)
			}
>>>>>>> 28f817e8

			volumesConf = fmt.Sprintf(`%s
[volume:%s]
storageType = remote
path = s3://%s
remote.s3.access_key = %s
remote.s3.secret_key = %s
remote.s3.endpoint = %s
`, volumesConf, volumes[i].Name, volumes[i].Path, s3AccessKey, s3SecretKey, volumes[i].Endpoint)
		} else {
			scopedLog.Info("No valid secretRef configured.  Configure volume without access/secret keys", "volumeName", volumes[i].Name)
			volumesConf = fmt.Sprintf(`%s
[volume:%s]
storageType = remote
path = s3://%s
remote.s3.endpoint = %s
`, volumesConf, volumes[i].Name, volumes[i].Path, volumes[i].Endpoint)
		}
	}

	return volumesConf, nil
}

// GetSmartstoreIndexesConfig returns the list of indexes configuration in INI format
func GetSmartstoreIndexesConfig(indexes []enterpriseApi.IndexSpec) string {

	var indexesConf string

	defaultRemotePath := "$_index_name"

	for i := 0; i < len(indexes); i++ {
		// Write the index stanza name
		indexesConf = fmt.Sprintf(`%s
[%s]`, indexesConf, indexes[i].Name)

		if indexes[i].RemotePath != "" && indexes[i].VolName != "" {
			indexesConf = fmt.Sprintf(`%s
remotePath = volume:%s/%s`, indexesConf, indexes[i].VolName, indexes[i].RemotePath)
		} else if indexes[i].VolName != "" {
			indexesConf = fmt.Sprintf(`%s
remotePath = volume:%s/%s`, indexesConf, indexes[i].VolName, defaultRemotePath)
		}

		if indexes[i].HotlistBloomFilterRecencyHours != 0 {
			indexesConf = fmt.Sprintf(`%s
hotlist_bloom_filter_recency_hours = %d`, indexesConf, indexes[i].HotlistBloomFilterRecencyHours)
		}

		if indexes[i].HotlistRecencySecs != 0 {
			indexesConf = fmt.Sprintf(`%s
hotlist_recency_secs = %d`, indexesConf, indexes[i].HotlistRecencySecs)
		}

		if indexes[i].MaxGlobalDataSizeMB != 0 {
			indexesConf = fmt.Sprintf(`%s
maxGlobalDataSizeMB = %d`, indexesConf, indexes[i].MaxGlobalDataSizeMB)
		}

		if indexes[i].MaxGlobalRawDataSizeMB != 0 {
			indexesConf = fmt.Sprintf(`%s
maxGlobalRawDataSizeMB = %d`, indexesConf, indexes[i].MaxGlobalRawDataSizeMB)
		}

		// Add a new line in betwen index stanzas
		// Do not add config beyond here
		indexesConf = fmt.Sprintf(`%s
`, indexesConf)
	}

	return indexesConf
}

//GetServerConfigEntries prepares the server.conf entries, and returns as a string
func GetServerConfigEntries(cacheManagerConf *enterpriseApi.CacheManagerSpec) string {
	if cacheManagerConf == nil {
		return ""
	}

	var serverConfIni string
	serverConfIni = fmt.Sprintf(`[cachemanager]`)

	emptyStanza := serverConfIni

	if cacheManagerConf.EvictionPaddingSizeMB != 0 {
		serverConfIni = fmt.Sprintf(`%s
eviction_padding = %d`, serverConfIni, cacheManagerConf.EvictionPaddingSizeMB)
	}

	if cacheManagerConf.EvictionPolicy != "" {
		serverConfIni = fmt.Sprintf(`%s
eviction_policy = %s`, serverConfIni, cacheManagerConf.EvictionPolicy)
	}

	if cacheManagerConf.HotlistBloomFilterRecencyHours != 0 {
		serverConfIni = fmt.Sprintf(`%s
hotlist_bloom_filter_recency_hours = %d`, serverConfIni, cacheManagerConf.HotlistBloomFilterRecencyHours)
	}

	if cacheManagerConf.HotlistRecencySecs != 0 {
		serverConfIni = fmt.Sprintf(`%s
hotlist_recency_secs = %d`, serverConfIni, cacheManagerConf.HotlistRecencySecs)
	}

	if cacheManagerConf.MaxCacheSizeMB != 0 {
		serverConfIni = fmt.Sprintf(`%s
max_cache_size = %d`, serverConfIni, cacheManagerConf.MaxCacheSizeMB)
	}

	if cacheManagerConf.MaxConcurrentDownloads != 0 {
		serverConfIni = fmt.Sprintf(`%s
max_concurrent_downloads = %d`, serverConfIni, cacheManagerConf.MaxConcurrentDownloads)
	}

	if cacheManagerConf.MaxConcurrentUploads != 0 {
		serverConfIni = fmt.Sprintf(`%s
max_concurrent_uploads = %d`, serverConfIni, cacheManagerConf.MaxConcurrentUploads)
	}

	if emptyStanza == serverConfIni {
		return ""
	}

	serverConfIni = fmt.Sprintf(`%s
`, serverConfIni)

	return serverConfIni
}

// GetSmartstoreIndexesDefaults fills the indexes.conf default stanza in INI format
func GetSmartstoreIndexesDefaults(defaults enterpriseApi.IndexConfDefaultsSpec) string {

	remotePath := "$_index_name"

	indexDefaults := fmt.Sprintf(`[default]
repFactor = auto
maxDataSize = auto
homePath = $SPLUNK_DB/%s/db
coldPath = $SPLUNK_DB/%s/colddb
thawedPath = $SPLUNK_DB/%s/thaweddb`,
		remotePath, remotePath, remotePath)

	// Do not change any of the following Sprintf formats(Intentionally indented)
	if defaults.VolName != "" {
		//if defaults.VolName != "" && defaults.RemotePath != "" {
		indexDefaults = fmt.Sprintf(`%s
remotePath = volume:%s/%s`, indexDefaults, defaults.VolName, remotePath)
	}

	if defaults.MaxGlobalDataSizeMB != 0 {
		indexDefaults = fmt.Sprintf(`%s
maxGlobalDataSizeMB = %d`, indexDefaults, defaults.MaxGlobalDataSizeMB)
	}

	if defaults.MaxGlobalRawDataSizeMB != 0 {
		indexDefaults = fmt.Sprintf(`%s
maxGlobalRawDataSizeMB = %d`, indexDefaults, defaults.MaxGlobalRawDataSizeMB)
	}

	indexDefaults = fmt.Sprintf(`%s
`, indexDefaults)
	return indexDefaults
}<|MERGE_RESOLUTION|>--- conflicted
+++ resolved
@@ -848,14 +848,6 @@
 
 	volList := smartstore.VolList
 	for _, volume := range volList {
-<<<<<<< HEAD
-		namespaceScopedSecret, err := splutil.GetSecretByName(client, cr, volume.SecretRef)
-		// Ideally, this should have been detected in Spec validation time
-		if err != nil {
-			*retError = fmt.Errorf("not able to access secret object = %s, reason: %s", volume.SecretRef, err)
-			return false
-		}
-=======
 		if volume.SecretRef != "" {
 			namespaceScopedSecret, err := splutil.GetSecretByName(client, cr, volume.SecretRef)
 			// Ideally, this should have been detected in Spec validation time
@@ -863,7 +855,6 @@
 				*retError = fmt.Errorf("Not able to access secret object = %s, reason: %s", volume.SecretRef, err)
 				return false
 			}
->>>>>>> 28f817e8
 
 			// Check if the secret version is already tracked, and if there is a change in it
 			if existingSecretVersion, ok := ResourceRev[volume.SecretRef]; ok {
@@ -1202,11 +1193,7 @@
 		}
 		// Make the secretRef optional if theyre using IAM roles
 		if volume.SecretRef == "" {
-<<<<<<< HEAD
-			return fmt.Errorf("volume SecretRef is missing")
-=======
 			scopedLog.Info("No valid SecretRef for volume.", "volumeName", volume.Name)
->>>>>>> 28f817e8
 		}
 
 		// provider is used in App framework to pick the S3 client(aws, minio), and is not applicable to Smartstore
@@ -1305,18 +1292,11 @@
 
 	volumes := smartstore.VolList
 	for i := 0; i < len(volumes); i++ {
-<<<<<<< HEAD
-		s3AccessKey, s3SecretKey, _, err := GetSmartstoreRemoteVolumeSecrets(volumes[i], client, cr, smartstore)
-		if err != nil {
-			return "", fmt.Errorf("unable to read the secrets for volume = %s. %s", volumes[i].Name, err)
-		}
-=======
 		if volumes[i].SecretRef != "" {
 			s3AccessKey, s3SecretKey, _, err := GetSmartstoreRemoteVolumeSecrets(volumes[i], client, cr, smartstore)
 			if err != nil {
 				return "", fmt.Errorf("Unable to read the secrets for volume = %s. %s", volumes[i].Name, err)
 			}
->>>>>>> 28f817e8
 
 			volumesConf = fmt.Sprintf(`%s
 [volume:%s]
