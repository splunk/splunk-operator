// Copyright (c) 2018-2021 Splunk Inc. All rights reserved.
//
// Licensed under the Apache License, Version 2.0 (the "License");
// you may not use this file except in compliance with the License.
// You may obtain a copy of the License at
//
// 	http://www.apache.org/licenses/LICENSE-2.0
//
// Unless required by applicable law or agreed to in writing, software
// distributed under the License is distributed on an "AS IS" BASIS,
// WITHOUT WARRANTIES OR CONDITIONS OF ANY KIND, either express or implied.
// See the License for the specific language governing permissions and
// limitations under the License.

package enterprise

import (
	"context"
	"fmt"

	appsv1 "k8s.io/api/apps/v1"
	corev1 "k8s.io/api/core/v1"
	"k8s.io/apimachinery/pkg/api/resource"
	metav1 "k8s.io/apimachinery/pkg/apis/meta/v1"
	"k8s.io/apimachinery/pkg/types"
	"k8s.io/apimachinery/pkg/util/intstr"

	enterprisev1 "github.com/splunk/splunk-operator/pkg/apis/enterprise/v1"
	splcommon "github.com/splunk/splunk-operator/pkg/splunk/common"
	splctrl "github.com/splunk/splunk-operator/pkg/splunk/controller"
	splutil "github.com/splunk/splunk-operator/pkg/splunk/util"
	logf "sigs.k8s.io/controller-runtime/pkg/log"
)

<<<<<<< HEAD
=======
//ToDo sgontla: Move it to a common place
>>>>>>> eab5cfcc
const (
	defaultAppsRepoPollInterval uint = 60 * 60      // one hour
	minAppsRepoPollInterval     uint = 60           // one minute
	maxAppsRepoPollInterval     uint = 60 * 60 * 24 // one day
)

var logC = logf.Log.WithName("splunk.enterprise.configValidation")

// getSplunkLabels returns a map of labels to use for Splunk Enterprise components.
func getSplunkLabels(instanceIdentifier string, instanceType InstanceType, partOfIdentifier string) map[string]string {
	// For multisite / multipart IndexerCluster, the name of the part containing the cluster-master is used
	// to set the label app.kubernetes.io/part-of on all the parts so that its indexer service can select
	// the indexers from all the parts. Otherwise partOfIdentifier is equal to instanceIdentifier.
	if instanceType != SplunkIndexer || len(partOfIdentifier) == 0 {
		partOfIdentifier = instanceIdentifier
	}

	labels, _ := splcommon.GetLabels(instanceType.ToKind(), instanceType.ToString(), instanceIdentifier, partOfIdentifier, make([]string, 0))
	return labels
}

// getSplunkVolumeClaims returns a standard collection of Kubernetes volume claims.
func getSplunkVolumeClaims(cr splcommon.MetaObject, spec *enterprisev1.CommonSplunkSpec, labels map[string]string, volumeType string) (corev1.PersistentVolumeClaim, error) {
	var storageCapacity resource.Quantity
	var err error

	storageClassName := ""

	// Depending on the volume type, determine storage capacity and storage class name(if configured)
	if volumeType == splcommon.EtcVolumeStorage {
		storageCapacity, err = splcommon.ParseResourceQuantity(spec.EtcVolumeStorageConfig.StorageCapacity, splcommon.DefaultEtcVolumeStorageCapacity)
		if err != nil {
			return corev1.PersistentVolumeClaim{}, fmt.Errorf("%s: %s", "etcStorage", err)
		}
		if spec.EtcVolumeStorageConfig.StorageClassName != "" {
			storageClassName = spec.EtcVolumeStorageConfig.StorageClassName
		}
	} else if volumeType == splcommon.VarVolumeStorage {
		storageCapacity, err = splcommon.ParseResourceQuantity(spec.VarVolumeStorageConfig.StorageCapacity, splcommon.DefaultVarVolumeStorageCapacity)
		if err != nil {
			return corev1.PersistentVolumeClaim{}, fmt.Errorf("%s: %s", "varStorage", err)
		}
		if spec.VarVolumeStorageConfig.StorageClassName != "" {
			storageClassName = spec.VarVolumeStorageConfig.StorageClassName
		}
	}

	// Create a persistent volume claim
	volumeClaim := corev1.PersistentVolumeClaim{
		ObjectMeta: metav1.ObjectMeta{
			Name:      fmt.Sprintf(splcommon.PvcNamePrefix, volumeType),
			Namespace: cr.GetNamespace(),
			Labels:    labels,
		},
		Spec: corev1.PersistentVolumeClaimSpec{
			AccessModes: []corev1.PersistentVolumeAccessMode{"ReadWriteOnce"},
			Resources: corev1.ResourceRequirements{
				Requests: corev1.ResourceList{
					corev1.ResourceStorage: storageCapacity,
				},
			},
		},
	}

	// Assign storage class name if specified
	if storageClassName != "" {
		volumeClaim.Spec.StorageClassName = &storageClassName
	}
	return volumeClaim, nil
}

// getSplunkService returns a Kubernetes Service object for Splunk instances configured for a Splunk Enterprise resource.
func getSplunkService(cr splcommon.MetaObject, spec *enterprisev1.CommonSplunkSpec, instanceType InstanceType, isHeadless bool) *corev1.Service {

	// use template if not headless
	var service *corev1.Service
	if isHeadless {
		service = &corev1.Service{}

		// Initialize to defaults
		service.Spec.ClusterIP = corev1.ClusterIPNone
		service.Spec.Type = corev1.ServiceTypeClusterIP
	} else {
		service = spec.Spec.ServiceTemplate.DeepCopy()
	}
	service.TypeMeta = metav1.TypeMeta{
		Kind:       "Service",
		APIVersion: "v1",
	}

	service.ObjectMeta.Name = GetSplunkServiceName(instanceType, cr.GetName(), isHeadless)
	service.ObjectMeta.Namespace = cr.GetNamespace()
	instanceIdentifier := cr.GetName()
	var partOfIdentifier string
	if instanceType == SplunkMonitoringConsole {
		service.ObjectMeta.Name = GetSplunkServiceName(instanceType, cr.GetNamespace(), isHeadless)
		instanceIdentifier = cr.GetNamespace()
	}
	if instanceType == SplunkIndexer {
		if len(spec.ClusterMasterRef.Name) == 0 {
			// Do not specify the instance label in the selector of IndexerCluster services, so that the services of the main part
			// of multisite / multipart IndexerCluster can be used to resolve (headless) or load balance traffic to the indexers of all parts
			partOfIdentifier = instanceIdentifier
			instanceIdentifier = ""
		} else {
			// And for child parts of multisite / multipart IndexerCluster, use the name of the part containing the cluster-master
			// in the app.kubernetes.io/part-of label
			partOfIdentifier = spec.ClusterMasterRef.Name
		}
	}
	service.Spec.Selector = getSplunkLabels(instanceIdentifier, instanceType, partOfIdentifier)
	service.Spec.Ports = append(service.Spec.Ports, splcommon.SortServicePorts(getSplunkServicePorts(instanceType))...) // note that port order is important for tests

	// ensure labels and annotations are not nil
	if service.ObjectMeta.Labels == nil {
		service.ObjectMeta.Labels = make(map[string]string)
	}
	if service.ObjectMeta.Annotations == nil {
		service.ObjectMeta.Annotations = make(map[string]string)
	}

	// append same labels as selector
	for k, v := range service.Spec.Selector {
		service.ObjectMeta.Labels[k] = v
	}

	// append labels and annotations from parent
	splcommon.AppendParentMeta(service.ObjectMeta.GetObjectMeta(), cr.GetObjectMeta())

	if instanceType == SplunkDeployer || (instanceType == SplunkSearchHead && isHeadless) {
		// required for SHC bootstrap process; use services with heads when readiness is desired
		service.Spec.PublishNotReadyAddresses = true
	}

	service.SetOwnerReferences(append(service.GetOwnerReferences(), splcommon.AsOwner(cr, true)))

	return service
}

// setVolumeDefaults set properties in Volumes to default values
func setVolumeDefaults(spec *enterprisev1.CommonSplunkSpec) {

	// work-around openapi validation error by ensuring it is not nil
	if spec.Volumes == nil {
		spec.Volumes = []corev1.Volume{}
	}

	for _, v := range spec.Volumes {
		if v.Secret != nil {
			if v.Secret.DefaultMode == nil {
				perm := int32(corev1.SecretVolumeSourceDefaultMode)
				v.Secret.DefaultMode = &perm
			}
			continue
		}

		if v.ConfigMap != nil {
			if v.ConfigMap.DefaultMode == nil {
				perm := int32(corev1.ConfigMapVolumeSourceDefaultMode)
				v.ConfigMap.DefaultMode = &perm
			}
			continue
		}
	}
}

// validateCommonSplunkSpec checks validity and makes default updates to a CommonSplunkSpec, and returns error if something is wrong.
func validateCommonSplunkSpec(spec *enterprisev1.CommonSplunkSpec) error {
	// if not specified via spec or env, image defaults to splunk/splunk
	spec.Spec.Image = GetSplunkImage(spec.Spec.Image)

	defaultResources := corev1.ResourceRequirements{
		Requests: corev1.ResourceList{
			corev1.ResourceCPU:    resource.MustParse("0.1"),
			corev1.ResourceMemory: resource.MustParse("512Mi"),
		},
		Limits: corev1.ResourceList{
			corev1.ResourceCPU:    resource.MustParse("4"),
			corev1.ResourceMemory: resource.MustParse("8Gi"),
		},
	}

	setVolumeDefaults(spec)

	return splcommon.ValidateSpec(&spec.Spec, defaultResources)
}

// getSplunkDefaults returns a Kubernetes ConfigMap containing defaults for a Splunk Enterprise resource.
func getSplunkDefaults(identifier, namespace string, instanceType InstanceType, defaults string) *corev1.ConfigMap {
	return &corev1.ConfigMap{
		ObjectMeta: metav1.ObjectMeta{
			Name:      GetSplunkDefaultsName(identifier, instanceType),
			Namespace: namespace,
		},
		Data: map[string]string{
			"default.yml": defaults,
		},
	}
}

// prepareSplunkSmartstoreConfigMap returns a K8 ConfigMap containing Splunk smartstore config in INI format
func prepareSplunkSmartstoreConfigMap(identifier, namespace string, crKind string, dataIniMap map[string]string) *corev1.ConfigMap {
	configMapIni := &corev1.ConfigMap{
		ObjectMeta: metav1.ObjectMeta{
			Name:      GetSplunkSmartstoreConfigMapName(identifier, crKind),
			Namespace: namespace,
		},
	}
	configMapIni.Data = dataIniMap

	return configMapIni
}

// getSplunkPorts returns a map of ports to use for Splunk instances.
func getSplunkPorts(instanceType InstanceType) map[string]int {
	result := map[string]int{
		GetPortName(splunkwebPort, protoHTTP): 8000,
		GetPortName(splunkdPort, protoHTTPS):  8089,
	}

	switch instanceType {
	case SplunkMonitoringConsole:
		result[GetPortName(hecPort, protoHTTP)] = 8088
		result[GetPortName(s2sPort, protoTCP)] = 9997
	case SplunkStandalone:
		result[GetPortName(hecPort, protoHTTP)] = 8088
		result[GetPortName(s2sPort, protoTCP)] = 9997
	case SplunkIndexer:
		result[GetPortName(hecPort, protoHTTP)] = 8088
		result[GetPortName(s2sPort, protoTCP)] = 9997
	}

	return result
}

// getSplunkContainerPorts returns a list of Kubernetes ContainerPort objects for Splunk instances.
func getSplunkContainerPorts(instanceType InstanceType) []corev1.ContainerPort {
	l := []corev1.ContainerPort{}
	for key, value := range getSplunkPorts(instanceType) {
		l = append(l, corev1.ContainerPort{
			Name:          key,
			ContainerPort: int32(value),
			Protocol:      corev1.ProtocolTCP,
		})
	}
	return l
}

// getSplunkServicePorts returns a list of Kubernetes ServicePort objects for Splunk instances.
func getSplunkServicePorts(instanceType InstanceType) []corev1.ServicePort {
	l := []corev1.ServicePort{}
	for key, value := range getSplunkPorts(instanceType) {
		l = append(l, corev1.ServicePort{
			Name:       key,
			Port:       int32(value),
			TargetPort: intstr.FromInt(value),
			Protocol:   corev1.ProtocolTCP,
		})
	}
	return l
}

// addSplunkVolumeToTemplate modifies the podTemplateSpec object to incorporate an additional VolumeSource.
func addSplunkVolumeToTemplate(podTemplateSpec *corev1.PodTemplateSpec, name string, mountPath string, volumeSource corev1.VolumeSource) {
	podTemplateSpec.Spec.Volumes = append(podTemplateSpec.Spec.Volumes, corev1.Volume{
		Name:         name,
		VolumeSource: volumeSource,
	})

	for idx := range podTemplateSpec.Spec.Containers {
		containerSpec := &podTemplateSpec.Spec.Containers[idx]
		containerSpec.VolumeMounts = append(containerSpec.VolumeMounts, corev1.VolumeMount{
			Name:      name,
			MountPath: mountPath,
		})
	}
}

// addPVCVolumes adds pvc volumes to statefulSet
func addPVCVolumes(cr splcommon.MetaObject, spec *enterprisev1.CommonSplunkSpec, statefulSet *appsv1.StatefulSet, labels map[string]string, volumeType string) error {
	// prepare and append persistent volume claims if storage is not ephemeral
	var err error
	volumeClaimTemplate, err := getSplunkVolumeClaims(cr, spec, labels, volumeType)
	if err != nil {
		return err
	}
	statefulSet.Spec.VolumeClaimTemplates = append(statefulSet.Spec.VolumeClaimTemplates, volumeClaimTemplate)

	// add volume mounts to splunk container for the PVCs
	statefulSet.Spec.Template.Spec.Containers[0].VolumeMounts = append(statefulSet.Spec.Template.Spec.Containers[0].VolumeMounts,
		corev1.VolumeMount{
			Name:      volumeClaimTemplate.GetName(),
			MountPath: fmt.Sprintf(splcommon.SplunkMountDirecPrefix, volumeType),
		})

	return nil
}

// addEphermalVolumes adds ephermal volumes to statefulSet
func addEphermalVolumes(statefulSet *appsv1.StatefulSet, volumeType string) error {
	// add ephemeral volumes to the splunk pod
	emptyVolumeSource := corev1.VolumeSource{
		EmptyDir: &corev1.EmptyDirVolumeSource{},
	}
	statefulSet.Spec.Template.Spec.Volumes = append(statefulSet.Spec.Template.Spec.Volumes,
		corev1.Volume{
			Name: fmt.Sprintf(splcommon.SplunkMountNamePrefix, volumeType), VolumeSource: emptyVolumeSource,
		})

	// add volume mounts to splunk container for the ephemeral volumes
	statefulSet.Spec.Template.Spec.Containers[0].VolumeMounts = append(statefulSet.Spec.Template.Spec.Containers[0].VolumeMounts,
		corev1.VolumeMount{
			Name:      fmt.Sprintf(splcommon.SplunkMountNamePrefix, volumeType),
			MountPath: fmt.Sprintf(splcommon.SplunkMountDirecPrefix, volumeType),
		})

	return nil
}

// addStorageVolumes adds storage volumes to the StatefulSet
func addStorageVolumes(cr splcommon.MetaObject, spec *enterprisev1.CommonSplunkSpec, statefulSet *appsv1.StatefulSet, labels map[string]string) error {
	// configure storage for mount path /opt/splunk/etc
	if spec.EtcVolumeStorageConfig.EphemeralStorage {
		// add Ephermal volumes
		_ = addEphermalVolumes(statefulSet, splcommon.EtcVolumeStorage)
	} else {
		// add PVC volumes
		err := addPVCVolumes(cr, spec, statefulSet, labels, splcommon.EtcVolumeStorage)
		if err != nil {
			return err
		}
	}

	// configure storage for mount path /opt/splunk/var
	if spec.VarVolumeStorageConfig.EphemeralStorage {
		// add Ephermal volumes
		_ = addEphermalVolumes(statefulSet, splcommon.VarVolumeStorage)
	} else {
		// add PVC volumes
		err := addPVCVolumes(cr, spec, statefulSet, labels, splcommon.VarVolumeStorage)
		if err != nil {
			return err
		}
	}

	return nil
}

// getSplunkStatefulSet returns a Kubernetes StatefulSet object for Splunk instances configured for a Splunk Enterprise resource.
func getSplunkStatefulSet(client splcommon.ControllerClient, cr splcommon.MetaObject, spec *enterprisev1.CommonSplunkSpec, instanceType InstanceType, replicas int32, extraEnv []corev1.EnvVar) (*appsv1.StatefulSet, error) {

	// prepare misc values
	ports := splcommon.SortContainerPorts(getSplunkContainerPorts(instanceType)) // note that port order is important for tests
	annotations := splcommon.GetIstioAnnotations(ports)
	selectLabels := getSplunkLabels(cr.GetName(), instanceType, spec.ClusterMasterRef.Name)
	affinity := splcommon.AppendPodAntiAffinity(&spec.Affinity, cr.GetName(), instanceType.ToString())

	// start with same labels as selector; note that this object gets modified by splcommon.AppendParentMeta()
	labels := make(map[string]string)
	for k, v := range selectLabels {
		labels[k] = v
	}

	// create statefulset configuration
	statefulSet := &appsv1.StatefulSet{
		TypeMeta: metav1.TypeMeta{
			Kind:       "StatefulSet",
			APIVersion: "apps/v1",
		},
		ObjectMeta: metav1.ObjectMeta{
			Name:      GetSplunkStatefulsetName(instanceType, cr.GetName()),
			Namespace: cr.GetNamespace(),
		},
		Spec: appsv1.StatefulSetSpec{
			Selector: &metav1.LabelSelector{
				MatchLabels: selectLabels,
			},
			ServiceName:         GetSplunkServiceName(instanceType, cr.GetName(), true),
			Replicas:            &replicas,
			PodManagementPolicy: appsv1.ParallelPodManagement,
			UpdateStrategy: appsv1.StatefulSetUpdateStrategy{
				Type: appsv1.OnDeleteStatefulSetStrategyType,
			},
			Template: corev1.PodTemplateSpec{
				ObjectMeta: metav1.ObjectMeta{
					Labels:      labels,
					Annotations: annotations,
				},
				Spec: corev1.PodSpec{
					Affinity:      affinity,
					Tolerations:   spec.Tolerations,
					SchedulerName: spec.SchedulerName,
					Containers: []corev1.Container{
						{
							Image:           spec.Image,
							ImagePullPolicy: corev1.PullPolicy(spec.ImagePullPolicy),
							Name:            "splunk",
							Ports:           ports,
						},
					},
				},
			},
		},
	}

	// Add storage volumes
	err := addStorageVolumes(cr, spec, statefulSet, labels)
	if err != nil {
		return statefulSet, err
	}

	// add serviceaccount if configured
	if spec.ServiceAccount != "" {
		namespacedName := types.NamespacedName{Namespace: statefulSet.GetNamespace(), Name: spec.ServiceAccount}
		_, err := splctrl.GetServiceAccount(client, namespacedName)
		if err == nil {
			// serviceAccount exists
			statefulSet.Spec.Template.Spec.ServiceAccountName = spec.ServiceAccount
		}
	}

	// append labels and annotations from parent
	splcommon.AppendParentMeta(statefulSet.Spec.Template.GetObjectMeta(), cr.GetObjectMeta())

	// retrieve the secret to upload to the statefulSet pod
	statefulSetSecret, err := splutil.GetLatestVersionedSecret(client, cr, cr.GetNamespace(), statefulSet.GetName())
	if err != nil || statefulSetSecret == nil {
		return statefulSet, err
	}

	// update statefulset's pod template with common splunk pod config
	updateSplunkPodTemplateWithConfig(client, &statefulSet.Spec.Template, cr, spec, instanceType, extraEnv, statefulSetSecret.GetName())

	// make Splunk Enterprise object the owner
	statefulSet.SetOwnerReferences(append(statefulSet.GetOwnerReferences(), splcommon.AsOwner(cr, true)))

	return statefulSet, nil
}

// getSmartstoreConfigMap returns the smartstore configMap, if it exists and applicable for that instanceType
func getSmartstoreConfigMap(client splcommon.ControllerClient, cr splcommon.MetaObject, instanceType InstanceType) (*corev1.ConfigMap, bool) {
	var smartStoreConfigMapName string
	if instanceType == SplunkStandalone || instanceType == SplunkClusterMaster {
		smartStoreConfigMapName = GetSplunkSmartstoreConfigMapName(cr.GetName(), cr.GetObjectKind().GroupVersionKind().Kind)
	}

	if smartStoreConfigMapName != "" {
		namespacedName := types.NamespacedName{Namespace: cr.GetNamespace(), Name: smartStoreConfigMapName}
		configMap, err := splctrl.GetConfigMap(client, namespacedName)
		if err != nil {
			// Do not return configMap name, unless the configMap really exists
			return nil, false
		}

		return configMap, true
	}

	// Do not return configMap name, unless the configMap really exists
	return nil, false
}

// updateSplunkPodTemplateWithConfig modifies the podTemplateSpec object based on configuration of the Splunk Enterprise resource.
func updateSplunkPodTemplateWithConfig(client splcommon.ControllerClient, podTemplateSpec *corev1.PodTemplateSpec, cr splcommon.MetaObject, spec *enterprisev1.CommonSplunkSpec, instanceType InstanceType, extraEnv []corev1.EnvVar, secretToMount string) {

	scopedLog := log.WithName("updateSplunkPodTemplateWithConfig").WithValues("name", cr.GetName(), "namespace", cr.GetNamespace())
	// Add custom ports to splunk containers
	if spec.ServiceTemplate.Spec.Ports != nil {
		for idx := range podTemplateSpec.Spec.Containers {
			for _, p := range spec.ServiceTemplate.Spec.Ports {

				podTemplateSpec.Spec.Containers[idx].Ports = append(podTemplateSpec.Spec.Containers[idx].Ports, corev1.ContainerPort{
					Name:          p.Name,
					ContainerPort: int32(p.TargetPort.IntValue()),
					Protocol:      p.Protocol,
				})
			}
		}
	}

	// Add custom volumes to splunk containers other than MC(where CR spec volumes are not needed)
	if spec.Volumes != nil && instanceType != SplunkMonitoringConsole {
		podTemplateSpec.Spec.Volumes = append(podTemplateSpec.Spec.Volumes, spec.Volumes...)
		for idx := range podTemplateSpec.Spec.Containers {
			for v := range spec.Volumes {
				podTemplateSpec.Spec.Containers[idx].VolumeMounts = append(podTemplateSpec.Spec.Containers[idx].VolumeMounts, corev1.VolumeMount{
					Name:      spec.Volumes[v].Name,
					MountPath: "/mnt/" + spec.Volumes[v].Name,
				})
			}
		}
	}

	// Explicitly set the default value here so we can compare for changes correctly with current statefulset.
	secretVolDefaultMode := int32(corev1.SecretVolumeSourceDefaultMode)
	addSplunkVolumeToTemplate(podTemplateSpec, "mnt-splunk-secrets", "/mnt/splunk-secrets", corev1.VolumeSource{
		Secret: &corev1.SecretVolumeSource{
			SecretName:  secretToMount,
			DefaultMode: &secretVolDefaultMode,
		},
	})

	// Explicitly set the default value here so we can compare for changes correctly with current statefulset.
	configMapVolDefaultMode := int32(corev1.ConfigMapVolumeSourceDefaultMode)

	// add inline defaults to all splunk containers other than MC(where CR spec defaults are not needed)
	if spec.Defaults != "" && instanceType != SplunkMonitoringConsole {
		configMapName := GetSplunkDefaultsName(cr.GetName(), instanceType)
		addSplunkVolumeToTemplate(podTemplateSpec, "mnt-splunk-defaults", "/mnt/splunk-defaults", corev1.VolumeSource{
			ConfigMap: &corev1.ConfigMapVolumeSource{
				LocalObjectReference: corev1.LocalObjectReference{
					Name: configMapName,
				},
				DefaultMode: &configMapVolDefaultMode,
			},
		})

		namespacedName := types.NamespacedName{Namespace: cr.GetNamespace(), Name: configMapName}

		// We will update the annotation for resource version in the pod template spec
		// so that any change in the ConfigMap will lead to recycle of the pod.
		configMapResourceVersion, err := splctrl.GetConfigMapResourceVersion(client, namespacedName)
		if err == nil {
			podTemplateSpec.ObjectMeta.Annotations["defaultConfigRev"] = configMapResourceVersion
		} else {
			scopedLog.Error(err, "Updation of default configMap annotation failed")
		}
	}

	smartstoreConfigMap, exists := getSmartstoreConfigMap(client, cr, instanceType)
	if exists {
		addSplunkVolumeToTemplate(podTemplateSpec, "mnt-splunk-operator", "/mnt/splunk-operator/local/", corev1.VolumeSource{
			ConfigMap: &corev1.ConfigMapVolumeSource{
				LocalObjectReference: corev1.LocalObjectReference{
					Name: smartstoreConfigMap.GetName(),
				},
				DefaultMode: &configMapVolDefaultMode,
				Items: []corev1.KeyToPath{
					{Key: "indexes.conf", Path: "indexes.conf", Mode: &configMapVolDefaultMode},
					{Key: "server.conf", Path: "server.conf", Mode: &configMapVolDefaultMode},
					{Key: configToken, Path: configToken, Mode: &configMapVolDefaultMode},
				},
			},
		})

		// 1. For Indexer cluster case, do not set the annotation on CM pod. smartstore config is
		// propagated through the CM master apps bundle push
		// 2. In case of Standalone, reset the Pod, by updating the latest Resource version of the
		// smartstore config map.
		if instanceType == SplunkStandalone {
			podTemplateSpec.ObjectMeta.Annotations[smartStoreConfigRev] = smartstoreConfigMap.ResourceVersion
		}

	}

	// update security context
	runAsUser := int64(41812)
	fsGroup := int64(41812)
	podTemplateSpec.Spec.SecurityContext = &corev1.PodSecurityContext{
		RunAsUser: &runAsUser,
		FSGroup:   &fsGroup,
	}

	// use script provided by enterprise container to check if pod is alive
	livenessProbe := &corev1.Probe{
		Handler: corev1.Handler{
			Exec: &corev1.ExecAction{
				Command: []string{
					"/sbin/checkstate.sh",
				},
			},
		},
		InitialDelaySeconds: 300,
		TimeoutSeconds:      30,
		PeriodSeconds:       30,
	}

	// pod is ready if container artifact file is created with contents of "started".
	// this indicates that all the the ansible plays executed at startup have completed.
	readinessProbe := &corev1.Probe{
		Handler: corev1.Handler{
			Exec: &corev1.ExecAction{
				Command: []string{
					"/bin/grep",
					"started",
					"/opt/container_artifact/splunk-container.state",
				},
			},
		},
		InitialDelaySeconds: 10,
		TimeoutSeconds:      5,
		PeriodSeconds:       5,
	}

	// prepare defaults variable
	splunkDefaults := "/mnt/splunk-secrets/default.yml"
	// Check for apps defaults and add it to only the standalone or deployer/cm instances
	if spec.DefaultsURLApps != "" &&
		(instanceType == SplunkDeployer ||
			instanceType == SplunkStandalone ||
			instanceType == SplunkClusterMaster ||
			instanceType == SplunkLicenseMaster) {
		splunkDefaults = fmt.Sprintf("%s,%s", spec.DefaultsURLApps, splunkDefaults)
	}
	if spec.DefaultsURL != "" {
		splunkDefaults = fmt.Sprintf("%s,%s", spec.DefaultsURL, splunkDefaults)
	}
	if spec.Defaults != "" {
		splunkDefaults = fmt.Sprintf("%s,%s", "/mnt/splunk-defaults/default.yml", splunkDefaults)
	}

	// prepare container env variables
	role := instanceType.ToRole()
	if instanceType == SplunkStandalone && len(spec.ClusterMasterRef.Name) > 0 {
		role = SplunkSearchHead.ToRole()
	}
	env := []corev1.EnvVar{
		{Name: "SPLUNK_HOME", Value: "/opt/splunk"},
		{Name: "SPLUNK_START_ARGS", Value: "--accept-license"},
		{Name: "SPLUNK_DEFAULTS_URL", Value: splunkDefaults},
		{Name: "SPLUNK_HOME_OWNERSHIP_ENFORCEMENT", Value: "false"},
		{Name: "SPLUNK_ROLE", Value: role},
		{Name: "SPLUNK_DECLARATIVE_ADMIN_PASSWORD", Value: "true"},
	}

	// update variables for licensing, if configured
	if spec.LicenseURL != "" {
		env = append(env, corev1.EnvVar{
			Name:  "SPLUNK_LICENSE_URI",
			Value: spec.LicenseURL,
		})
	}
	if instanceType != SplunkLicenseMaster && spec.LicenseMasterRef.Name != "" {
		licenseMasterURL := GetSplunkServiceName(SplunkLicenseMaster, spec.LicenseMasterRef.Name, false)
		if spec.LicenseMasterRef.Namespace != "" {
			licenseMasterURL = splcommon.GetServiceFQDN(spec.LicenseMasterRef.Namespace, licenseMasterURL)
		}
		env = append(env, corev1.EnvVar{
			Name:  "SPLUNK_LICENSE_MASTER_URL",
			Value: licenseMasterURL,
		})
	}

	// append URL for cluster master, if configured
	var clusterMasterURL string
	if instanceType == SplunkClusterMaster {
		// This makes splunk-ansible configure indexer-discovery on cluster-master
		clusterMasterURL = "localhost"
	} else if spec.ClusterMasterRef.Name != "" {
		clusterMasterURL = GetSplunkServiceName(SplunkClusterMaster, spec.ClusterMasterRef.Name, false)
		if spec.ClusterMasterRef.Namespace != "" {
			clusterMasterURL = splcommon.GetServiceFQDN(spec.ClusterMasterRef.Namespace, clusterMasterURL)
		}
		//Check if CM is connected to a LicenseMaster
		namespacedName := types.NamespacedName{
			Namespace: cr.GetNamespace(),
			Name:      spec.ClusterMasterRef.Name,
		}
		masterIdxCluster := &enterprisev1.ClusterMaster{}
		err := client.Get(context.TODO(), namespacedName, masterIdxCluster)
		if err != nil {
			scopedLog.Error(err, "Unable to get ClusterMaster")
		}

		if masterIdxCluster.Spec.LicenseMasterRef.Name != "" {
			licenseMasterURL := GetSplunkServiceName(SplunkLicenseMaster, masterIdxCluster.Spec.LicenseMasterRef.Name, false)
			if masterIdxCluster.Spec.LicenseMasterRef.Namespace != "" {
				licenseMasterURL = splcommon.GetServiceFQDN(masterIdxCluster.Spec.LicenseMasterRef.Namespace, licenseMasterURL)
			}
			env = append(env, corev1.EnvVar{
				Name:  "SPLUNK_LICENSE_MASTER_URL",
				Value: licenseMasterURL,
			})
		}
	}

	if clusterMasterURL != "" {
		extraEnv = append(extraEnv, corev1.EnvVar{
			Name:  "SPLUNK_CLUSTER_MASTER_URL",
			Value: clusterMasterURL,
		})
	}

	// append any extra variables
	env = append(env, extraEnv...)

	// update each container in pod
	for idx := range podTemplateSpec.Spec.Containers {
		//Used pre-defined resource values for MC
		if instanceType != SplunkMonitoringConsole {
			podTemplateSpec.Spec.Containers[idx].Resources = spec.Resources
		}
		podTemplateSpec.Spec.Containers[idx].LivenessProbe = livenessProbe
		podTemplateSpec.Spec.Containers[idx].ReadinessProbe = readinessProbe
		podTemplateSpec.Spec.Containers[idx].Env = env
	}
}

// isSmartstoreEnabled checks and returns true if smartstore is configured
func isSmartstoreConfigured(smartstore *enterprisev1.SmartStoreSpec) bool {
	if smartstore == nil {
		return false
	}

	return smartstore.IndexList != nil || smartstore.VolList != nil || smartstore.Defaults.VolName != ""
}

// checkIfVolumeExists checks if the volume is configured or not
func checkIfVolumeExists(volumeList []enterprisev1.VolumeSpec, volName string) (int, error) {
	for i, volume := range volumeList {
		if volume.Name == volName {
			return i, nil
		}
	}

	return -1, fmt.Errorf("Volume: %s, doesn't exist", volName)
}

// AreRemoteVolumeKeysChanged discovers if the S3 keys changed
func AreRemoteVolumeKeysChanged(client splcommon.ControllerClient, cr splcommon.MetaObject, instanceType InstanceType, smartstore *enterprisev1.SmartStoreSpec, ResourceRev map[string]string, retError *error) bool {
	// No need to proceed if the smartstore is not configured
	if isSmartstoreConfigured(smartstore) == false {
		return false
	}

	scopedLog := log.WithName("CheckIfsmartstoreConfigMapUpdatedToPod").WithValues("name", cr.GetName(), "namespace", cr.GetNamespace())

	volList := smartstore.VolList
	for _, volume := range volList {
		namespaceScopedSecret, err := splutil.GetSecretByName(client, cr, volume.SecretRef)
		// Ideally, this should have been detected in Spec validation time
		if err != nil {
			*retError = fmt.Errorf("Not able to access secret object = %s, reason: %s", volume.SecretRef, err)
			return false
		}

		// Check if the secret version is already tracked, and if there is a change in it
		if existingSecretVersion, ok := ResourceRev[volume.SecretRef]; ok {
			if existingSecretVersion != namespaceScopedSecret.ResourceVersion {
				scopedLog.Info("Secret Keys changed", "Previous Resource Version", existingSecretVersion, "Current Version", namespaceScopedSecret.ResourceVersion)
				ResourceRev[volume.SecretRef] = namespaceScopedSecret.ResourceVersion
				return true
			}
			return false
		}

		// First time adding to track the secret resource version
		ResourceRev[volume.SecretRef] = namespaceScopedSecret.ResourceVersion
	}

	return false
}

// validateSplunkAppSources validates the App source config in App Framework spec
func validateSplunkAppSources(appFramework *enterprisev1.AppFrameworkSpec, localScope bool) error {
<<<<<<< HEAD
	duplicateAppSourceStorageChecker := make(map[string]bool)
	duplicateAppSourceNameChecker := make(map[string]bool)
	var vol string
	// Make sure that all the App Sources are provided with the mandatory config values.
	for i, appSrc := range appFramework.AppSources {
		if appSrc.Name == "" {
			return fmt.Errorf("App Source name is missing for AppSource at: %d", i)
		}
		if _, ok := duplicateAppSourceNameChecker[appSrc.Name]; ok {
			return fmt.Errorf("Multiple app sources with the name %s is not allowed", appSrc.Name)
		}
		duplicateAppSourceNameChecker[appSrc.Name] = true
		if appSrc.Location == "" {
			return fmt.Errorf("App Source location is missing for AppSource: %s", appSrc.Name)
		}
		if appSrc.VolName != "" {
			_, err := checkIfVolumeExists(appFramework.VolList, appSrc.VolName)
			if err != nil {
				return fmt.Errorf("Invalid Volume Name for App Source: %s. %s", appSrc.Name, err)
			}
			vol = appSrc.VolName
		} else {
			if appFramework.Defaults.VolName == "" {
				return fmt.Errorf("volumeName is missing for App Source: %s", appSrc.Name)
			}
			vol = appFramework.Defaults.VolName
		}

=======

	duplicateAppSourceStorageChecker := make(map[string]bool)
	duplicateAppSourceNameChecker := make(map[string]bool)
	var vol string

	// Make sure that all the App Sources are provided with the mandatory config values.
	for i, appSrc := range appFramework.AppSources {
		if appSrc.Name == "" {
			return fmt.Errorf("App Source name is missing for AppSource at: %d", i)
		}

		if _, ok := duplicateAppSourceNameChecker[appSrc.Name]; ok {
			return fmt.Errorf("Multiple app sources with the name %s is not allowed", appSrc.Name)
		}
		duplicateAppSourceNameChecker[appSrc.Name] = true

		if appSrc.Location == "" {
			return fmt.Errorf("App Source location is missing for AppSource: %s", appSrc.Name)
		}

		if appSrc.VolName != "" {
			_, err := checkIfVolumeExists(appFramework.VolList, appSrc.VolName)
			if err != nil {
				return fmt.Errorf("Invalid Volume Name for App Source: %s. %s", appSrc.Name, err)
			}
			vol = appSrc.VolName
		} else {
			if appFramework.Defaults.VolName == "" {
				return fmt.Errorf("volumeName is missing for App Source: %s", appSrc.Name)
			}
			vol = appFramework.Defaults.VolName
		}

>>>>>>> eab5cfcc
		if appSrc.Scope != "" {
			if localScope && appSrc.Scope != "local" {
				return fmt.Errorf("Invalid scope for App Source: %s. Only local scope is supported for this kind of CR", appSrc.Name)
			}

			if appSrc.Scope != "local" && appSrc.Scope != "cluster" {
				return fmt.Errorf("Scope for App Source: %s should be either local or cluster", appSrc.Name)
			}
		} else {
			if appFramework.Defaults.Scope == "" {
				return fmt.Errorf("App Source scope is missing for: %s", appSrc.Name)
			}
		}

		if _, ok := duplicateAppSourceStorageChecker[vol+appSrc.Location]; ok {
			return fmt.Errorf("Duplicate App Source configured for Volume: %s, and Location: %s combo. Remove the duplicate entry and reapply the configuration", vol, appSrc.Location)
		}
<<<<<<< HEAD

		duplicateAppSourceStorageChecker[vol+appSrc.Location] = true
=======
		duplicateAppSourceStorageChecker[vol+appSrc.Location] = true

>>>>>>> eab5cfcc
	}

	if localScope && appFramework.Defaults.Scope != "" && appFramework.Defaults.Scope != "local" {
		return fmt.Errorf("Invalid scope for defaults config. Only local scope is supported for this kind of CR")
	}

	if appFramework.Defaults.Scope != "" && appFramework.Defaults.Scope != "local" && appFramework.Defaults.Scope != "cluster" {
		return fmt.Errorf("Scope for defaults should be either local Or cluster, but configured as: %s", appFramework.Defaults.Scope)
	}
<<<<<<< HEAD
=======

>>>>>>> eab5cfcc
	if appFramework.Defaults.VolName != "" {
		_, err := checkIfVolumeExists(appFramework.VolList, appFramework.Defaults.VolName)
		if err != nil {
			return fmt.Errorf("Invalid Volume Name for Defaults. Error: %s", err)
		}
	}

	return nil
}

//  isAppFrameworkConfigured checks and returns true if App Framework is configured
//  App Repo config without any App sources will not cause any App Framework activity
func isAppFrameworkConfigured(appFramework *enterprisev1.AppFrameworkSpec) bool {
	return !(appFramework == nil || appFramework.AppSources == nil)
}

// ValidateAppFrameworkSpec checks and validates the Apps Frame Work config
func ValidateAppFrameworkSpec(appFramework *enterprisev1.AppFrameworkSpec, localScope bool) error {
<<<<<<< HEAD

=======
>>>>>>> eab5cfcc
	var err error
	if !isAppFrameworkConfigured(appFramework) {
		return nil
	}

	scopedLog := log.WithName("ValidateAppFrameworkSpec").WithValues(
<<<<<<< HEAD
		"localScope", localScope)
=======
		"localScope: %t", localScope)
>>>>>>> eab5cfcc

	// Todo: sgontla: Enable later. For now, allowing multiple volumes and app sources for UT purpose
	if len(appFramework.VolList) > 1 || len(appFramework.AppSources) > 2 {
		//return fmt.Errorf("Invalid App Framework config. Only one Volume, and a max. of two App sources supported")
<<<<<<< HEAD
	}

	scopedLog.Info("Validating app framework spec")

	// Todo: sgontla: Best place to store the final value as part of the status, so that the config change detection will be easy
	if appFramework.AppsRepoPollInterval == 0 {
		scopedLog.Error(err, "AppsRepoPollInterval is not configured. Setting it to the default value of %d seconds", defaultAppsRepoPollInterval)
		appFramework.AppsRepoPollInterval = defaultAppsRepoPollInterval
	} else if appFramework.AppsRepoPollInterval < minAppsRepoPollInterval {
		scopedLog.Error(err, "AppsRepoPollInterval configured value %d is too small. Setting it to the default min. value of %d seconds", appFramework.AppsRepoPollInterval, minAppsRepoPollInterval)
		appFramework.AppsRepoPollInterval = minAppsRepoPollInterval
	} else if appFramework.AppsRepoPollInterval > maxAppsRepoPollInterval {
		scopedLog.Error(err, "AppsRepoPollInterval configured value %d is too high. Setting it to the default max. value of %d seconds", appFramework.AppsRepoPollInterval, minAppsRepoPollInterval)
		appFramework.AppsRepoPollInterval = maxAppsRepoPollInterval
	}

	err = validateRemoteVolumeSpec(appFramework.VolList)
	if err != nil {
		return err
	}

	err = validateSplunkAppSources(appFramework, localScope)
	if err != nil {
		return err
	}

	return err
}

// validateRemoteVolumeSpec validates the Remote storage volume spec
func validateRemoteVolumeSpec(volList []enterprisev1.VolumeSpec) error {

	duplicateChecker := make(map[string]bool)
=======
	}

	scopedLog.Info("Validating app framework spec")

	// Todo: sgontla: Best place to store the final value as part of the status, so that the config change detection will be easy
	if appFramework.AppsRepoPollInterval == 0 {
		scopedLog.Error(err, "AppsRepoPollInterval is not configured. Setting it to the default value of %d seconds", defaultAppsRepoPollInterval)
		appFramework.AppsRepoPollInterval = defaultAppsRepoPollInterval
	} else if appFramework.AppsRepoPollInterval < minAppsRepoPollInterval {
		scopedLog.Error(err, "AppsRepoPollInterval configured value %d is too small. Setting it to the default min. value of %d seconds", appFramework.AppsRepoPollInterval, minAppsRepoPollInterval)
		appFramework.AppsRepoPollInterval = minAppsRepoPollInterval
	} else if appFramework.AppsRepoPollInterval > maxAppsRepoPollInterval {
		scopedLog.Error(err, "AppsRepoPollInterval configured value %d is too high. Setting it to the default max. value of %d seconds", appFramework.AppsRepoPollInterval, minAppsRepoPollInterval)
		appFramework.AppsRepoPollInterval = maxAppsRepoPollInterval
	}

	err = validateRemoteVolumeSpec(appFramework.VolList)
	if err != nil {
		return err
	}

	err = validateSplunkAppSources(appFramework, localScope)
	if err != nil {
		return err
	}

	return err
}

// validateRemoteVolumeSpec validates the Remote storage volume spec
func validateRemoteVolumeSpec(volList []enterprisev1.VolumeSpec) error {

	duplicateChecker := make(map[string]bool)

>>>>>>> eab5cfcc
	// Make sure that all the Volumes are provided with the mandatory config values.
	for i, volume := range volList {
		if _, ok := duplicateChecker[volume.Name]; ok {
			return fmt.Errorf("Duplicate volume name detected: %s. Remove the duplicate entry and reapply the configuration", volume.Name)
		}
		duplicateChecker[volume.Name] = true
		// Make sure that the smartstore volume info is correct
		if volume.Name == "" {
			return fmt.Errorf("Volume name is missing for volume at : %d", i)
		}
		if volume.Endpoint == "" {
			return fmt.Errorf("Volume Endpoint URI is missing")
		}
		if volume.Path == "" {
			return fmt.Errorf("Volume Path is missing")
		}
		if volume.SecretRef == "" {
			return fmt.Errorf("Volume SecretRef is missing")
		}
<<<<<<< HEAD
		if volume.Type == "" {
			return fmt.Errorf("Remote volume Type is missing")
		}
		if volume.Provider == "" {
			return fmt.Errorf("S3 Provider is missing")
		}
	}
	return nil
}

// validateSplunkIndexesSpec validates the smartstore index spec
func validateSplunkIndexesSpec(smartstore *enterprisev1.SmartStoreSpec) error {

	duplicateChecker := make(map[string]bool)

	// Make sure that all the indexes are provided with the mandatory config values.
	for i, index := range smartstore.IndexList {
		if index.Name == "" {
			return fmt.Errorf("Index name is missing for index at: %d", i)
		}

		if _, ok := duplicateChecker[index.Name]; ok {
			return fmt.Errorf("Duplicate index name detected: %s.Remove the duplicate entry and reapply the configuration", index.Name)
		}
		duplicateChecker[index.Name] = true
=======
	}

	return nil
}

// validateSplunkIndexesSpec validates the smartstore index spec
func validateSplunkIndexesSpec(smartstore *enterprisev1.SmartStoreSpec) error {

	duplicateChecker := make(map[string]bool)

	// Make sure that all the indexes are provided with the mandatory config values.
	for i, index := range smartstore.IndexList {
		if index.Name == "" {
			return fmt.Errorf("Index name is missing for index at: %d", i)
		}

		if _, ok := duplicateChecker[index.Name]; ok {
			return fmt.Errorf("Duplicate index name detected: %s.Remove the duplicate entry and reapply the configuration", index.Name)
		}
		duplicateChecker[index.Name] = true

>>>>>>> eab5cfcc
		if index.VolName == "" && smartstore.Defaults.VolName == "" {
			return fmt.Errorf("volumeName is missing for index: %s", index.Name)
		}

		if index.VolName != "" {
			_, err := checkIfVolumeExists(smartstore.VolList, index.VolName)
			if err != nil {
				return fmt.Errorf("Invalid configuration for index: %s. %s", index.Name, err)
			}
		}
	}

	return nil
}

// ValidateSplunkSmartstoreSpec checks and validates the smartstore config
func ValidateSplunkSmartstoreSpec(smartstore *enterprisev1.SmartStoreSpec) error {
	var err error

	// Smartstore is an optional config (at least) for now
	if !isSmartstoreConfigured(smartstore) {
		return nil
	}

	numVolumes := len(smartstore.VolList)
	numIndexes := len(smartstore.IndexList)
	if numIndexes > 0 && numVolumes == 0 {
		return fmt.Errorf("Volume configuration is missing. Num. of indexes = %d. Num. of Volumes = %d", numIndexes, numVolumes)
	}

	err = validateRemoteVolumeSpec(smartstore.VolList)
	if err != nil {
		return err
	}

	defaults := smartstore.Defaults
	// When volName is configured, bucket remote path should also be configured
	if defaults.VolName != "" {
		_, err = checkIfVolumeExists(smartstore.VolList, defaults.VolName)
		if err != nil {
			return fmt.Errorf("Invalid configuration for defaults volume. %s", err)
		}
	}

	err = validateSplunkIndexesSpec(smartstore)
	return err
}

// GetSmartstoreVolumesConfig returns the list of Volumes configuration in INI format
func GetSmartstoreVolumesConfig(client splcommon.ControllerClient, cr splcommon.MetaObject, smartstore *enterprisev1.SmartStoreSpec, mapData map[string]string) (string, error) {
	var volumesConf string

	volumes := smartstore.VolList
	for i := 0; i < len(volumes); i++ {
		s3AccessKey, s3SecretKey, _, err := GetSmartstoreRemoteVolumeSecrets(volumes[i], client, cr, smartstore)
		if err != nil {
			return "", fmt.Errorf("Unable to read the secrets for volume = %s. %s", volumes[i].Name, err)
		}

		volumesConf = fmt.Sprintf(`%s
[volume:%s]
storageType = remote
path = s3://%s
remote.s3.access_key = %s
remote.s3.secret_key = %s
remote.s3.endpoint = %s
`, volumesConf, volumes[i].Name, volumes[i].Path, s3AccessKey, s3SecretKey, volumes[i].Endpoint)
	}

	return volumesConf, nil
}

// GetSmartstoreIndexesConfig returns the list of indexes configuration in INI format
func GetSmartstoreIndexesConfig(indexes []enterprisev1.IndexSpec) string {

	var indexesConf string

	defaultRemotePath := "$_index_name"

	for i := 0; i < len(indexes); i++ {
		// Write the index stanza name
		indexesConf = fmt.Sprintf(`%s
[%s]`, indexesConf, indexes[i].Name)

		if indexes[i].RemotePath != "" && indexes[i].VolName != "" {
			indexesConf = fmt.Sprintf(`%s
remotePath = volume:%s/%s`, indexesConf, indexes[i].VolName, indexes[i].RemotePath)
		} else if indexes[i].VolName != "" {
			indexesConf = fmt.Sprintf(`%s
remotePath = volume:%s/%s`, indexesConf, indexes[i].VolName, defaultRemotePath)
		}

		if indexes[i].HotlistBloomFilterRecencyHours != 0 {
			indexesConf = fmt.Sprintf(`%s
hotlist_bloom_filter_recency_hours = %d`, indexesConf, indexes[i].HotlistBloomFilterRecencyHours)
		}

		if indexes[i].HotlistRecencySecs != 0 {
			indexesConf = fmt.Sprintf(`%s
hotlist_recency_secs = %d`, indexesConf, indexes[i].HotlistRecencySecs)
		}

		if indexes[i].MaxGlobalDataSizeMB != 0 {
			indexesConf = fmt.Sprintf(`%s
maxGlobalDataSizeMB = %d`, indexesConf, indexes[i].MaxGlobalDataSizeMB)
		}

		if indexes[i].MaxGlobalRawDataSizeMB != 0 {
			indexesConf = fmt.Sprintf(`%s
maxGlobalRawDataSizeMB = %d`, indexesConf, indexes[i].MaxGlobalRawDataSizeMB)
		}

		// Add a new line in betwen index stanzas
		// Do not add config beyond here
		indexesConf = fmt.Sprintf(`%s
`, indexesConf)
	}

	return indexesConf
}

//GetServerConfigEntries prepares the server.conf entries, and returns as a string
func GetServerConfigEntries(cacheManagerConf *enterprisev1.CacheManagerSpec) string {
	if cacheManagerConf == nil {
		return ""
	}

	var serverConfIni string
	serverConfIni = fmt.Sprintf(`[cachemanager]`)

	emptyStanza := serverConfIni

	if cacheManagerConf.EvictionPaddingSizeMB != 0 {
		serverConfIni = fmt.Sprintf(`%s
eviction_padding = %d`, serverConfIni, cacheManagerConf.EvictionPaddingSizeMB)
	}

	if cacheManagerConf.EvictionPolicy != "" {
		serverConfIni = fmt.Sprintf(`%s
eviction_policy = %s`, serverConfIni, cacheManagerConf.EvictionPolicy)
	}

	if cacheManagerConf.HotlistBloomFilterRecencyHours != 0 {
		serverConfIni = fmt.Sprintf(`%s
hotlist_bloom_filter_recency_hours = %d`, serverConfIni, cacheManagerConf.HotlistBloomFilterRecencyHours)
	}

	if cacheManagerConf.HotlistRecencySecs != 0 {
		serverConfIni = fmt.Sprintf(`%s
hotlist_recency_secs = %d`, serverConfIni, cacheManagerConf.HotlistRecencySecs)
	}

	if cacheManagerConf.MaxCacheSizeMB != 0 {
		serverConfIni = fmt.Sprintf(`%s
max_cache_size = %d`, serverConfIni, cacheManagerConf.MaxCacheSizeMB)
	}

	if cacheManagerConf.MaxConcurrentDownloads != 0 {
		serverConfIni = fmt.Sprintf(`%s
max_concurrent_downloads = %d`, serverConfIni, cacheManagerConf.MaxConcurrentDownloads)
	}

	if cacheManagerConf.MaxConcurrentUploads != 0 {
		serverConfIni = fmt.Sprintf(`%s
max_concurrent_uploads = %d`, serverConfIni, cacheManagerConf.MaxConcurrentUploads)
	}

	if emptyStanza == serverConfIni {
		return ""
	}

	serverConfIni = fmt.Sprintf(`%s
`, serverConfIni)

	return serverConfIni
}

// GetSmartstoreIndexesDefaults fills the indexes.conf default stanza in INI format
func GetSmartstoreIndexesDefaults(defaults enterprisev1.IndexConfDefaultsSpec) string {

	remotePath := "$_index_name"

	indexDefaults := fmt.Sprintf(`[default]
repFactor = auto
maxDataSize = auto
homePath = $SPLUNK_DB/%s/db
coldPath = $SPLUNK_DB/%s/colddb
thawedPath = $SPLUNK_DB/%s/thaweddb`,
		remotePath, remotePath, remotePath)

	// Do not change any of the following Sprintf formats(Intentionally indented)
	if defaults.VolName != "" {
		//if defaults.VolName != "" && defaults.RemotePath != "" {
		indexDefaults = fmt.Sprintf(`%s
remotePath = volume:%s/%s`, indexDefaults, defaults.VolName, remotePath)
	}

	if defaults.MaxGlobalDataSizeMB != 0 {
		indexDefaults = fmt.Sprintf(`%s
maxGlobalDataSizeMB = %d`, indexDefaults, defaults.MaxGlobalDataSizeMB)
	}

	if defaults.MaxGlobalRawDataSizeMB != 0 {
		indexDefaults = fmt.Sprintf(`%s
maxGlobalRawDataSizeMB = %d`, indexDefaults, defaults.MaxGlobalRawDataSizeMB)
	}

	indexDefaults = fmt.Sprintf(`%s
`, indexDefaults)
	return indexDefaults
}<|MERGE_RESOLUTION|>--- conflicted
+++ resolved
@@ -32,10 +32,7 @@
 	logf "sigs.k8s.io/controller-runtime/pkg/log"
 )
 
-<<<<<<< HEAD
-=======
 //ToDo sgontla: Move it to a common place
->>>>>>> eab5cfcc
 const (
 	defaultAppsRepoPollInterval uint = 60 * 60      // one hour
 	minAppsRepoPollInterval     uint = 60           // one minute
@@ -790,22 +787,26 @@
 
 // validateSplunkAppSources validates the App source config in App Framework spec
 func validateSplunkAppSources(appFramework *enterprisev1.AppFrameworkSpec, localScope bool) error {
-<<<<<<< HEAD
+
 	duplicateAppSourceStorageChecker := make(map[string]bool)
 	duplicateAppSourceNameChecker := make(map[string]bool)
 	var vol string
+
 	// Make sure that all the App Sources are provided with the mandatory config values.
 	for i, appSrc := range appFramework.AppSources {
 		if appSrc.Name == "" {
 			return fmt.Errorf("App Source name is missing for AppSource at: %d", i)
 		}
+
 		if _, ok := duplicateAppSourceNameChecker[appSrc.Name]; ok {
 			return fmt.Errorf("Multiple app sources with the name %s is not allowed", appSrc.Name)
 		}
 		duplicateAppSourceNameChecker[appSrc.Name] = true
+
 		if appSrc.Location == "" {
 			return fmt.Errorf("App Source location is missing for AppSource: %s", appSrc.Name)
 		}
+
 		if appSrc.VolName != "" {
 			_, err := checkIfVolumeExists(appFramework.VolList, appSrc.VolName)
 			if err != nil {
@@ -819,41 +820,6 @@
 			vol = appFramework.Defaults.VolName
 		}
 
-=======
-
-	duplicateAppSourceStorageChecker := make(map[string]bool)
-	duplicateAppSourceNameChecker := make(map[string]bool)
-	var vol string
-
-	// Make sure that all the App Sources are provided with the mandatory config values.
-	for i, appSrc := range appFramework.AppSources {
-		if appSrc.Name == "" {
-			return fmt.Errorf("App Source name is missing for AppSource at: %d", i)
-		}
-
-		if _, ok := duplicateAppSourceNameChecker[appSrc.Name]; ok {
-			return fmt.Errorf("Multiple app sources with the name %s is not allowed", appSrc.Name)
-		}
-		duplicateAppSourceNameChecker[appSrc.Name] = true
-
-		if appSrc.Location == "" {
-			return fmt.Errorf("App Source location is missing for AppSource: %s", appSrc.Name)
-		}
-
-		if appSrc.VolName != "" {
-			_, err := checkIfVolumeExists(appFramework.VolList, appSrc.VolName)
-			if err != nil {
-				return fmt.Errorf("Invalid Volume Name for App Source: %s. %s", appSrc.Name, err)
-			}
-			vol = appSrc.VolName
-		} else {
-			if appFramework.Defaults.VolName == "" {
-				return fmt.Errorf("volumeName is missing for App Source: %s", appSrc.Name)
-			}
-			vol = appFramework.Defaults.VolName
-		}
-
->>>>>>> eab5cfcc
 		if appSrc.Scope != "" {
 			if localScope && appSrc.Scope != "local" {
 				return fmt.Errorf("Invalid scope for App Source: %s. Only local scope is supported for this kind of CR", appSrc.Name)
@@ -871,13 +837,8 @@
 		if _, ok := duplicateAppSourceStorageChecker[vol+appSrc.Location]; ok {
 			return fmt.Errorf("Duplicate App Source configured for Volume: %s, and Location: %s combo. Remove the duplicate entry and reapply the configuration", vol, appSrc.Location)
 		}
-<<<<<<< HEAD
-
 		duplicateAppSourceStorageChecker[vol+appSrc.Location] = true
-=======
-		duplicateAppSourceStorageChecker[vol+appSrc.Location] = true
-
->>>>>>> eab5cfcc
+
 	}
 
 	if localScope && appFramework.Defaults.Scope != "" && appFramework.Defaults.Scope != "local" {
@@ -887,10 +848,7 @@
 	if appFramework.Defaults.Scope != "" && appFramework.Defaults.Scope != "local" && appFramework.Defaults.Scope != "cluster" {
 		return fmt.Errorf("Scope for defaults should be either local Or cluster, but configured as: %s", appFramework.Defaults.Scope)
 	}
-<<<<<<< HEAD
-=======
-
->>>>>>> eab5cfcc
+
 	if appFramework.Defaults.VolName != "" {
 		_, err := checkIfVolumeExists(appFramework.VolList, appFramework.Defaults.VolName)
 		if err != nil {
@@ -909,26 +867,17 @@
 
 // ValidateAppFrameworkSpec checks and validates the Apps Frame Work config
 func ValidateAppFrameworkSpec(appFramework *enterprisev1.AppFrameworkSpec, localScope bool) error {
-<<<<<<< HEAD
-
-=======
->>>>>>> eab5cfcc
 	var err error
 	if !isAppFrameworkConfigured(appFramework) {
 		return nil
 	}
 
 	scopedLog := log.WithName("ValidateAppFrameworkSpec").WithValues(
-<<<<<<< HEAD
 		"localScope", localScope)
-=======
-		"localScope: %t", localScope)
->>>>>>> eab5cfcc
 
 	// Todo: sgontla: Enable later. For now, allowing multiple volumes and app sources for UT purpose
 	if len(appFramework.VolList) > 1 || len(appFramework.AppSources) > 2 {
 		//return fmt.Errorf("Invalid App Framework config. Only one Volume, and a max. of two App sources supported")
-<<<<<<< HEAD
 	}
 
 	scopedLog.Info("Validating app framework spec")
@@ -962,42 +911,7 @@
 func validateRemoteVolumeSpec(volList []enterprisev1.VolumeSpec) error {
 
 	duplicateChecker := make(map[string]bool)
-=======
-	}
-
-	scopedLog.Info("Validating app framework spec")
-
-	// Todo: sgontla: Best place to store the final value as part of the status, so that the config change detection will be easy
-	if appFramework.AppsRepoPollInterval == 0 {
-		scopedLog.Error(err, "AppsRepoPollInterval is not configured. Setting it to the default value of %d seconds", defaultAppsRepoPollInterval)
-		appFramework.AppsRepoPollInterval = defaultAppsRepoPollInterval
-	} else if appFramework.AppsRepoPollInterval < minAppsRepoPollInterval {
-		scopedLog.Error(err, "AppsRepoPollInterval configured value %d is too small. Setting it to the default min. value of %d seconds", appFramework.AppsRepoPollInterval, minAppsRepoPollInterval)
-		appFramework.AppsRepoPollInterval = minAppsRepoPollInterval
-	} else if appFramework.AppsRepoPollInterval > maxAppsRepoPollInterval {
-		scopedLog.Error(err, "AppsRepoPollInterval configured value %d is too high. Setting it to the default max. value of %d seconds", appFramework.AppsRepoPollInterval, minAppsRepoPollInterval)
-		appFramework.AppsRepoPollInterval = maxAppsRepoPollInterval
-	}
-
-	err = validateRemoteVolumeSpec(appFramework.VolList)
-	if err != nil {
-		return err
-	}
-
-	err = validateSplunkAppSources(appFramework, localScope)
-	if err != nil {
-		return err
-	}
-
-	return err
-}
-
-// validateRemoteVolumeSpec validates the Remote storage volume spec
-func validateRemoteVolumeSpec(volList []enterprisev1.VolumeSpec) error {
-
-	duplicateChecker := make(map[string]bool)
-
->>>>>>> eab5cfcc
+
 	// Make sure that all the Volumes are provided with the mandatory config values.
 	for i, volume := range volList {
 		if _, ok := duplicateChecker[volume.Name]; ok {
@@ -1017,7 +931,6 @@
 		if volume.SecretRef == "" {
 			return fmt.Errorf("Volume SecretRef is missing")
 		}
-<<<<<<< HEAD
 		if volume.Type == "" {
 			return fmt.Errorf("Remote volume Type is missing")
 		}
@@ -1043,29 +956,6 @@
 			return fmt.Errorf("Duplicate index name detected: %s.Remove the duplicate entry and reapply the configuration", index.Name)
 		}
 		duplicateChecker[index.Name] = true
-=======
-	}
-
-	return nil
-}
-
-// validateSplunkIndexesSpec validates the smartstore index spec
-func validateSplunkIndexesSpec(smartstore *enterprisev1.SmartStoreSpec) error {
-
-	duplicateChecker := make(map[string]bool)
-
-	// Make sure that all the indexes are provided with the mandatory config values.
-	for i, index := range smartstore.IndexList {
-		if index.Name == "" {
-			return fmt.Errorf("Index name is missing for index at: %d", i)
-		}
-
-		if _, ok := duplicateChecker[index.Name]; ok {
-			return fmt.Errorf("Duplicate index name detected: %s.Remove the duplicate entry and reapply the configuration", index.Name)
-		}
-		duplicateChecker[index.Name] = true
-
->>>>>>> eab5cfcc
 		if index.VolName == "" && smartstore.Defaults.VolName == "" {
 			return fmt.Errorf("volumeName is missing for index: %s", index.Name)
 		}
