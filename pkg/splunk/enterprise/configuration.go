--- conflicted
+++ resolved
@@ -718,17 +718,12 @@
 	}
 
 	// Add extraEnv from the CommonSplunkSpec config to the extraEnv variable list
-<<<<<<< HEAD
-	for _, envVar := range spec.ExtraEnv {
-		extraEnv = append(extraEnv, envVar)
-=======
 	// Exclude MC as it derives the Spec from multiple CRs
 	// ToDo: Remove the Check once the MC CRD is in place
 	if instanceType != SplunkMonitoringConsole {
 		for _, envVar := range spec.ExtraEnv {
 			extraEnv = append(extraEnv, envVar)
 		}
->>>>>>> c236a476
 	}
 
 	// append any extra variables
