--- conflicted
+++ resolved
@@ -939,9 +939,7 @@
 		{Name: "SPLUNK_ROLE", Value: role},
 		{Name: "SPLUNK_DECLARATIVE_ADMIN_PASSWORD", Value: "true"},
 		{Name: livenessProbeDriverPathEnv, Value: GetLivenessDriverFilePath()},
-<<<<<<< HEAD
 		{Name: "SPLUNK_GENERAL_TERMS", Value: os.Getenv("SPLUNK_GENERAL_TERMS")},
-=======
 		{
 			Name: "POD_NAME",
 			ValueFrom: &corev1.EnvVarSource{
@@ -955,7 +953,6 @@
 		{Name: "SPLUNK_SERVICE_NAME", Value: GetSplunkServiceName(instanceType, cr.GetName(), false)},
 		{Name: "SPLUNK_HEADLESS_SERVICE_NAME", Value: GetSplunkServiceName(instanceType, cr.GetName(), true)},
 		{Name: "DOMAIN_NAME", Value: domainName},
->>>>>>> 3b820b3f
 	}
 
 	// update variables for licensing, if configured
