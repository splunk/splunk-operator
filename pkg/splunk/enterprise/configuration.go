// Copyright (c) 2018-2021 Splunk Inc. All rights reserved.
//
// Licensed under the Apache License, Version 2.0 (the "License");
// you may not use this file except in compliance with the License.
// You may obtain a copy of the License at
//
// 	http://www.apache.org/licenses/LICENSE-2.0
//
// Unless required by applicable law or agreed to in writing, software
// distributed under the License is distributed on an "AS IS" BASIS,
// WITHOUT WARRANTIES OR CONDITIONS OF ANY KIND, either express or implied.
// See the License for the specific language governing permissions and
// limitations under the License.

package enterprise

import (
	"context"
	"fmt"
	"sort"

	appsv1 "k8s.io/api/apps/v1"
	corev1 "k8s.io/api/core/v1"
	"k8s.io/apimachinery/pkg/api/resource"
	metav1 "k8s.io/apimachinery/pkg/apis/meta/v1"
	"k8s.io/apimachinery/pkg/types"
	"k8s.io/apimachinery/pkg/util/intstr"

	enterpriseApi "github.com/splunk/splunk-operator/pkg/apis/enterprise/v3"
	splclient "github.com/splunk/splunk-operator/pkg/splunk/client"
	splcommon "github.com/splunk/splunk-operator/pkg/splunk/common"
	splctrl "github.com/splunk/splunk-operator/pkg/splunk/controller"
	splutil "github.com/splunk/splunk-operator/pkg/splunk/util"
	logf "sigs.k8s.io/controller-runtime/pkg/log"
)

var logC = logf.Log.WithName("splunk.enterprise.configValidation")

// getSplunkLabels returns a map of labels to use for Splunk Enterprise components.
func getSplunkLabels(instanceIdentifier string, instanceType InstanceType, partOfIdentifier string) map[string]string {
	// For multisite / multipart IndexerCluster, the name of the part containing the cluster-manager is used
	// to set the label app.kubernetes.io/part-of on all the parts so that its indexer service can select
	// the indexers from all the parts. Otherwise partOfIdentifier is equal to instanceIdentifier.
	if instanceType != SplunkIndexer || len(partOfIdentifier) == 0 {
		partOfIdentifier = instanceIdentifier
	}

	labels, _ := splcommon.GetLabels(instanceType.ToKind(), instanceType.ToString(), instanceIdentifier, partOfIdentifier, make([]string, 0))
	return labels
}

// getSplunkVolumeClaims returns a standard collection of Kubernetes volume claims.
func getSplunkVolumeClaims(cr splcommon.MetaObject, spec *enterpriseApi.CommonSplunkSpec, labels map[string]string, volumeType string) (corev1.PersistentVolumeClaim, error) {
	var storageCapacity resource.Quantity
	var err error

	storageClassName := ""

	// Depending on the volume type, determine storage capacity and storage class name(if configured)
	if volumeType == splcommon.EtcVolumeStorage {
		storageCapacity, err = splcommon.ParseResourceQuantity(spec.EtcVolumeStorageConfig.StorageCapacity, splcommon.DefaultEtcVolumeStorageCapacity)
		if err != nil {
			return corev1.PersistentVolumeClaim{}, fmt.Errorf("%s: %s", "etcStorage", err)
		}
		if spec.EtcVolumeStorageConfig.StorageClassName != "" {
			storageClassName = spec.EtcVolumeStorageConfig.StorageClassName
		}
	} else if volumeType == splcommon.VarVolumeStorage {
		storageCapacity, err = splcommon.ParseResourceQuantity(spec.VarVolumeStorageConfig.StorageCapacity, splcommon.DefaultVarVolumeStorageCapacity)
		if err != nil {
			return corev1.PersistentVolumeClaim{}, fmt.Errorf("%s: %s", "varStorage", err)
		}
		if spec.VarVolumeStorageConfig.StorageClassName != "" {
			storageClassName = spec.VarVolumeStorageConfig.StorageClassName
		}
	}

	// Create a persistent volume claim
	volumeClaim := corev1.PersistentVolumeClaim{
		ObjectMeta: metav1.ObjectMeta{
			Name:      fmt.Sprintf(splcommon.PvcNamePrefix, volumeType),
			Namespace: cr.GetNamespace(),
			Labels:    labels,
		},
		Spec: corev1.PersistentVolumeClaimSpec{
			AccessModes: []corev1.PersistentVolumeAccessMode{"ReadWriteOnce"},
			Resources: corev1.ResourceRequirements{
				Requests: corev1.ResourceList{
					corev1.ResourceStorage: storageCapacity,
				},
			},
		},
	}

	// Assign storage class name if specified
	if storageClassName != "" {
		volumeClaim.Spec.StorageClassName = &storageClassName
	}
	return volumeClaim, nil
}

// getSplunkService returns a Kubernetes Service object for Splunk instances configured for a Splunk Enterprise resource.
func getSplunkService(cr splcommon.MetaObject, spec *enterpriseApi.CommonSplunkSpec, instanceType InstanceType, isHeadless bool) *corev1.Service {

	// use template if not headless
	var service *corev1.Service
	if isHeadless {
		service = &corev1.Service{}

		// Initialize to defaults
		service.Spec.ClusterIP = corev1.ClusterIPNone
		service.Spec.Type = corev1.ServiceTypeClusterIP
	} else {
		service = spec.Spec.ServiceTemplate.DeepCopy()
	}
	service.TypeMeta = metav1.TypeMeta{
		Kind:       "Service",
		APIVersion: "v1",
	}

	service.ObjectMeta.Name = GetSplunkServiceName(instanceType, cr.GetName(), isHeadless)
	service.ObjectMeta.Namespace = cr.GetNamespace()
	instanceIdentifier := cr.GetName()
	var partOfIdentifier string
	if instanceType == SplunkIndexer {
		if len(spec.ClusterMasterRef.Name) == 0 {
			// Do not specify the instance label in the selector of IndexerCluster services, so that the services of the main part
			// of multisite / multipart IndexerCluster can be used to resolve (headless) or load balance traffic to the indexers of all parts
			partOfIdentifier = instanceIdentifier
			instanceIdentifier = ""
		} else {
			// And for child parts of multisite / multipart IndexerCluster, use the name of the part containing the cluster-manager
			// in the app.kubernetes.io/part-of label
			partOfIdentifier = spec.ClusterMasterRef.Name
		}
	}
	service.Spec.Selector = getSplunkLabels(instanceIdentifier, instanceType, partOfIdentifier)
	service.Spec.Ports = append(service.Spec.Ports, splcommon.SortServicePorts(getSplunkServicePorts(instanceType))...) // note that port order is important for tests

	// ensure labels and annotations are not nil
	if service.ObjectMeta.Labels == nil {
		service.ObjectMeta.Labels = make(map[string]string)
	}
	if service.ObjectMeta.Annotations == nil {
		service.ObjectMeta.Annotations = make(map[string]string)
	}

	// append same labels as selector
	for k, v := range service.Spec.Selector {
		service.ObjectMeta.Labels[k] = v
	}

	// append labels and annotations from parent
	splcommon.AppendParentMeta(service.ObjectMeta.GetObjectMeta(), cr.GetObjectMeta())

	if instanceType == SplunkDeployer || (instanceType == SplunkSearchHead && isHeadless) {
		// required for SHC bootstrap process; use services with heads when readiness is desired
		service.Spec.PublishNotReadyAddresses = true
	}

	service.SetOwnerReferences(append(service.GetOwnerReferences(), splcommon.AsOwner(cr, true)))

	return service
}

// setVolumeDefaults set properties in Volumes to default values
func setVolumeDefaults(spec *enterpriseApi.CommonSplunkSpec) {

	// work-around openapi validation error by ensuring it is not nil
	if spec.Volumes == nil {
		spec.Volumes = []corev1.Volume{}
	}

	for _, v := range spec.Volumes {
		if v.Secret != nil {
			if v.Secret.DefaultMode == nil {
				perm := int32(corev1.SecretVolumeSourceDefaultMode)
				v.Secret.DefaultMode = &perm
			}
			continue
		}

		if v.ConfigMap != nil {
			if v.ConfigMap.DefaultMode == nil {
				perm := int32(corev1.ConfigMapVolumeSourceDefaultMode)
				v.ConfigMap.DefaultMode = &perm
			}
			continue
		}
	}
}

// validateCommonSplunkSpec checks validity and makes default updates to a CommonSplunkSpec, and returns error if something is wrong.
func validateCommonSplunkSpec(spec *enterpriseApi.CommonSplunkSpec) error {
	// if not specified via spec or env, image defaults to splunk/splunk
	spec.Spec.Image = GetSplunkImage(spec.Spec.Image)

	defaultResources := corev1.ResourceRequirements{
		Requests: corev1.ResourceList{
			corev1.ResourceCPU:    resource.MustParse("0.1"),
			corev1.ResourceMemory: resource.MustParse("512Mi"),
		},
		Limits: corev1.ResourceList{
			corev1.ResourceCPU:    resource.MustParse("4"),
			corev1.ResourceMemory: resource.MustParse("8Gi"),
		},
	}

	if spec.LivenessInitialDelaySeconds < 0 {
		return fmt.Errorf("Negative value (%d) is not allowed for Liveness probe intial delay", spec.LivenessInitialDelaySeconds)
	}

	if spec.ReadinessInitialDelaySeconds < 0 {
		return fmt.Errorf("Negative value (%d) is not allowed for Readiness probe intial delay", spec.ReadinessInitialDelaySeconds)
	}

	setVolumeDefaults(spec)

	return splcommon.ValidateSpec(&spec.Spec, defaultResources)
}

// getSplunkDefaults returns a Kubernetes ConfigMap containing defaults for a Splunk Enterprise resource.
func getSplunkDefaults(identifier, namespace string, instanceType InstanceType, defaults string) *corev1.ConfigMap {
	return &corev1.ConfigMap{
		ObjectMeta: metav1.ObjectMeta{
			Name:      GetSplunkDefaultsName(identifier, instanceType),
			Namespace: namespace,
		},
		Data: map[string]string{
			"default.yml": defaults,
		},
	}
}

// getSplunkPorts returns a map of ports to use for Splunk instances.
func getSplunkPorts(instanceType InstanceType) map[string]int {
	result := map[string]int{
		GetPortName(splunkwebPort, protoHTTP): 8000,
		GetPortName(splunkdPort, protoHTTPS):  8089,
	}

	switch instanceType {
	case SplunkMonitoringConsole:
		result[GetPortName(hecPort, protoHTTP)] = 8088
		result[GetPortName(s2sPort, protoTCP)] = 9997
	case SplunkStandalone:
		result[GetPortName(hecPort, protoHTTP)] = 8088
		result[GetPortName(s2sPort, protoTCP)] = 9997
	case SplunkIndexer:
		result[GetPortName(hecPort, protoHTTP)] = 8088
		result[GetPortName(s2sPort, protoTCP)] = 9997
	}

	return result
}

// getSplunkContainerPorts returns a list of Kubernetes ContainerPort objects for Splunk instances.
func getSplunkContainerPorts(instanceType InstanceType) []corev1.ContainerPort {
	l := []corev1.ContainerPort{}
	for key, value := range getSplunkPorts(instanceType) {
		l = append(l, corev1.ContainerPort{
			Name:          key,
			ContainerPort: int32(value),
			Protocol:      corev1.ProtocolTCP,
		})
	}
	return l
}

// getSplunkServicePorts returns a list of Kubernetes ServicePort objects for Splunk instances.
func getSplunkServicePorts(instanceType InstanceType) []corev1.ServicePort {
	l := []corev1.ServicePort{}
	for key, value := range getSplunkPorts(instanceType) {
		l = append(l, corev1.ServicePort{
			Name:       key,
			Port:       int32(value),
			TargetPort: intstr.FromInt(value),
			Protocol:   corev1.ProtocolTCP,
		})
	}
	return l
}

// addSplunkVolumeToTemplate modifies the podTemplateSpec object to incorporate an additional VolumeSource.
func addSplunkVolumeToTemplate(podTemplateSpec *corev1.PodTemplateSpec, name string, mountPath string, volumeSource corev1.VolumeSource) {
	podTemplateSpec.Spec.Volumes = append(podTemplateSpec.Spec.Volumes, corev1.Volume{
		Name:         name,
		VolumeSource: volumeSource,
	})

	for idx := range podTemplateSpec.Spec.Containers {
		containerSpec := &podTemplateSpec.Spec.Containers[idx]
		containerSpec.VolumeMounts = append(containerSpec.VolumeMounts, corev1.VolumeMount{
			Name:      name,
			MountPath: mountPath,
		})
	}
}

// addPVCVolumes adds pvc volumes to statefulSet
func addPVCVolumes(cr splcommon.MetaObject, spec *enterpriseApi.CommonSplunkSpec, statefulSet *appsv1.StatefulSet, labels map[string]string, volumeType string) error {
	// prepare and append persistent volume claims if storage is not ephemeral
	var err error
	volumeClaimTemplate, err := getSplunkVolumeClaims(cr, spec, labels, volumeType)
	if err != nil {
		return err
	}
	statefulSet.Spec.VolumeClaimTemplates = append(statefulSet.Spec.VolumeClaimTemplates, volumeClaimTemplate)

	// add volume mounts to splunk container for the PVCs
	statefulSet.Spec.Template.Spec.Containers[0].VolumeMounts = append(statefulSet.Spec.Template.Spec.Containers[0].VolumeMounts,
		corev1.VolumeMount{
			Name:      volumeClaimTemplate.GetName(),
			MountPath: fmt.Sprintf(splcommon.SplunkMountDirecPrefix, volumeType),
		})

	return nil
}

// addEphermalVolumes adds ephermal volumes to statefulSet
func addEphermalVolumes(statefulSet *appsv1.StatefulSet, volumeType string) error {
	// add ephemeral volumes to the splunk pod
	emptyVolumeSource := corev1.VolumeSource{
		EmptyDir: &corev1.EmptyDirVolumeSource{},
	}
	statefulSet.Spec.Template.Spec.Volumes = append(statefulSet.Spec.Template.Spec.Volumes,
		corev1.Volume{
			Name: fmt.Sprintf(splcommon.SplunkMountNamePrefix, volumeType), VolumeSource: emptyVolumeSource,
		})

	// add volume mounts to splunk container for the ephemeral volumes
	statefulSet.Spec.Template.Spec.Containers[0].VolumeMounts = append(statefulSet.Spec.Template.Spec.Containers[0].VolumeMounts,
		corev1.VolumeMount{
			Name:      fmt.Sprintf(splcommon.SplunkMountNamePrefix, volumeType),
			MountPath: fmt.Sprintf(splcommon.SplunkMountDirecPrefix, volumeType),
		})

	return nil
}

// addStorageVolumes adds storage volumes to the StatefulSet
func addStorageVolumes(cr splcommon.MetaObject, spec *enterpriseApi.CommonSplunkSpec, statefulSet *appsv1.StatefulSet, labels map[string]string) error {
	// configure storage for mount path /opt/splunk/etc
	if spec.EtcVolumeStorageConfig.EphemeralStorage {
		// add Ephermal volumes
		_ = addEphermalVolumes(statefulSet, splcommon.EtcVolumeStorage)
	} else {
		// add PVC volumes
		err := addPVCVolumes(cr, spec, statefulSet, labels, splcommon.EtcVolumeStorage)
		if err != nil {
			return err
		}
	}

	// configure storage for mount path /opt/splunk/var
	if spec.VarVolumeStorageConfig.EphemeralStorage {
		// add Ephermal volumes
		_ = addEphermalVolumes(statefulSet, splcommon.VarVolumeStorage)
	} else {
		// add PVC volumes
		err := addPVCVolumes(cr, spec, statefulSet, labels, splcommon.VarVolumeStorage)
		if err != nil {
			return err
		}
	}

	return nil
}

// getSplunkStatefulSet returns a Kubernetes StatefulSet object for Splunk instances configured for a Splunk Enterprise resource.
func getSplunkStatefulSet(client splcommon.ControllerClient, cr splcommon.MetaObject, spec *enterpriseApi.CommonSplunkSpec, instanceType InstanceType, replicas int32, extraEnv []corev1.EnvVar) (*appsv1.StatefulSet, error) {

	// prepare misc values
	ports := splcommon.SortContainerPorts(getSplunkContainerPorts(instanceType)) // note that port order is important for tests
	annotations := splcommon.GetIstioAnnotations(ports)
	selectLabels := getSplunkLabels(cr.GetName(), instanceType, spec.ClusterMasterRef.Name)
	affinity := splcommon.AppendPodAntiAffinity(&spec.Affinity, cr.GetName(), instanceType.ToString())

	// start with same labels as selector; note that this object gets modified by splcommon.AppendParentMeta()
	labels := make(map[string]string)
	for k, v := range selectLabels {
		labels[k] = v
	}

	// create statefulset configuration
	statefulSet := &appsv1.StatefulSet{
		TypeMeta: metav1.TypeMeta{
			Kind:       "StatefulSet",
			APIVersion: "apps/v1",
		},
		ObjectMeta: metav1.ObjectMeta{
			Name:      GetSplunkStatefulsetName(instanceType, cr.GetName()),
			Namespace: cr.GetNamespace(),
		},
		Spec: appsv1.StatefulSetSpec{
			Selector: &metav1.LabelSelector{
				MatchLabels: selectLabels,
			},
			ServiceName:         GetSplunkServiceName(instanceType, cr.GetName(), true),
			Replicas:            &replicas,
			PodManagementPolicy: appsv1.ParallelPodManagement,
			UpdateStrategy: appsv1.StatefulSetUpdateStrategy{
				Type: appsv1.OnDeleteStatefulSetStrategyType,
			},
			Template: corev1.PodTemplateSpec{
				ObjectMeta: metav1.ObjectMeta{
					Labels:      labels,
					Annotations: annotations,
				},
				Spec: corev1.PodSpec{
					Affinity:      affinity,
					Tolerations:   spec.Tolerations,
					SchedulerName: spec.SchedulerName,
					Containers: []corev1.Container{
						{
							Image:           spec.Image,
							ImagePullPolicy: corev1.PullPolicy(spec.ImagePullPolicy),
							Name:            "splunk",
							Ports:           ports,
						},
					},
				},
			},
		},
	}

	// Add storage volumes
	err := addStorageVolumes(cr, spec, statefulSet, labels)
	if err != nil {
		return statefulSet, err
	}

	// add serviceaccount if configured
	if spec.ServiceAccount != "" {
		namespacedName := types.NamespacedName{Namespace: statefulSet.GetNamespace(), Name: spec.ServiceAccount}
		_, err := splctrl.GetServiceAccount(client, namespacedName)
		if err == nil {
			// serviceAccount exists
			statefulSet.Spec.Template.Spec.ServiceAccountName = spec.ServiceAccount
		}
	}

	// append labels and annotations from parent
	splcommon.AppendParentMeta(statefulSet.Spec.Template.GetObjectMeta(), cr.GetObjectMeta())

	// retrieve the secret to upload to the statefulSet pod
	statefulSetSecret, err := splutil.GetLatestVersionedSecret(client, cr, cr.GetNamespace(), statefulSet.GetName())
	if err != nil || statefulSetSecret == nil {
		return statefulSet, err
	}

	// update statefulset's pod template with common splunk pod config
	updateSplunkPodTemplateWithConfig(client, &statefulSet.Spec.Template, cr, spec, instanceType, extraEnv, statefulSetSecret.GetName())

	// make Splunk Enterprise object the owner
	statefulSet.SetOwnerReferences(append(statefulSet.GetOwnerReferences(), splcommon.AsOwner(cr, true)))

	return statefulSet, nil
}

// getAppListingConfigMap returns the App listing configMap, if it exists and applicable for that instanceType
func getAppListingConfigMap(client splcommon.ControllerClient, cr splcommon.MetaObject, instanceType InstanceType) *corev1.ConfigMap {
	var configMap *corev1.ConfigMap

	if instanceType != SplunkIndexer && instanceType != SplunkSearchHead {
		appsConfigMapName := GetSplunkAppsConfigMapName(cr.GetName(), cr.GetObjectKind().GroupVersionKind().Kind)
		namespacedName := types.NamespacedName{Namespace: cr.GetNamespace(), Name: appsConfigMapName}
		configMap, _ = splctrl.GetConfigMap(client, namespacedName)
	}

	return configMap
}

// getSmartstoreConfigMap returns the smartstore configMap, if it exists and applicable for that instanceType
func getSmartstoreConfigMap(client splcommon.ControllerClient, cr splcommon.MetaObject, instanceType InstanceType) *corev1.ConfigMap {
	var configMap *corev1.ConfigMap

	if instanceType == SplunkStandalone || instanceType == SplunkClusterManager {
		smartStoreConfigMapName := GetSplunkSmartstoreConfigMapName(cr.GetName(), cr.GetObjectKind().GroupVersionKind().Kind)
		namespacedName := types.NamespacedName{Namespace: cr.GetNamespace(), Name: smartStoreConfigMapName}
		configMap, _ = splctrl.GetConfigMap(client, namespacedName)
	}

	return configMap
}

// updateSplunkPodTemplateWithConfig modifies the podTemplateSpec object based on configuration of the Splunk Enterprise resource.
func updateSplunkPodTemplateWithConfig(client splcommon.ControllerClient, podTemplateSpec *corev1.PodTemplateSpec, cr splcommon.MetaObject, spec *enterpriseApi.CommonSplunkSpec, instanceType InstanceType, extraEnv []corev1.EnvVar, secretToMount string) {

	scopedLog := log.WithName("updateSplunkPodTemplateWithConfig").WithValues("name", cr.GetName(), "namespace", cr.GetNamespace())
	// Add custom ports to splunk containers
	if spec.ServiceTemplate.Spec.Ports != nil {
		for idx := range podTemplateSpec.Spec.Containers {
			for _, p := range spec.ServiceTemplate.Spec.Ports {

				podTemplateSpec.Spec.Containers[idx].Ports = append(podTemplateSpec.Spec.Containers[idx].Ports, corev1.ContainerPort{
					Name:          p.Name,
					ContainerPort: int32(p.TargetPort.IntValue()),
					Protocol:      p.Protocol,
				})
			}
		}
	}

	// Add custom volumes to splunk containers other than MC(where CR spec volumes are not needed)
	if spec.Volumes != nil {
		podTemplateSpec.Spec.Volumes = append(podTemplateSpec.Spec.Volumes, spec.Volumes...)
		for idx := range podTemplateSpec.Spec.Containers {
			for v := range spec.Volumes {
				podTemplateSpec.Spec.Containers[idx].VolumeMounts = append(podTemplateSpec.Spec.Containers[idx].VolumeMounts, corev1.VolumeMount{
					Name:      spec.Volumes[v].Name,
					MountPath: "/mnt/" + spec.Volumes[v].Name,
				})
			}
		}
	}

	// Explicitly set the default value here so we can compare for changes correctly with current statefulset.
	secretVolDefaultMode := int32(corev1.SecretVolumeSourceDefaultMode)
	addSplunkVolumeToTemplate(podTemplateSpec, "mnt-splunk-secrets", "/mnt/splunk-secrets", corev1.VolumeSource{
		Secret: &corev1.SecretVolumeSource{
			SecretName:  secretToMount,
			DefaultMode: &secretVolDefaultMode,
		},
	})

	// Explicitly set the default value here so we can compare for changes correctly with current statefulset.
	configMapVolDefaultMode := int32(corev1.ConfigMapVolumeSourceDefaultMode)

	// add inline defaults to all splunk containers other than MC(where CR spec defaults are not needed)
	if spec.Defaults != "" {
		configMapName := GetSplunkDefaultsName(cr.GetName(), instanceType)
		addSplunkVolumeToTemplate(podTemplateSpec, "mnt-splunk-defaults", "/mnt/splunk-defaults", corev1.VolumeSource{
			ConfigMap: &corev1.ConfigMapVolumeSource{
				LocalObjectReference: corev1.LocalObjectReference{
					Name: configMapName,
				},
				DefaultMode: &configMapVolDefaultMode,
			},
		})

		namespacedName := types.NamespacedName{Namespace: cr.GetNamespace(), Name: configMapName}

		// We will update the annotation for resource version in the pod template spec
		// so that any change in the ConfigMap will lead to recycle of the pod.
		configMapResourceVersion, err := splctrl.GetConfigMapResourceVersion(client, namespacedName)
		if err == nil {
			podTemplateSpec.ObjectMeta.Annotations["defaultConfigRev"] = configMapResourceVersion
		} else {
			scopedLog.Error(err, "Updation of default configMap annotation failed")
		}
	}

	smartstoreConfigMap := getSmartstoreConfigMap(client, cr, instanceType)
	if smartstoreConfigMap != nil {
		addSplunkVolumeToTemplate(podTemplateSpec, "mnt-splunk-operator", "/mnt/splunk-operator/local/", corev1.VolumeSource{
			ConfigMap: &corev1.ConfigMapVolumeSource{
				LocalObjectReference: corev1.LocalObjectReference{
					Name: smartstoreConfigMap.GetName(),
				},
				DefaultMode: &configMapVolDefaultMode,
				Items: []corev1.KeyToPath{
					{Key: "indexes.conf", Path: "indexes.conf", Mode: &configMapVolDefaultMode},
					{Key: "server.conf", Path: "server.conf", Mode: &configMapVolDefaultMode},
					{Key: configToken, Path: configToken, Mode: &configMapVolDefaultMode},
				},
			},
		})

		// 1. For Indexer cluster case, do not set the annotation on CM pod. smartstore config is
		// propagated through the CM manager apps bundle push
		// 2. In case of Standalone, reset the Pod, by updating the latest Resource version of the
		// smartstore config map.
		if instanceType == SplunkStandalone {
			podTemplateSpec.ObjectMeta.Annotations[smartStoreConfigRev] = smartstoreConfigMap.ResourceVersion
		}
	}

	appListingConfigMap := getAppListingConfigMap(client, cr, instanceType)
	if appListingConfigMap != nil {
		appVolumeSource := getVolumeSourceMountFromConfigMapData(appListingConfigMap, &configMapVolDefaultMode)
		addSplunkVolumeToTemplate(podTemplateSpec, "mnt-app-listing", appConfLocationOnPod, appVolumeSource)

		// ToDo: for Phase-2, to install the new apps, always reset the pod.(need to change the behavior for phase-3)
		// Once the apps are installed, and on a reconcile entry triggered by polling interval expiry, if there is no new
		// App changes on remote store, then the config map data is erased. In such case, no need to reset the Pod
		if len(appListingConfigMap.Data) > 0 {
			podTemplateSpec.ObjectMeta.Annotations[appListingRev] = appListingConfigMap.ResourceVersion
		}
	}

	// update security context
	runAsUser := int64(41812)
	fsGroup := int64(41812)
	podTemplateSpec.Spec.SecurityContext = &corev1.PodSecurityContext{
		RunAsUser: &runAsUser,
		FSGroup:   &fsGroup,
	}

	var additionalDelayForAppInstallation int32
	var appListingFiles []string

	if appListingConfigMap != nil {
		for key := range appListingConfigMap.Data {
			if key != appsUpdateToken {
				appListingFiles = append(appListingFiles, key)
			}
		}
		// Always sort the slice, so that map entries are ordered, to avoid pod resets
		sort.Strings(appListingFiles)

<<<<<<< HEAD
		if instanceType == SplunkDeployer || instanceType == SplunkClusterManager || instanceType == SplunkStandalone || instanceType == SplunkLicenseManager {
=======
		if instanceType != SplunkIndexer && instanceType != SplunkSearchHead {
>>>>>>> 92fef221
			additionalDelayForAppInstallation = int32(maxSplunkAppsInstallationDelaySecs)
		}
	}

	livenessProbe := getLivenessProbe(cr, instanceType, spec, additionalDelayForAppInstallation)
	readinessProbe := getReadinessProbe(cr, instanceType, spec, 0)

	// prepare defaults variable
	splunkDefaults := "/mnt/splunk-secrets/default.yml"
<<<<<<< HEAD
	// Check for apps defaults and add it to only the standalone or deployer/cm instances
	if spec.DefaultsURLApps != "" &&
		(instanceType == SplunkDeployer ||
			instanceType == SplunkStandalone ||
			instanceType == SplunkClusterManager ||
			instanceType == SplunkLicenseManager) {
=======
	// Check for apps defaults and add it to only the standalone or deployer/cm/mc instances
	if spec.DefaultsURLApps != "" && instanceType != SplunkIndexer && instanceType != SplunkSearchHead {
>>>>>>> 92fef221
		splunkDefaults = fmt.Sprintf("%s,%s", spec.DefaultsURLApps, splunkDefaults)
	}
	if spec.DefaultsURL != "" {
		splunkDefaults = fmt.Sprintf("%s,%s", spec.DefaultsURL, splunkDefaults)
	}
	if spec.Defaults != "" {
		splunkDefaults = fmt.Sprintf("%s,%s", "/mnt/splunk-defaults/default.yml", splunkDefaults)
	}

	if appListingConfigMap != nil {
		for _, fileName := range appListingFiles {
			splunkDefaults = fmt.Sprintf("%s%s,%s", appConfLocationOnPod, fileName, splunkDefaults)
		}
	}

	// prepare container env variables
	role := instanceType.ToRole()
	if instanceType == SplunkStandalone && len(spec.ClusterMasterRef.Name) > 0 {
		role = SplunkSearchHead.ToRole()
	}
	env := []corev1.EnvVar{
		{Name: "SPLUNK_HOME", Value: "/opt/splunk"},
		{Name: "SPLUNK_START_ARGS", Value: "--accept-license"},
		{Name: "SPLUNK_DEFAULTS_URL", Value: splunkDefaults},
		{Name: "SPLUNK_HOME_OWNERSHIP_ENFORCEMENT", Value: "false"},
		{Name: "SPLUNK_ROLE", Value: role},
		{Name: "SPLUNK_DECLARATIVE_ADMIN_PASSWORD", Value: "true"},
	}

	// update variables for licensing, if configured
	if spec.LicenseURL != "" {
		env = append(env, corev1.EnvVar{
			Name:  "SPLUNK_LICENSE_URI",
			Value: spec.LicenseURL,
		})
	}
	if instanceType != SplunkLicenseManager && spec.LicenseMasterRef.Name != "" {
		licenseManagerURL := GetSplunkServiceName(SplunkLicenseManager, spec.LicenseMasterRef.Name, false)
		if spec.LicenseMasterRef.Namespace != "" {
			licenseManagerURL = splcommon.GetServiceFQDN(spec.LicenseMasterRef.Namespace, licenseManagerURL)
		}
		env = append(env, corev1.EnvVar{
			Name:  "SPLUNK_LICENSE_MASTER_URL",
			Value: licenseManagerURL,
		})
	}

	// append URL for cluster manager, if configured
	var clusterManagerURL string
	if instanceType == SplunkClusterManager {
		// This makes splunk-ansible configure indexer-discovery on cluster-manager
		clusterManagerURL = "localhost"
	} else if spec.ClusterMasterRef.Name != "" {
		clusterManagerURL = GetSplunkServiceName(SplunkClusterManager, spec.ClusterMasterRef.Name, false)
		if spec.ClusterMasterRef.Namespace != "" {
			clusterManagerURL = splcommon.GetServiceFQDN(spec.ClusterMasterRef.Namespace, clusterManagerURL)
		}
		//Check if CM is connected to a LicenseMaster
		namespacedName := types.NamespacedName{
			Namespace: cr.GetNamespace(),
			Name:      spec.ClusterMasterRef.Name,
		}
		managerIdxCluster := &enterpriseApi.ClusterMaster{}
		err := client.Get(context.TODO(), namespacedName, managerIdxCluster)
		if err != nil {
			scopedLog.Error(err, "Unable to get ClusterMaster")
		}

		if managerIdxCluster.Spec.LicenseMasterRef.Name != "" {
			licenseManagerURL := GetSplunkServiceName(SplunkLicenseManager, managerIdxCluster.Spec.LicenseMasterRef.Name, false)
			if managerIdxCluster.Spec.LicenseMasterRef.Namespace != "" {
				licenseManagerURL = splcommon.GetServiceFQDN(managerIdxCluster.Spec.LicenseMasterRef.Namespace, licenseManagerURL)
			}
			env = append(env, corev1.EnvVar{
				Name:  "SPLUNK_LICENSE_MASTER_URL",
				Value: licenseManagerURL,
			})
		}
	}

	if clusterManagerURL != "" {
		extraEnv = append(extraEnv, corev1.EnvVar{
			Name:  "SPLUNK_CLUSTER_MASTER_URL",
			Value: clusterManagerURL,
		})
	}

	// append REF for monitoring console if configured
	if spec.MonitoringConsoleRef.Name != "" {
		extraEnv = append(extraEnv, corev1.EnvVar{
			Name:  "SPLUNK_MONITORING_CONSOLE_REF",
			Value: spec.MonitoringConsoleRef.Name,
		})
	}

	// Add extraEnv from the CommonSplunkSpec config to the extraEnv variable list
	for _, envVar := range spec.ExtraEnv {
		extraEnv = append(extraEnv, envVar)
	}

	// append any extra variables
	env = append(env, extraEnv...)

	// update each container in pod
	for idx := range podTemplateSpec.Spec.Containers {
		podTemplateSpec.Spec.Containers[idx].Resources = spec.Resources
		podTemplateSpec.Spec.Containers[idx].LivenessProbe = livenessProbe
		podTemplateSpec.Spec.Containers[idx].ReadinessProbe = readinessProbe
		podTemplateSpec.Spec.Containers[idx].Env = env
	}
}

// getLivenessProbe the probe for checking the liveness of the Pod
// uses script provided by enterprise container to check if pod is alive
func getLivenessProbe(cr splcommon.MetaObject, instanceType InstanceType, spec *enterpriseApi.CommonSplunkSpec, additionalDelay int32) *corev1.Probe {
	scopedLog := log.WithName("getLivenessProbe").WithValues("name", cr.GetName(), "namespace", cr.GetNamespace())

	livenessDelay := int32(livenessProbeDefaultDelaySec)

	// If configured, always use the Liveness initial delay from the CR
	if spec.LivenessInitialDelaySeconds != 0 {
		livenessDelay = spec.LivenessInitialDelaySeconds
	} else {
		livenessDelay += additionalDelay
	}
	scopedLog.Info("LivenessProbeInitialDelay", "configured", spec.LivenessInitialDelaySeconds, "additionalDelay", additionalDelay, "finalCalculatedValue", livenessDelay)

	livenessCommand := []string{
		"/sbin/checkstate.sh",
	}

	return getProbe(livenessCommand, livenessDelay, livenessProbeTimeoutSec, livenessProbePeriodSec)
}

// getReadinessProbe provides the probe for checking the readiness of the Pod
// pod is ready if container artifact file is created with contents of "started".
func getReadinessProbe(cr splcommon.MetaObject, instanceType InstanceType, spec *enterpriseApi.CommonSplunkSpec, additionalDelay int32) *corev1.Probe {
	scopedLog := log.WithName("getReadinessProbe").WithValues("name", cr.GetName(), "namespace", cr.GetNamespace())

	readinessDelay := int32(readinessProbeDefaultDelaySec)

	// If configured, always use the readiness initial delay from the CR
	if spec.ReadinessInitialDelaySeconds != 0 {
		readinessDelay = spec.ReadinessInitialDelaySeconds
	} else {
		readinessDelay += additionalDelay
	}

	scopedLog.Info("ReadinessProbeInitialDelay", "configured", spec.ReadinessInitialDelaySeconds, "additionalDelay", additionalDelay, "finalCalculatedValue", readinessDelay)

	readinessCommand := []string{
		"/bin/grep",
		"started",
		"/opt/container_artifact/splunk-container.state",
	}

	return getProbe(readinessCommand, readinessDelay, readinessProbeTimeoutSec, readinessProbePeriodSec)
}

// getProbe returns the Probe for given values.
func getProbe(command []string, delay, timeout, period int32) *corev1.Probe {
	return &corev1.Probe{
		Handler: corev1.Handler{
			Exec: &corev1.ExecAction{
				Command: command,
			},
		},
		InitialDelaySeconds: delay,
		TimeoutSeconds:      timeout,
		PeriodSeconds:       period,
	}
}

// getVolumeSourceMountFromConfigMapData returns a volume source with the configMap Data entries
func getVolumeSourceMountFromConfigMapData(configMap *corev1.ConfigMap, mode *int32) corev1.VolumeSource {
	volumeSource := corev1.VolumeSource{
		ConfigMap: &corev1.ConfigMapVolumeSource{
			LocalObjectReference: corev1.LocalObjectReference{
				Name: configMap.GetName(),
			},
			DefaultMode: mode,
		},
	}

	for key := range configMap.Data {
		volumeSource.ConfigMap.Items = append(volumeSource.ConfigMap.Items, corev1.KeyToPath{Key: key, Path: key, Mode: mode})
	}
	//  Map traversal order is not guaranteed. Always sort the slice to avoid (random) pod resets due to the ordering
	splcommon.SortSlice(volumeSource.ConfigMap.Items, splcommon.SortFieldKey)

	return volumeSource
}

// isSmartstoreEnabled checks and returns true if smartstore is configured
func isSmartstoreConfigured(smartstore *enterpriseApi.SmartStoreSpec) bool {
	if smartstore == nil {
		return false
	}

	return smartstore.IndexList != nil || smartstore.VolList != nil || smartstore.Defaults.VolName != ""
}

// AreRemoteVolumeKeysChanged discovers if the S3 keys changed
func AreRemoteVolumeKeysChanged(client splcommon.ControllerClient, cr splcommon.MetaObject, instanceType InstanceType, smartstore *enterpriseApi.SmartStoreSpec, ResourceRev map[string]string, retError *error) bool {
	// No need to proceed if the smartstore is not configured
	if isSmartstoreConfigured(smartstore) == false {
		return false
	}

	scopedLog := log.WithName("AreRemoteVolumeKeysChanged").WithValues("name", cr.GetName(), "namespace", cr.GetNamespace())

	volList := smartstore.VolList
	for _, volume := range volList {
		if volume.SecretRef != "" {
			namespaceScopedSecret, err := splutil.GetSecretByName(client, cr, volume.SecretRef)
			// Ideally, this should have been detected in Spec validation time
			if err != nil {
				*retError = fmt.Errorf("Not able to access secret object = %s, reason: %s", volume.SecretRef, err)
				return false
			}

			// Check if the secret version is already tracked, and if there is a change in it
			if existingSecretVersion, ok := ResourceRev[volume.SecretRef]; ok {
				if existingSecretVersion != namespaceScopedSecret.ResourceVersion {
					scopedLog.Info("Secret Keys changed", "Previous Resource Version", existingSecretVersion, "Current Version", namespaceScopedSecret.ResourceVersion)
					ResourceRev[volume.SecretRef] = namespaceScopedSecret.ResourceVersion
					return true
				}
				return false
			}

			// First time adding to track the secret resource version
			ResourceRev[volume.SecretRef] = namespaceScopedSecret.ResourceVersion
		} else {
			scopedLog.Info("No valid SecretRef for volume.  No secret to track.", "volumeName", volume.Name)
		}
	}

	return false
}

// initAppFrameWorkContext used to initialize the app frame work context
func initAppFrameWorkContext(appFrameworkConf *enterpriseApi.AppFrameworkSpec, appStatusContext *enterpriseApi.AppDeploymentContext) {
	if appStatusContext.AppsSrcDeployStatus == nil {
		appStatusContext.AppsSrcDeployStatus = make(map[string]enterpriseApi.AppSrcDeployInfo)
	}

	for _, vol := range appFrameworkConf.VolList {
		if _, ok := splclient.S3Clients[vol.Provider]; !ok {
			splclient.RegisterS3Client(vol.Provider)
		}
	}
}

// getAppSrcScope returns the scope of a given appSource
func getAppSrcScope(appFrameworkConf *enterpriseApi.AppFrameworkSpec, appSrcName string) string {
	for _, appSrc := range appFrameworkConf.AppSources {
		if appSrc.Name == appSrcName {
			if appSrc.Scope != "" {
				return appSrc.Scope
			}

			break
		}
	}

	return appFrameworkConf.Defaults.Scope
}

// CheckIfAppSrcExistsInConfig returns if the given appSource is available in the configuration or not
func CheckIfAppSrcExistsInConfig(appFrameworkConf *enterpriseApi.AppFrameworkSpec, appSrcName string) bool {
	for _, appSrc := range appFrameworkConf.AppSources {
		if appSrc.Name == appSrcName {
			return true
		}
	}
	return false
}

// validateSplunkAppSources validates the App source config in App Framework spec
func validateSplunkAppSources(appFramework *enterpriseApi.AppFrameworkSpec, localScope bool) error {

	duplicateAppSourceStorageChecker := make(map[string]bool)
	duplicateAppSourceNameChecker := make(map[string]bool)
	var vol string

	// Make sure that all the App Sources are provided with the mandatory config values.
	for i, appSrc := range appFramework.AppSources {
		if appSrc.Name == "" {
			return fmt.Errorf("App Source name is missing for AppSource at: %d", i)
		}

		if _, ok := duplicateAppSourceNameChecker[appSrc.Name]; ok {
			return fmt.Errorf("Multiple app sources with the name %s is not allowed", appSrc.Name)
		}
		duplicateAppSourceNameChecker[appSrc.Name] = true

		if appSrc.Location == "" {
			return fmt.Errorf("App Source location is missing for AppSource: %s", appSrc.Name)
		}

		if appSrc.VolName != "" {
			_, err := splclient.CheckIfVolumeExists(appFramework.VolList, appSrc.VolName)
			if err != nil {
				return fmt.Errorf("Invalid Volume Name for App Source: %s. %s", appSrc.Name, err)
			}
			vol = appSrc.VolName
		} else {
			if appFramework.Defaults.VolName == "" {
				return fmt.Errorf("volumeName is missing for App Source: %s", appSrc.Name)
			}
			vol = appFramework.Defaults.VolName
		}

		if appSrc.Scope != "" {
			if localScope && appSrc.Scope != enterpriseApi.ScopeLocal {
				return fmt.Errorf("Invalid scope for App Source: %s. Only local scope is supported for this kind of CR", appSrc.Name)
			}

			if !(appSrc.Scope == enterpriseApi.ScopeLocal || appSrc.Scope == enterpriseApi.ScopeCluster || appSrc.Scope == enterpriseApi.ScopeClusterWithPreConfig) {
				return fmt.Errorf("Scope for App Source: %s should be either local or cluster or clusterWithPreConfig", appSrc.Name)
			}
		} else if appFramework.Defaults.Scope == "" {
			return fmt.Errorf("App Source scope is missing for: %s", appSrc.Name)
		}

		if _, ok := duplicateAppSourceStorageChecker[vol+appSrc.Location]; ok {
			return fmt.Errorf("Duplicate App Source configured for Volume: %s, and Location: %s combo. Remove the duplicate entry and reapply the configuration", vol, appSrc.Location)
		}
		duplicateAppSourceStorageChecker[vol+appSrc.Location] = true

	}

	if localScope && appFramework.Defaults.Scope != "" && appFramework.Defaults.Scope != enterpriseApi.ScopeLocal {
		return fmt.Errorf("Invalid scope for defaults config. Only local scope is supported for this kind of CR")
	}

	if appFramework.Defaults.Scope != "" && appFramework.Defaults.Scope != enterpriseApi.ScopeLocal && appFramework.Defaults.Scope != enterpriseApi.ScopeCluster && appFramework.Defaults.Scope != enterpriseApi.ScopeClusterWithPreConfig {
		return fmt.Errorf("Scope for defaults should be either local Or cluster, but configured as: %s", appFramework.Defaults.Scope)
	}

	if appFramework.Defaults.VolName != "" {
		_, err := splclient.CheckIfVolumeExists(appFramework.VolList, appFramework.Defaults.VolName)
		if err != nil {
			return fmt.Errorf("Invalid Volume Name for Defaults. Error: %s", err)
		}
	}

	return nil
}

//  isAppFrameworkConfigured checks and returns true if App Framework is configured
//  App Repo config without any App sources will not cause any App Framework activity
func isAppFrameworkConfigured(appFramework *enterpriseApi.AppFrameworkSpec) bool {
	return !(appFramework == nil || appFramework.AppSources == nil)
}

// ValidateAppFrameworkSpec checks and validates the Apps Frame Work config
func ValidateAppFrameworkSpec(appFramework *enterpriseApi.AppFrameworkSpec, appContext *enterpriseApi.AppDeploymentContext, localScope bool) error {
	var err error
	if !isAppFrameworkConfigured(appFramework) {
		return nil
	}

	scopedLog := log.WithName("ValidateAppFrameworkSpec")

	scopedLog.Info("configCheck", "scope", localScope)

	// Set the value in status field to be same as that in spec.
	appContext.AppsRepoStatusPollInterval = appFramework.AppsRepoPollInterval

	if appContext.AppsRepoStatusPollInterval == 0 {
		scopedLog.Error(err, "appsRepoPollIntervalSeconds is not configured", "Setting it to the default value(seconds)", splcommon.DefaultAppsRepoPollInterval)
		appContext.AppsRepoStatusPollInterval = splcommon.DefaultAppsRepoPollInterval
	} else if appFramework.AppsRepoPollInterval < splcommon.MinAppsRepoPollInterval {
		scopedLog.Error(err, "configured appsRepoPollIntervalSeconds is too small", "configured value", appFramework.AppsRepoPollInterval, "Setting it to the default min. value(seconds)", splcommon.MinAppsRepoPollInterval)
		appContext.AppsRepoStatusPollInterval = splcommon.MinAppsRepoPollInterval
	} else if appFramework.AppsRepoPollInterval > splcommon.MaxAppsRepoPollInterval {
		scopedLog.Error(err, "configured appsRepoPollIntervalSeconds is too large", "configured value", appFramework.AppsRepoPollInterval, "Setting it to the default max. value(seconds)", splcommon.MaxAppsRepoPollInterval, "seconds", nil)
		appContext.AppsRepoStatusPollInterval = splcommon.MaxAppsRepoPollInterval
	}

	err = validateRemoteVolumeSpec(appFramework.VolList, true)
	if err != nil {
		return err
	}

	err = validateSplunkAppSources(appFramework, localScope)

	if err == nil {
		scopedLog.Info("App framework configuration is valid")
	}
	return err
}

// validateRemoteVolumeSpec validates the Remote storage volume spec
func validateRemoteVolumeSpec(volList []enterpriseApi.VolumeSpec, isAppFramework bool) error {

	duplicateChecker := make(map[string]bool)

	scopedLog := log.WithName("validateRemoteVolumeSpec")

	// Make sure that all the Volumes are provided with the mandatory config values.
	for i, volume := range volList {
		if _, ok := duplicateChecker[volume.Name]; ok {
			return fmt.Errorf("Duplicate volume name detected: %s. Remove the duplicate entry and reapply the configuration", volume.Name)
		}
		duplicateChecker[volume.Name] = true
		// Make sure that the smartstore volume info is correct
		if volume.Name == "" {
			return fmt.Errorf("Volume name is missing for volume at : %d", i)
		}
		if volume.Endpoint == "" {
			return fmt.Errorf("Volume Endpoint URI is missing")
		}
		if volume.Path == "" {
			return fmt.Errorf("Volume Path is missing")
		}
		// Make the secretRef optional if theyre using IAM roles
		if volume.SecretRef == "" {
			scopedLog.Info("No valid SecretRef for volume.", "volumeName", volume.Name)
		}

		// provider is used in App framework to pick the S3 client(aws, minio), and is not applicable to Smartstore
		// For now, Smartstore supports only S3, which is by default.
		if isAppFramework {
			if !isValidStorageType(volume.Type) {
				return fmt.Errorf("Remote volume type is invalid. Only storageType=s3 is supported")
			}

			if !isValidProvider(volume.Provider) {
				return fmt.Errorf("S3 Provider is invalid")
			}
		}
	}
	return nil
}

// isValidStorageType checks if the storage type specified is valid and supported
func isValidStorageType(storage string) bool {
	return storage != "" && storage == "s3"
}

// isValidProvider checks if the provider specified is valid and supported
func isValidProvider(provider string) bool {
	return provider != "" && (provider == "aws" || provider == "minio")
}

// validateSplunkIndexesSpec validates the smartstore index spec
func validateSplunkIndexesSpec(smartstore *enterpriseApi.SmartStoreSpec) error {

	duplicateChecker := make(map[string]bool)

	// Make sure that all the indexes are provided with the mandatory config values.
	for i, index := range smartstore.IndexList {
		if index.Name == "" {
			return fmt.Errorf("Index name is missing for index at: %d", i)
		}

		if _, ok := duplicateChecker[index.Name]; ok {
			return fmt.Errorf("Duplicate index name detected: %s.Remove the duplicate entry and reapply the configuration", index.Name)
		}
		duplicateChecker[index.Name] = true
		if index.VolName == "" && smartstore.Defaults.VolName == "" {
			return fmt.Errorf("volumeName is missing for index: %s", index.Name)
		}

		if index.VolName != "" {
			_, err := splclient.CheckIfVolumeExists(smartstore.VolList, index.VolName)
			if err != nil {
				return fmt.Errorf("Invalid configuration for index: %s. %s", index.Name, err)
			}
		}
	}

	return nil
}

// ValidateSplunkSmartstoreSpec checks and validates the smartstore config
func ValidateSplunkSmartstoreSpec(smartstore *enterpriseApi.SmartStoreSpec) error {
	var err error

	// Smartstore is an optional config (at least) for now
	if !isSmartstoreConfigured(smartstore) {
		return nil
	}

	numVolumes := len(smartstore.VolList)
	numIndexes := len(smartstore.IndexList)
	if numIndexes > 0 && numVolumes == 0 {
		return fmt.Errorf("Volume configuration is missing. Num. of indexes = %d. Num. of Volumes = %d", numIndexes, numVolumes)
	}

	err = validateRemoteVolumeSpec(smartstore.VolList, false)
	if err != nil {
		return err
	}

	defaults := smartstore.Defaults
	// When volName is configured, bucket remote path should also be configured
	if defaults.VolName != "" {
		_, err = splclient.CheckIfVolumeExists(smartstore.VolList, defaults.VolName)
		if err != nil {
			return fmt.Errorf("Invalid configuration for defaults volume. %s", err)
		}
	}

	err = validateSplunkIndexesSpec(smartstore)
	return err
}

// GetSmartstoreVolumesConfig returns the list of Volumes configuration in INI format
func GetSmartstoreVolumesConfig(client splcommon.ControllerClient, cr splcommon.MetaObject, smartstore *enterpriseApi.SmartStoreSpec, mapData map[string]string) (string, error) {
	var volumesConf string

	scopedLog := log.WithName("GetSmartstoreVolumesConfig")

	volumes := smartstore.VolList
	for i := 0; i < len(volumes); i++ {
		if volumes[i].SecretRef != "" {
			s3AccessKey, s3SecretKey, _, err := GetSmartstoreRemoteVolumeSecrets(volumes[i], client, cr, smartstore)
			if err != nil {
				return "", fmt.Errorf("Unable to read the secrets for volume = %s. %s", volumes[i].Name, err)
			}

			volumesConf = fmt.Sprintf(`%s
[volume:%s]
storageType = remote
path = s3://%s
remote.s3.access_key = %s
remote.s3.secret_key = %s
remote.s3.endpoint = %s
`, volumesConf, volumes[i].Name, volumes[i].Path, s3AccessKey, s3SecretKey, volumes[i].Endpoint)
		} else {
			scopedLog.Info("No valid secretRef configured.  Configure volume without access/secret keys", "volumeName", volumes[i].Name)
			volumesConf = fmt.Sprintf(`%s
[volume:%s]
storageType = remote
path = s3://%s
remote.s3.endpoint = %s
`, volumesConf, volumes[i].Name, volumes[i].Path, volumes[i].Endpoint)
		}
	}

	return volumesConf, nil
}

// GetSmartstoreIndexesConfig returns the list of indexes configuration in INI format
func GetSmartstoreIndexesConfig(indexes []enterpriseApi.IndexSpec) string {

	var indexesConf string

	defaultRemotePath := "$_index_name"

	for i := 0; i < len(indexes); i++ {
		// Write the index stanza name
		indexesConf = fmt.Sprintf(`%s
[%s]`, indexesConf, indexes[i].Name)

		if indexes[i].RemotePath != "" && indexes[i].VolName != "" {
			indexesConf = fmt.Sprintf(`%s
remotePath = volume:%s/%s`, indexesConf, indexes[i].VolName, indexes[i].RemotePath)
		} else if indexes[i].VolName != "" {
			indexesConf = fmt.Sprintf(`%s
remotePath = volume:%s/%s`, indexesConf, indexes[i].VolName, defaultRemotePath)
		}

		if indexes[i].HotlistBloomFilterRecencyHours != 0 {
			indexesConf = fmt.Sprintf(`%s
hotlist_bloom_filter_recency_hours = %d`, indexesConf, indexes[i].HotlistBloomFilterRecencyHours)
		}

		if indexes[i].HotlistRecencySecs != 0 {
			indexesConf = fmt.Sprintf(`%s
hotlist_recency_secs = %d`, indexesConf, indexes[i].HotlistRecencySecs)
		}

		if indexes[i].MaxGlobalDataSizeMB != 0 {
			indexesConf = fmt.Sprintf(`%s
maxGlobalDataSizeMB = %d`, indexesConf, indexes[i].MaxGlobalDataSizeMB)
		}

		if indexes[i].MaxGlobalRawDataSizeMB != 0 {
			indexesConf = fmt.Sprintf(`%s
maxGlobalRawDataSizeMB = %d`, indexesConf, indexes[i].MaxGlobalRawDataSizeMB)
		}

		// Add a new line in betwen index stanzas
		// Do not add config beyond here
		indexesConf = fmt.Sprintf(`%s
`, indexesConf)
	}

	return indexesConf
}

//GetServerConfigEntries prepares the server.conf entries, and returns as a string
func GetServerConfigEntries(cacheManagerConf *enterpriseApi.CacheManagerSpec) string {
	if cacheManagerConf == nil {
		return ""
	}

	var serverConfIni string
	serverConfIni = fmt.Sprintf(`[cachemanager]`)

	emptyStanza := serverConfIni

	if cacheManagerConf.EvictionPaddingSizeMB != 0 {
		serverConfIni = fmt.Sprintf(`%s
eviction_padding = %d`, serverConfIni, cacheManagerConf.EvictionPaddingSizeMB)
	}

	if cacheManagerConf.EvictionPolicy != "" {
		serverConfIni = fmt.Sprintf(`%s
eviction_policy = %s`, serverConfIni, cacheManagerConf.EvictionPolicy)
	}

	if cacheManagerConf.HotlistBloomFilterRecencyHours != 0 {
		serverConfIni = fmt.Sprintf(`%s
hotlist_bloom_filter_recency_hours = %d`, serverConfIni, cacheManagerConf.HotlistBloomFilterRecencyHours)
	}

	if cacheManagerConf.HotlistRecencySecs != 0 {
		serverConfIni = fmt.Sprintf(`%s
hotlist_recency_secs = %d`, serverConfIni, cacheManagerConf.HotlistRecencySecs)
	}

	if cacheManagerConf.MaxCacheSizeMB != 0 {
		serverConfIni = fmt.Sprintf(`%s
max_cache_size = %d`, serverConfIni, cacheManagerConf.MaxCacheSizeMB)
	}

	if cacheManagerConf.MaxConcurrentDownloads != 0 {
		serverConfIni = fmt.Sprintf(`%s
max_concurrent_downloads = %d`, serverConfIni, cacheManagerConf.MaxConcurrentDownloads)
	}

	if cacheManagerConf.MaxConcurrentUploads != 0 {
		serverConfIni = fmt.Sprintf(`%s
max_concurrent_uploads = %d`, serverConfIni, cacheManagerConf.MaxConcurrentUploads)
	}

	if emptyStanza == serverConfIni {
		return ""
	}

	serverConfIni = fmt.Sprintf(`%s
`, serverConfIni)

	return serverConfIni
}

// GetSmartstoreIndexesDefaults fills the indexes.conf default stanza in INI format
func GetSmartstoreIndexesDefaults(defaults enterpriseApi.IndexConfDefaultsSpec) string {

	remotePath := "$_index_name"

	indexDefaults := fmt.Sprintf(`[default]
repFactor = auto
maxDataSize = auto
homePath = $SPLUNK_DB/%s/db
coldPath = $SPLUNK_DB/%s/colddb
thawedPath = $SPLUNK_DB/%s/thaweddb`,
		remotePath, remotePath, remotePath)

	// Do not change any of the following Sprintf formats(Intentionally indented)
	if defaults.VolName != "" {
		//if defaults.VolName != "" && defaults.RemotePath != "" {
		indexDefaults = fmt.Sprintf(`%s
remotePath = volume:%s/%s`, indexDefaults, defaults.VolName, remotePath)
	}

	if defaults.MaxGlobalDataSizeMB != 0 {
		indexDefaults = fmt.Sprintf(`%s
maxGlobalDataSizeMB = %d`, indexDefaults, defaults.MaxGlobalDataSizeMB)
	}

	if defaults.MaxGlobalRawDataSizeMB != 0 {
		indexDefaults = fmt.Sprintf(`%s
maxGlobalRawDataSizeMB = %d`, indexDefaults, defaults.MaxGlobalRawDataSizeMB)
	}

	indexDefaults = fmt.Sprintf(`%s
`, indexDefaults)
	return indexDefaults
}<|MERGE_RESOLUTION|>--- conflicted
+++ resolved
@@ -609,11 +609,7 @@
 		// Always sort the slice, so that map entries are ordered, to avoid pod resets
 		sort.Strings(appListingFiles)
 
-<<<<<<< HEAD
-		if instanceType == SplunkDeployer || instanceType == SplunkClusterManager || instanceType == SplunkStandalone || instanceType == SplunkLicenseManager {
-=======
 		if instanceType != SplunkIndexer && instanceType != SplunkSearchHead {
->>>>>>> 92fef221
 			additionalDelayForAppInstallation = int32(maxSplunkAppsInstallationDelaySecs)
 		}
 	}
@@ -623,17 +619,8 @@
 
 	// prepare defaults variable
 	splunkDefaults := "/mnt/splunk-secrets/default.yml"
-<<<<<<< HEAD
-	// Check for apps defaults and add it to only the standalone or deployer/cm instances
-	if spec.DefaultsURLApps != "" &&
-		(instanceType == SplunkDeployer ||
-			instanceType == SplunkStandalone ||
-			instanceType == SplunkClusterManager ||
-			instanceType == SplunkLicenseManager) {
-=======
 	// Check for apps defaults and add it to only the standalone or deployer/cm/mc instances
 	if spec.DefaultsURLApps != "" && instanceType != SplunkIndexer && instanceType != SplunkSearchHead {
->>>>>>> 92fef221
 		splunkDefaults = fmt.Sprintf("%s,%s", spec.DefaultsURLApps, splunkDefaults)
 	}
 	if spec.DefaultsURL != "" {
@@ -676,7 +663,7 @@
 			licenseManagerURL = splcommon.GetServiceFQDN(spec.LicenseMasterRef.Namespace, licenseManagerURL)
 		}
 		env = append(env, corev1.EnvVar{
-			Name:  "SPLUNK_LICENSE_MASTER_URL",
+			Name:  "SPLUNK_LICENSE_MANAGER_URL",
 			Value: licenseManagerURL,
 		})
 	}
@@ -708,7 +695,7 @@
 				licenseManagerURL = splcommon.GetServiceFQDN(managerIdxCluster.Spec.LicenseMasterRef.Namespace, licenseManagerURL)
 			}
 			env = append(env, corev1.EnvVar{
-				Name:  "SPLUNK_LICENSE_MASTER_URL",
+				Name:  "SPLUNK_LICENSE_MANAGER_URL",
 				Value: licenseManagerURL,
 			})
 		}
@@ -716,7 +703,7 @@
 
 	if clusterManagerURL != "" {
 		extraEnv = append(extraEnv, corev1.EnvVar{
-			Name:  "SPLUNK_CLUSTER_MASTER_URL",
+			Name:  "SPLUNK_CLUSTER_MANAGER_URL",
 			Value: clusterManagerURL,
 		})
 	}
