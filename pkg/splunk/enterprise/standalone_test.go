// Copyright (c) 2018-2022 Splunk Inc. All rights reserved.

//
// Licensed under the Apache License, Version 2.0 (the "License");
// you may not use this file except in compliance with the License.
// You may obtain a copy of the License at
//
// 	http://www.apache.org/licenses/LICENSE-2.0
//
// Unless required by applicable law or agreed to in writing, software
// distributed under the License is distributed on an "AS IS" BASIS,
// WITHOUT WARRANTIES OR CONDITIONS OF ANY KIND, either express or implied.
// See the License for the specific language governing permissions and
// limitations under the License.

package enterprise

import (
<<<<<<< HEAD
	"os"
=======
	"context"
>>>>>>> 593a3ede
	"testing"
	"time"

	corev1 "k8s.io/api/core/v1"
	metav1 "k8s.io/apimachinery/pkg/apis/meta/v1"
	"sigs.k8s.io/controller-runtime/pkg/client"

	enterpriseApi "github.com/splunk/splunk-operator/api/v3"
	splclient "github.com/splunk/splunk-operator/pkg/splunk/client"
	splcommon "github.com/splunk/splunk-operator/pkg/splunk/common"
	splctrl "github.com/splunk/splunk-operator/pkg/splunk/controller"
	spltest "github.com/splunk/splunk-operator/pkg/splunk/test"
	splutil "github.com/splunk/splunk-operator/pkg/splunk/util"
)

func TestApplyStandalone(t *testing.T) {
	funcCalls := []spltest.MockFuncCall{
		{MetaName: "*v1.Secret-test-splunk-test-secret"},
		{MetaName: "*v1.Secret-test-splunk-test-secret"},
		{MetaName: "*v1.Secret-test-splunk-test-secret"},
		{MetaName: "*v1.Service-test-splunk-stack1-standalone-headless"},
		{MetaName: "*v1.Service-test-splunk-stack1-standalone-service"},
		{MetaName: "*v1.StatefulSet-test-splunk-stack1-standalone"},
		{MetaName: "*v1.Secret-test-splunk-test-secret"},
		{MetaName: "*v1.Secret-test-splunk-stack1-standalone-secret-v1"},
		{MetaName: "*v1.ConfigMap-test-splunk-stack1-standalone-smartstore"},
		{MetaName: "*v1.ConfigMap-test-splunk-stack1-standalone-smartstore"},
		{MetaName: "*v1.StatefulSet-test-splunk-stack1-standalone"},
		{MetaName: "*v1.StatefulSet-test-splunk-stack1-standalone"},
		//{MetaName: "*v1.StatefulSet-test-splunk-stack1-standalone"},
	}
	updatefuncCalls := []spltest.MockFuncCall{
		{MetaName: "*v1.Secret-test-splunk-test-secret"},
		{MetaName: "*v1.Secret-test-splunk-test-secret"},
		{MetaName: "*v1.Service-test-splunk-stack1-standalone-headless"},
		{MetaName: "*v1.Service-test-splunk-stack1-standalone-service"},
		{MetaName: "*v1.StatefulSet-test-splunk-stack1-standalone"},
		{MetaName: "*v1.Secret-test-splunk-test-secret"},
		{MetaName: "*v1.Secret-test-splunk-stack1-standalone-secret-v1"},
		{MetaName: "*v1.ConfigMap-test-splunk-stack1-standalone-smartstore"},
		{MetaName: "*v1.ConfigMap-test-splunk-stack1-standalone-app-list"},
		{MetaName: "*v1.ConfigMap-test-splunk-stack1-standalone-smartstore"},
		{MetaName: "*v1.StatefulSet-test-splunk-stack1-standalone"},
		{MetaName: "*v1.StatefulSet-test-splunk-stack1-standalone"},
		//{MetaName: "*v1.StatefulSet-test-splunk-stack1-standalone"},
	}
	updateFuncCalls := append(updatefuncCalls, spltest.MockFuncCall{MetaName: "*v1.StatefulSet-test-splunk-stack1-standalone"})
	labels := map[string]string{
		"app.kubernetes.io/component":  "versionedSecrets",
		"app.kubernetes.io/managed-by": "splunk-operator",
	}
	listOpts := []client.ListOption{
		client.InNamespace("test"),
		client.MatchingLabels(labels),
	}
	listmockCall := []spltest.MockFuncCall{
		{ListOpts: listOpts}}

<<<<<<< HEAD
	createCalls := map[string][]spltest.MockFuncCall{"Get": funcCalls, "Create": {funcCalls[0], funcCalls[2], funcCalls[3], funcCalls[5], funcCalls[8]}, "Update": {funcCalls[0]}, "List": {listmockCall[0]}}
	updateCalls := map[string][]spltest.MockFuncCall{"Get": funcCalls, "Update": {funcCalls[8]}, "List": {listmockCall[0]}}
=======
	createCalls := map[string][]spltest.MockFuncCall{"Get": funcCalls, "Create": {funcCalls[0], funcCalls[3], funcCalls[4], funcCalls[7], funcCalls[11]}, "Update": {funcCalls[0]}, "List": {listmockCall[0]}}
	updateCalls := map[string][]spltest.MockFuncCall{"Get": updateFuncCalls, "Update": {funcCalls[11]}, "List": {listmockCall[0]}}
>>>>>>> 593a3ede
	current := enterpriseApi.Standalone{
		TypeMeta: metav1.TypeMeta{
			Kind: "Standalone",
		},
		ObjectMeta: metav1.ObjectMeta{
			Name:      "stack1",
			Namespace: "test",
		},
	}
	revised := current.DeepCopy()
	revised.Spec.Image = "splunk/test"
	reconcile := func(c *spltest.MockClient, cr interface{}) error {
		_, err := ApplyStandalone(context.Background(), c, cr.(*enterpriseApi.Standalone))
		return err
	}
	spltest.ReconcileTesterWithoutRedundantCheck(t, "TestApplyStandalone", &current, revised, createCalls, updateCalls, reconcile, true)

	// test deletion
	currentTime := metav1.NewTime(time.Now())
	revised.ObjectMeta.DeletionTimestamp = &currentTime
	revised.ObjectMeta.Finalizers = []string{"enterprise.splunk.com/delete-pvc"}
	deleteFunc := func(cr splcommon.MetaObject, c splcommon.ControllerClient) (bool, error) {
		_, err := ApplyStandalone(context.Background(), c, cr.(*enterpriseApi.Standalone))
		return true, err
	}
	splunkDeletionTester(t, revised, deleteFunc)
}

func TestApplyStandaloneWithSmartstore(t *testing.T) {
	ctx := context.TODO()
	funcCalls := []spltest.MockFuncCall{
		{MetaName: "*v1.Secret-test-splunk-test-secret"},
		{MetaName: "*v1.Secret-test-splunk-test-secret"},
		{MetaName: "*v1.ConfigMap-test-splunk-stack1-standalone-smartstore"},
		{MetaName: "*v1.ConfigMap-test-splunk-stack1-standalone-smartstore"},
		{MetaName: "*v1.Secret-test-splunk-test-secret"},
		{MetaName: "*v1.Secret-test-splunk-test-secret"},
		{MetaName: "*v1.Service-test-splunk-stack1-standalone-headless"},
		{MetaName: "*v1.Service-test-splunk-stack1-standalone-service"},
		{MetaName: "*v1.StatefulSet-test-splunk-stack1-standalone"},
		{MetaName: "*v1.Secret-test-splunk-test-secret"},
		{MetaName: "*v1.Secret-test-splunk-stack1-standalone-secret-v1"},
		{MetaName: "*v1.ConfigMap-test-splunk-stack1-standalone-smartstore"},
		{MetaName: "*v1.ConfigMap-test-splunk-stack1-standalone-app-list"},
		{MetaName: "*v1.ConfigMap-test-splunk-stack1-standalone-smartstore"},
		{MetaName: "*v1.StatefulSet-test-splunk-stack1-standalone"},
		{MetaName: "*v1.StatefulSet-test-splunk-stack1-standalone"},
		{MetaName: "*v1.StatefulSet-test-splunk-stack1-standalone"},
	}
	createFuncCalls := []spltest.MockFuncCall{
		{MetaName: "*v1.Secret-test-splunk-test-secret"},
		{MetaName: "*v1.Secret-test-splunk-test-secret"},
		{MetaName: "*v1.ConfigMap-test-splunk-stack1-standalone-smartstore"},
		{MetaName: "*v1.ConfigMap-test-splunk-stack1-standalone-smartstore"},
		{MetaName: "*v1.ConfigMap-test-splunk-stack1-standalone-smartstore"},
		{MetaName: "*v1.ConfigMap-test-splunk-stack1-standalone-smartstore"},
		{MetaName: "*v1.Secret-test-splunk-test-secret"},
		{MetaName: "*v1.Secret-test-splunk-test-secret"},
		{MetaName: "*v1.Service-test-splunk-stack1-standalone-headless"},
		{MetaName: "*v1.Service-test-splunk-stack1-standalone-service"},
		{MetaName: "*v1.StatefulSet-test-splunk-stack1-standalone"},
		{MetaName: "*v1.Secret-test-splunk-test-secret"},
		{MetaName: "*v1.Secret-test-splunk-stack1-standalone-secret-v1"},
		{MetaName: "*v1.ConfigMap-test-splunk-stack1-standalone-smartstore"},
		{MetaName: "*v1.ConfigMap-test-splunk-stack1-standalone-smartstore"},
		{MetaName: "*v1.StatefulSet-test-splunk-stack1-standalone"},
		{MetaName: "*v1.StatefulSet-test-splunk-stack1-standalone"},
	}

	labels := map[string]string{
		"app.kubernetes.io/component":  "versionedSecrets",
		"app.kubernetes.io/managed-by": "splunk-operator",
	}
	listOpts := []client.ListOption{
		client.InNamespace("test"),
		client.MatchingLabels(labels),
	}
	listmockCall := []spltest.MockFuncCall{
		{ListOpts: listOpts}}

<<<<<<< HEAD
	createCalls := map[string][]spltest.MockFuncCall{"Get": funcCalls, "Create": {funcCalls[2], funcCalls[6], funcCalls[7], funcCalls[9], funcCalls[12]}, "Update": {funcCalls[0]}, "List": {listmockCall[0]}}
	updateCalls := map[string][]spltest.MockFuncCall{"Get": funcCalls, "Update": {funcCalls[11], funcCalls[12]}, "List": {listmockCall[0]}}
=======
	createCalls := map[string][]spltest.MockFuncCall{"Get": createFuncCalls, "Create": {funcCalls[2], funcCalls[6], funcCalls[7], funcCalls[10], funcCalls[8]}, "Update": {funcCalls[0]}, "List": {listmockCall[0]}}
	updateCalls := map[string][]spltest.MockFuncCall{"Get": funcCalls, "Update": {funcCalls[8]}, "List": {listmockCall[0]}}
>>>>>>> 593a3ede

	current := enterpriseApi.Standalone{
		TypeMeta: metav1.TypeMeta{
			Kind: "Standalone",
		},
		ObjectMeta: metav1.ObjectMeta{
			Name:      "stack1",
			Namespace: "test",
		},
		Spec: enterpriseApi.StandaloneSpec{
			Replicas: 1,
			SmartStore: enterpriseApi.SmartStoreSpec{
				VolList: []enterpriseApi.VolumeSpec{
					{Name: "msos_s2s3_vol", Endpoint: "https://s3-eu-west-2.amazonaws.com", Path: "testbucket-rs-london", SecretRef: "splunk-test-secret"},
				},
				IndexList: []enterpriseApi.IndexSpec{
					{Name: "salesdata1", RemotePath: "remotepath1",
						IndexAndGlobalCommonSpec: enterpriseApi.IndexAndGlobalCommonSpec{
							VolName: "msos_s2s3_vol"},
					},
					{Name: "salesdata2", RemotePath: "remotepath2",
						IndexAndGlobalCommonSpec: enterpriseApi.IndexAndGlobalCommonSpec{
							VolName: "msos_s2s3_vol"},
					},
					{Name: "salesdata3", RemotePath: "remotepath3",
						IndexAndGlobalCommonSpec: enterpriseApi.IndexAndGlobalCommonSpec{
							VolName: "msos_s2s3_vol"},
					},
				},
			},
		},
	}

	client := spltest.NewMockClient()

	// Without S3 keys, ApplyStandalone should fail
	_, err := ApplyStandalone(context.Background(), client, &current)
	if err == nil {
		t.Errorf("ApplyStandalone should fail without S3 secrets configured")
	}

	// Create namespace scoped secret
	secret, err := splutil.ApplyNamespaceScopedSecretObject(ctx, client, "test")
	if err != nil {
		t.Errorf(err.Error())
	}

	secret.Data[s3AccessKey] = []byte("abcdJDckRkxhMEdmSk5FekFRRzBFOXV6bGNldzJSWE9IenhVUy80aa")
	secret.Data[s3SecretKey] = []byte("g4NVp0a29PTzlPdGczWk1vekVUcVBSa0o4NkhBWWMvR1NadDV4YVEy")
	_, err = splctrl.ApplySecret(ctx, client, secret)
	if err != nil {
		t.Errorf(err.Error())
	}

	revised := current.DeepCopy()
	revised.Spec.Image = "splunk/test"
	reconcile := func(c *spltest.MockClient, cr interface{}) error {
		_, err := ApplyStandalone(context.Background(), c, cr.(*enterpriseApi.Standalone))
		return err
	}
	spltest.ReconcileTesterWithoutRedundantCheck(t, "TestApplyStandaloneWithSmartstore", &current, revised, createCalls, updateCalls, reconcile, true, secret)
}

func TestGetStandaloneStatefulSet(t *testing.T) {
	ctx := context.TODO()
	cr := enterpriseApi.Standalone{
		ObjectMeta: metav1.ObjectMeta{
			Name:      "stack1",
			Namespace: "test",
		},
	}

	c := spltest.NewMockClient()
	_, err := splutil.ApplyNamespaceScopedSecretObject(ctx, c, "test")
	if err != nil {
		t.Errorf("Failed to create namespace scoped object")
	}

	test := func(want string) {
		f := func() (interface{}, error) {
			if err := validateStandaloneSpec(ctx, &cr); err != nil {
				t.Errorf("validateStandaloneSpec() returned error: %v", err)
			}
			return getStandaloneStatefulSet(ctx, c, &cr)
		}
		configTester(t, "getStandaloneStatefulSet()", f, want)
	}

	test(`{"kind":"StatefulSet","apiVersion":"apps/v1","metadata":{"name":"splunk-stack1-standalone","namespace":"test","creationTimestamp":null,"ownerReferences":[{"apiVersion":"","kind":"","name":"stack1","uid":"","controller":true}]},"spec":{"replicas":1,"selector":{"matchLabels":{"app.kubernetes.io/component":"standalone","app.kubernetes.io/instance":"splunk-stack1-standalone","app.kubernetes.io/managed-by":"splunk-operator","app.kubernetes.io/name":"standalone","app.kubernetes.io/part-of":"splunk-stack1-standalone"}},"template":{"metadata":{"creationTimestamp":null,"labels":{"app.kubernetes.io/component":"standalone","app.kubernetes.io/instance":"splunk-stack1-standalone","app.kubernetes.io/managed-by":"splunk-operator","app.kubernetes.io/name":"standalone","app.kubernetes.io/part-of":"splunk-stack1-standalone"},"annotations":{"traffic.sidecar.istio.io/excludeOutboundPorts":"8089,8191,9997","traffic.sidecar.istio.io/includeInboundPorts":"8000,8088"}},"spec":{"volumes":[{"name":"mnt-splunk-secrets","secret":{"secretName":"splunk-stack1-standalone-secret-v1","defaultMode":420}}],"containers":[{"name":"splunk","image":"splunk/splunk","ports":[{"name":"http-splunkweb","containerPort":8000,"protocol":"TCP"},{"name":"http-hec","containerPort":8088,"protocol":"TCP"},{"name":"https-splunkd","containerPort":8089,"protocol":"TCP"},{"name":"tcp-s2s","containerPort":9997,"protocol":"TCP"}],"env":[{"name":"SPLUNK_HOME","value":"/opt/splunk"},{"name":"SPLUNK_START_ARGS","value":"--accept-license"},{"name":"SPLUNK_DEFAULTS_URL","value":"/mnt/splunk-secrets/default.yml"},{"name":"SPLUNK_HOME_OWNERSHIP_ENFORCEMENT","value":"false"},{"name":"SPLUNK_ROLE","value":"splunk_standalone"},{"name":"SPLUNK_DECLARATIVE_ADMIN_PASSWORD","value":"true"}],"resources":{"limits":{"cpu":"4","memory":"8Gi"},"requests":{"cpu":"100m","memory":"512Mi"}},"volumeMounts":[{"name":"pvc-etc","mountPath":"/opt/splunk/etc"},{"name":"pvc-var","mountPath":"/opt/splunk/var"},{"name":"mnt-splunk-secrets","mountPath":"/mnt/splunk-secrets"}],"livenessProbe":{"exec":{"command":["/sbin/checkstate.sh"]},"initialDelaySeconds":300,"timeoutSeconds":30,"periodSeconds":30},"readinessProbe":{"exec":{"command":["/bin/grep","started","/opt/container_artifact/splunk-container.state"]},"initialDelaySeconds":10,"timeoutSeconds":5,"periodSeconds":5},"imagePullPolicy":"IfNotPresent"}],"securityContext":{"runAsUser":41812,"fsGroup":41812},"affinity":{"podAntiAffinity":{"preferredDuringSchedulingIgnoredDuringExecution":[{"weight":100,"podAffinityTerm":{"labelSelector":{"matchExpressions":[{"key":"app.kubernetes.io/instance","operator":"In","values":["splunk-stack1-standalone"]}]},"topologyKey":"kubernetes.io/hostname"}}]}},"schedulerName":"default-scheduler"}},"volumeClaimTemplates":[{"metadata":{"name":"pvc-etc","namespace":"test","creationTimestamp":null,"labels":{"app.kubernetes.io/component":"standalone","app.kubernetes.io/instance":"splunk-stack1-standalone","app.kubernetes.io/managed-by":"splunk-operator","app.kubernetes.io/name":"standalone","app.kubernetes.io/part-of":"splunk-stack1-standalone"}},"spec":{"accessModes":["ReadWriteOnce"],"resources":{"requests":{"storage":"10Gi"}}},"status":{}},{"metadata":{"name":"pvc-var","namespace":"test","creationTimestamp":null,"labels":{"app.kubernetes.io/component":"standalone","app.kubernetes.io/instance":"splunk-stack1-standalone","app.kubernetes.io/managed-by":"splunk-operator","app.kubernetes.io/name":"standalone","app.kubernetes.io/part-of":"splunk-stack1-standalone"}},"spec":{"accessModes":["ReadWriteOnce"],"resources":{"requests":{"storage":"100Gi"}}},"status":{}}],"serviceName":"splunk-stack1-standalone-headless","podManagementPolicy":"Parallel","updateStrategy":{"type":"OnDelete"}},"status":{"replicas":0}}`)

	cr.Spec.EtcVolumeStorageConfig.EphemeralStorage = true
	cr.Spec.VarVolumeStorageConfig.EphemeralStorage = true
	test(`{"kind":"StatefulSet","apiVersion":"apps/v1","metadata":{"name":"splunk-stack1-standalone","namespace":"test","creationTimestamp":null,"ownerReferences":[{"apiVersion":"","kind":"","name":"stack1","uid":"","controller":true}]},"spec":{"replicas":1,"selector":{"matchLabels":{"app.kubernetes.io/component":"standalone","app.kubernetes.io/instance":"splunk-stack1-standalone","app.kubernetes.io/managed-by":"splunk-operator","app.kubernetes.io/name":"standalone","app.kubernetes.io/part-of":"splunk-stack1-standalone"}},"template":{"metadata":{"creationTimestamp":null,"labels":{"app.kubernetes.io/component":"standalone","app.kubernetes.io/instance":"splunk-stack1-standalone","app.kubernetes.io/managed-by":"splunk-operator","app.kubernetes.io/name":"standalone","app.kubernetes.io/part-of":"splunk-stack1-standalone"},"annotations":{"traffic.sidecar.istio.io/excludeOutboundPorts":"8089,8191,9997","traffic.sidecar.istio.io/includeInboundPorts":"8000,8088"}},"spec":{"volumes":[{"name":"mnt-splunk-etc","emptyDir":{}},{"name":"mnt-splunk-var","emptyDir":{}},{"name":"mnt-splunk-secrets","secret":{"secretName":"splunk-stack1-standalone-secret-v1","defaultMode":420}}],"containers":[{"name":"splunk","image":"splunk/splunk","ports":[{"name":"http-splunkweb","containerPort":8000,"protocol":"TCP"},{"name":"http-hec","containerPort":8088,"protocol":"TCP"},{"name":"https-splunkd","containerPort":8089,"protocol":"TCP"},{"name":"tcp-s2s","containerPort":9997,"protocol":"TCP"}],"env":[{"name":"SPLUNK_HOME","value":"/opt/splunk"},{"name":"SPLUNK_START_ARGS","value":"--accept-license"},{"name":"SPLUNK_DEFAULTS_URL","value":"/mnt/splunk-secrets/default.yml"},{"name":"SPLUNK_HOME_OWNERSHIP_ENFORCEMENT","value":"false"},{"name":"SPLUNK_ROLE","value":"splunk_standalone"},{"name":"SPLUNK_DECLARATIVE_ADMIN_PASSWORD","value":"true"}],"resources":{"limits":{"cpu":"4","memory":"8Gi"},"requests":{"cpu":"100m","memory":"512Mi"}},"volumeMounts":[{"name":"mnt-splunk-etc","mountPath":"/opt/splunk/etc"},{"name":"mnt-splunk-var","mountPath":"/opt/splunk/var"},{"name":"mnt-splunk-secrets","mountPath":"/mnt/splunk-secrets"}],"livenessProbe":{"exec":{"command":["/sbin/checkstate.sh"]},"initialDelaySeconds":300,"timeoutSeconds":30,"periodSeconds":30},"readinessProbe":{"exec":{"command":["/bin/grep","started","/opt/container_artifact/splunk-container.state"]},"initialDelaySeconds":10,"timeoutSeconds":5,"periodSeconds":5},"imagePullPolicy":"IfNotPresent"}],"securityContext":{"runAsUser":41812,"fsGroup":41812},"affinity":{"podAntiAffinity":{"preferredDuringSchedulingIgnoredDuringExecution":[{"weight":100,"podAffinityTerm":{"labelSelector":{"matchExpressions":[{"key":"app.kubernetes.io/instance","operator":"In","values":["splunk-stack1-standalone"]}]},"topologyKey":"kubernetes.io/hostname"}}]}},"schedulerName":"default-scheduler"}},"serviceName":"splunk-stack1-standalone-headless","podManagementPolicy":"Parallel","updateStrategy":{"type":"OnDelete"}},"status":{"replicas":0}}`)

	cr.Spec.EtcVolumeStorageConfig.EphemeralStorage = false
	cr.Spec.VarVolumeStorageConfig.EphemeralStorage = false

	cr.Spec.ClusterMasterRef.Name = "stack2"
	cr.Spec.EtcVolumeStorageConfig.StorageClassName = "gp2"
	cr.Spec.VarVolumeStorageConfig.StorageClassName = "gp2"
	cr.Spec.SchedulerName = "custom-scheduler"
	cr.Spec.Defaults = "defaults-string"
	cr.Spec.DefaultsURL = "/mnt/defaults/defaults.yml"
	cr.Spec.Volumes = []corev1.Volume{
		{Name: "defaults"},
	}
	test(splcommon.TestGetStandaloneStatefulSetT1)

	cr.Spec.DefaultsURLApps = "/mnt/apps/apps.yml"
	test(splcommon.TestGetStandaloneStatefulSetT2)

	// Create a serviceaccount
	current := corev1.ServiceAccount{
		ObjectMeta: metav1.ObjectMeta{
			Name:      "defaults",
			Namespace: "test",
		},
	}
	_ = splutil.CreateResource(ctx, c, &current)
	cr.Spec.ServiceAccount = "defaults"
	test(splcommon.TestGetStandaloneStatefulSetT3)

	// Add extraEnv
	cr.Spec.CommonSplunkSpec.ExtraEnv = []corev1.EnvVar{
		{
			Name:  "TEST_ENV_VAR",
			Value: "test_value",
		},
	}
	test(splcommon.TestGetStandaloneStatefulSetT4)

}

func TestApplyStandaloneSmartstoreKeyChangeDetection(t *testing.T) {
	ctx := context.TODO()
	current := enterpriseApi.Standalone{
		TypeMeta: metav1.TypeMeta{
			Kind: "Standalone",
		},
		ObjectMeta: metav1.ObjectMeta{
			Name:      "stack1",
			Namespace: "test",
		},
		Spec: enterpriseApi.StandaloneSpec{
			Replicas: 1,
			SmartStore: enterpriseApi.SmartStoreSpec{
				VolList: []enterpriseApi.VolumeSpec{
					{Name: "msos_s2s3_vol", Endpoint: "https://s3-eu-west-2.amazonaws.com", Path: "testbucket-rs-london", SecretRef: "splunk-test-secret"},
				},
				IndexList: []enterpriseApi.IndexSpec{
					{Name: "salesdata1", RemotePath: "remotepath1",
						IndexAndGlobalCommonSpec: enterpriseApi.IndexAndGlobalCommonSpec{
							VolName: "msos_s2s3_vol"},
					},
				},
			},
		},
	}
	client := spltest.NewMockClient()

	// Create namespace scoped secret
	secret, err := splutil.ApplyNamespaceScopedSecretObject(ctx, client, "test")
	if err != nil {
		t.Errorf(err.Error())
	}

	secret.Data[s3AccessKey] = []byte("abcdJDckRkxhMEdmSk5FekFRRzBFOXV6bGNldzJSWE9IenhVUy80aa")
	secret.Data[s3SecretKey] = []byte("g4NVp0a29PTzlPdGczWk1vekVUcVBSa0o4NkhBWWMvR1NadDV4YVEy")
	_, err = splctrl.ApplySecret(ctx, client, secret)
	if err != nil {
		t.Errorf(err.Error())
	}

	_, err = ApplyStandalone(context.Background(), client, &current)
	if err != nil {
		t.Errorf("ApplyStandalone should not fail with full configuration")
	}

	// Now change the secret key
	secret.Data[s3AccessKey] = []byte("changed")
	current.Status.ResourceRevMap["splunk-test-secret"] = "3456"

	_, err = splctrl.ApplySecret(ctx, client, secret)
	if err != nil {
		t.Errorf(err.Error())
	}

	changed := AreRemoteVolumeKeysChanged(ctx, client, &current, SplunkStandalone, &current.Spec.SmartStore, current.Status.ResourceRevMap, &err)

	if !changed {
		t.Errorf("Key change was not detected %v", err)
	}
}

func TestAppFrameworkApplyStandaloneShouldNotFail(t *testing.T) {
	ctx := context.TODO()
	cr := enterpriseApi.Standalone{
		ObjectMeta: metav1.ObjectMeta{
			Name:      "standalone",
			Namespace: "test",
		},
		TypeMeta: metav1.TypeMeta{
			Kind: "Standalone",
		},
		Spec: enterpriseApi.StandaloneSpec{
			Replicas: 1,
			AppFrameworkConfig: enterpriseApi.AppFrameworkSpec{
				VolList: []enterpriseApi.VolumeSpec{
					{Name: "msos_s2s3_vol", Endpoint: "https://s3-eu-west-2.amazonaws.com", Path: "testbucket-rs-london", SecretRef: "s3-secret", Type: "s3", Provider: "aws"},
				},
				AppSources: []enterpriseApi.AppSourceSpec{
					{Name: "adminApps",
						Location: "adminAppsRepo",
						AppSourceDefaultSpec: enterpriseApi.AppSourceDefaultSpec{
							VolName: "msos_s2s3_vol",
							Scope:   enterpriseApi.ScopeLocal},
					},
					{Name: "securityApps",
						Location: "securityAppsRepo",
						AppSourceDefaultSpec: enterpriseApi.AppSourceDefaultSpec{
							VolName: "msos_s2s3_vol",
							Scope:   enterpriseApi.ScopeLocal},
					},
					{Name: "authenticationApps",
						Location: "authenticationAppsRepo",
						AppSourceDefaultSpec: enterpriseApi.AppSourceDefaultSpec{
							VolName: "msos_s2s3_vol",
							Scope:   enterpriseApi.ScopeLocal},
					},
				},
			},
		},
	}

	client := spltest.NewMockClient()

	// Create namespace scoped secret
	_, err := splutil.ApplyNamespaceScopedSecretObject(ctx, client, "test")
	if err != nil {
		t.Errorf(err.Error())
	}

	// Create S3 secret
	s3Secret := spltest.GetMockS3SecretKeys("s3-secret")

	client.AddObject(&s3Secret)

<<<<<<< HEAD
	// to pass the validation stage, add the directory to download apps
	err = os.MkdirAll(splcommon.AppDownloadVolume, 0755)
	defer os.RemoveAll(splcommon.AppDownloadVolume)

	if err != nil {
		t.Errorf("Unable to create download directory for apps :%s", splcommon.AppDownloadVolume)
	}

	_, err = ApplyStandalone(client, &cr)
=======
	_, err = ApplyStandalone(context.Background(), client, &cr)
>>>>>>> 593a3ede
	if err != nil {
		t.Errorf("ApplyStandalone should be successful")
	}
}

func TestAppFrameworkApplyStandaloneScalingUpShouldNotFail(t *testing.T) {
	ctx := context.TODO()
	cr := enterpriseApi.Standalone{
		ObjectMeta: metav1.ObjectMeta{
			Name:      "standalone",
			Namespace: "test",
		},
		TypeMeta: metav1.TypeMeta{
			Kind: "Standalone",
		},
		Spec: enterpriseApi.StandaloneSpec{
			Replicas: 1,
			AppFrameworkConfig: enterpriseApi.AppFrameworkSpec{
				VolList: []enterpriseApi.VolumeSpec{
					{Name: "msos_s2s3_vol", Endpoint: "https://s3-eu-west-2.amazonaws.com", Path: "testbucket-rs-london", SecretRef: "s3-secret", Type: "s3", Provider: "aws"},
				},
				AppSources: []enterpriseApi.AppSourceSpec{
					{Name: "adminApps",
						Location: "adminAppsRepo",
						AppSourceDefaultSpec: enterpriseApi.AppSourceDefaultSpec{
							VolName: "msos_s2s3_vol",
							Scope:   enterpriseApi.ScopeLocal},
					},
					{Name: "securityApps",
						Location: "securityAppsRepo",
						AppSourceDefaultSpec: enterpriseApi.AppSourceDefaultSpec{
							VolName: "msos_s2s3_vol",
							Scope:   enterpriseApi.ScopeLocal},
					},
					{Name: "authenticationApps",
						Location: "authenticationAppsRepo",
						AppSourceDefaultSpec: enterpriseApi.AppSourceDefaultSpec{
							VolName: "msos_s2s3_vol",
							Scope:   enterpriseApi.ScopeLocal},
					},
				},
			},
		},
	}

	client := spltest.NewMockClient()

	// Create namespace scoped secret
	_, err := splutil.ApplyNamespaceScopedSecretObject(ctx, client, "test")
	if err != nil {
		t.Errorf(err.Error())
	}

	// Create S3 secret
	s3Secret := spltest.GetMockS3SecretKeys("s3-secret")

	client.AddObject(&s3Secret)

<<<<<<< HEAD
	// to pass the validation stage, add the directory to download apps
	err = os.MkdirAll(splcommon.AppDownloadVolume, 0755)
	defer os.RemoveAll(splcommon.AppDownloadVolume)

	if err != nil {
		t.Errorf("Unable to create download directory for apps :%s", splcommon.AppDownloadVolume)
	}
	_, err = ApplyStandalone(client, &cr)
=======
	_, err = ApplyStandalone(context.Background(), client, &cr)
>>>>>>> 593a3ede
	if err != nil {
		t.Errorf("ApplyStandalone should be successful")
	}

	// now scale up
	cr.Spec.Replicas = 2
	_, err = ApplyStandalone(context.Background(), client, &cr)
	if err != nil {
		t.Errorf("ApplyStandalone should be successful")
	}
}

func TestStandaloneGetAppsListForAWSS3ClientShouldNotFail(t *testing.T) {
	ctx := context.TODO()
	cr := enterpriseApi.Standalone{
		ObjectMeta: metav1.ObjectMeta{
			Name:      "standalone",
			Namespace: "test",
		},
		Spec: enterpriseApi.StandaloneSpec{
			Replicas: 1,
			AppFrameworkConfig: enterpriseApi.AppFrameworkSpec{
				Defaults: enterpriseApi.AppSourceDefaultSpec{
					VolName: "msos_s2s3_vol2",
					Scope:   enterpriseApi.ScopeLocal,
				},
				VolList: []enterpriseApi.VolumeSpec{
					{
						Name:      "msos_s2s3_vol",
						Endpoint:  "https://s3-eu-west-2.amazonaws.com",
						Path:      "testbucket-rs-london",
						SecretRef: "s3-secret",
						Type:      "s3",
						Provider:  "aws",
					},
					{
						Name:      "msos_s2s3_vol2",
						Endpoint:  "https://s3-eu-west-2.amazonaws.com",
						Path:      "testbucket-rs-london2",
						SecretRef: "s3-secret",
						Type:      "s3",
						Provider:  "aws",
					},
				},
				AppSources: []enterpriseApi.AppSourceSpec{
					{Name: "adminApps",
						Location: "adminAppsRepo",
						AppSourceDefaultSpec: enterpriseApi.AppSourceDefaultSpec{
							VolName: "msos_s2s3_vol",
							Scope:   enterpriseApi.ScopeLocal},
					},
					{Name: "securityApps",
						Location: "securityAppsRepo",
						AppSourceDefaultSpec: enterpriseApi.AppSourceDefaultSpec{
							VolName: "msos_s2s3_vol",
							Scope:   enterpriseApi.ScopeLocal},
					},
					{Name: "authenticationApps",
						Location: "authenticationAppsRepo",
					},
				},
			},
		},
	}

	client := spltest.NewMockClient()

	// Create S3 secret
	s3Secret := spltest.GetMockS3SecretKeys("s3-secret")

	client.AddObject(&s3Secret)

	// Create namespace scoped secret
	_, err := splutil.ApplyNamespaceScopedSecretObject(ctx, client, "test")
	if err != nil {
		t.Errorf(err.Error())
	}

	splclient.RegisterS3Client(ctx, "aws")

	Etags := []string{"cc707187b036405f095a8ebb43a782c1", "5055a61b3d1b667a4c3279a381a2e7ae", "19779168370b97d8654424e6c9446dd9"}
	Keys := []string{"admin_app.tgz", "security_app.tgz", "authentication_app.tgz"}
	Sizes := []int64{10, 20, 30}
	StorageClass := "STANDARD"
	randomTime := time.Date(2021, time.May, 1, 23, 23, 0, 0, time.UTC)

	mockAwsHandler := spltest.MockAWSS3Handler{}

	mockAwsObjects := []spltest.MockAWSS3Client{
		{
			Objects: []*spltest.MockS3Object{
				{
					Etag:         &Etags[0],
					Key:          &Keys[0],
					LastModified: &randomTime,
					Size:         &Sizes[0],
					StorageClass: &StorageClass,
				},
			},
		},
		{
			Objects: []*spltest.MockS3Object{
				{
					Etag:         &Etags[1],
					Key:          &Keys[1],
					LastModified: &randomTime,
					Size:         &Sizes[1],
					StorageClass: &StorageClass,
				},
			},
		},
		{
			Objects: []*spltest.MockS3Object{
				{
					Etag:         &Etags[2],
					Key:          &Keys[2],
					LastModified: &randomTime,
					Size:         &Sizes[2],
					StorageClass: &StorageClass,
				},
			},
		},
	}

	appFrameworkRef := cr.Spec.AppFrameworkConfig

	mockAwsHandler.AddObjects(appFrameworkRef, mockAwsObjects...)

	var vol enterpriseApi.VolumeSpec
	var allSuccess bool = true
	for index, appSource := range appFrameworkRef.AppSources {

		vol, err = splclient.GetAppSrcVolume(appSource, &appFrameworkRef)
		if err != nil {
			allSuccess = false
			continue
		}

		// Update the GetS3Client with our mock call which initializes mock AWS client
		getClientWrapper := splclient.S3Clients[vol.Provider]
		getClientWrapper.SetS3ClientFuncPtr(ctx, vol.Provider, splclient.NewMockAWSS3Client)

		s3ClientMgr := &S3ClientManager{client: client,
			cr: &cr, appFrameworkRef: &cr.Spec.AppFrameworkConfig,
			vol:      &vol,
			location: appSource.Location,
			initFn: func(ctx context.Context, region, accessKeyID, secretAccessKey string) interface{} {
				cl := spltest.MockAWSS3Client{}
				cl.Objects = mockAwsObjects[index].Objects
				return cl
			},
			getS3Client: func(ctx context.Context, client splcommon.ControllerClient, cr splcommon.MetaObject, appFrameworkRef *enterpriseApi.AppFrameworkSpec, vol *enterpriseApi.VolumeSpec, location string, fn splclient.GetInitFunc) (splclient.SplunkS3Client, error) {
				c, err := GetRemoteStorageClient(ctx, client, cr, appFrameworkRef, vol, location, fn)
				return c, err
			},
		}

		s3Response, err := s3ClientMgr.GetAppsList(ctx)
		if err != nil {
			allSuccess = false
			continue
		}

		var mockResponse spltest.MockS3Client
		mockResponse, err = splclient.ConvertS3Response(s3Response)
		if err != nil {
			allSuccess = false
			continue
		}

		if mockAwsHandler.GotSourceAppListResponseMap == nil {
			mockAwsHandler.GotSourceAppListResponseMap = make(map[string]spltest.MockAWSS3Client)
		}

		mockAwsHandler.GotSourceAppListResponseMap[appSource.Name] = spltest.MockAWSS3Client(mockResponse)
	}

	if allSuccess == false {
		t.Errorf("Unable to get apps list for all the app sources")
	}
	method := "GetAppsList"
	mockAwsHandler.CheckAWSS3Response(t, method)
}

func TestStandlaoneGetAppsListForAWSS3ClientShouldFail(t *testing.T) {
	ctx := context.TODO()
	cr := enterpriseApi.Standalone{
		ObjectMeta: metav1.ObjectMeta{
			Name:      "stack1",
			Namespace: "test",
		},
		Spec: enterpriseApi.StandaloneSpec{
			AppFrameworkConfig: enterpriseApi.AppFrameworkSpec{
				VolList: []enterpriseApi.VolumeSpec{
					{Name: "msos_s2s3_vol",
						Endpoint:  "https://s3-eu-west-2.amazonaws.com",
						Path:      "testbucket-rs-london",
						SecretRef: "s3-secret",
						Type:      "s3",
						Provider:  "aws"},
				},
				AppSources: []enterpriseApi.AppSourceSpec{
					{Name: "adminApps",
						Location: "adminAppsRepo",
						AppSourceDefaultSpec: enterpriseApi.AppSourceDefaultSpec{
							VolName: "msos_s2s3_vol",
							Scope:   enterpriseApi.ScopeLocal},
					},
				},
			},
		},
	}

	client := spltest.NewMockClient()

	// Create namespace scoped secret
	_, err := splutil.ApplyNamespaceScopedSecretObject(ctx, client, "test")
	if err != nil {
		t.Errorf(err.Error())
	}

	splclient.RegisterS3Client(ctx, "aws")

	Etags := []string{"cc707187b036405f095a8ebb43a782c1"}
	Keys := []string{"admin_app.tgz"}
	Sizes := []int64{10}
	StorageClass := "STANDARD"
	randomTime := time.Date(2021, time.May, 1, 23, 23, 0, 0, time.UTC)

	mockAwsHandler := spltest.MockAWSS3Handler{}

	mockAwsObjects := []spltest.MockAWSS3Client{
		{
			Objects: []*spltest.MockS3Object{
				{
					Etag:         &Etags[0],
					Key:          &Keys[0],
					LastModified: &randomTime,
					Size:         &Sizes[0],
					StorageClass: &StorageClass,
				},
			},
		},
	}

	appFrameworkRef := cr.Spec.AppFrameworkConfig

	mockAwsHandler.AddObjects(appFrameworkRef, mockAwsObjects...)

	var vol enterpriseApi.VolumeSpec

	appSource := appFrameworkRef.AppSources[0]
	vol, err = splclient.GetAppSrcVolume(appSource, &appFrameworkRef)
	if err != nil {
		t.Errorf("Unable to get Volume due to error=%s", err)
	}

	// Update the GetS3Client with our mock call which initializes mock AWS client
	getClientWrapper := splclient.S3Clients[vol.Provider]
	getClientWrapper.SetS3ClientFuncPtr(ctx, vol.Provider, splclient.NewMockAWSS3Client)

	s3ClientMgr := &S3ClientManager{
		client:          client,
		cr:              &cr,
		appFrameworkRef: &cr.Spec.AppFrameworkConfig,
		vol:             &vol,
		location:        appSource.Location,
		initFn: func(ctx context.Context, region, accessKeyID, secretAccessKey string) interface{} {
			// Purposefully return nil here so that we test the error scenario
			return nil
		},
		getS3Client: func(ctx context.Context, client splcommon.ControllerClient, cr splcommon.MetaObject,
			appFrameworkRef *enterpriseApi.AppFrameworkSpec, vol *enterpriseApi.VolumeSpec,
			location string, fn splclient.GetInitFunc) (splclient.SplunkS3Client, error) {
			// Get the mock client
			c, err := GetRemoteStorageClient(ctx, client, cr, appFrameworkRef, vol, location, fn)
			return c, err
		},
	}

	_, err = s3ClientMgr.GetAppsList(ctx)
	if err == nil {
		t.Errorf("GetAppsList should have returned error as there is no S3 secret provided")
	}

	// Create empty S3 secret
	s3Secret := corev1.Secret{
		ObjectMeta: metav1.ObjectMeta{
			Name:      "s3-secret",
			Namespace: "test",
		},
		Data: map[string][]byte{},
	}

	client.AddObject(&s3Secret)

	_, err = s3ClientMgr.GetAppsList(ctx)
	if err == nil {
		t.Errorf("GetAppsList should have returned error as S3 secret has empty keys")
	}

	s3AccessKey := []byte{'1'}
	s3Secret.Data = map[string][]byte{"s3_access_key": s3AccessKey}
	_, err = s3ClientMgr.GetAppsList(ctx)
	if err == nil {
		t.Errorf("GetAppsList should have returned error as S3 secret has empty s3_secret_key")
	}

	s3SecretKey := []byte{'2'}
	s3Secret.Data = map[string][]byte{"s3_secret_key": s3SecretKey}
	_, err = s3ClientMgr.GetAppsList(ctx)
	if err == nil {
		t.Errorf("GetAppsList should have returned error as S3 secret has empty s3_access_key")
	}

	// Create S3 secret
	s3Secret = spltest.GetMockS3SecretKeys("s3-secret")

	// This should return an error as we have initialized initFn for s3ClientMgr
	// to return a nil client.
	_, err = s3ClientMgr.GetAppsList(ctx)
	if err == nil {
		t.Errorf("GetAppsList should have returned error as we could not get the S3 client")
	}

	s3ClientMgr.initFn = func(ctx context.Context, region, accessKeyID, secretAccessKey string) interface{} {
		// To test the error scenario, do no set the Objects member yet
		cl := spltest.MockAWSS3Client{}
		return cl
	}

	s3Resp, err := s3ClientMgr.GetAppsList(ctx)
	if err != nil {
		t.Errorf("GetAppsList should not have returned error since empty appSources are allowed")
	}
	if len(s3Resp.Objects) != 0 {
		t.Errorf("GetAppsList should return an empty response since we have empty objects in MockAWSS3Client")
	}
}

func TestApplyStandaloneDeletion(t *testing.T) {
	stand1 := enterpriseApi.Standalone{
		ObjectMeta: metav1.ObjectMeta{
			Name:      "stack1",
			Namespace: "test",
		},
		TypeMeta: metav1.TypeMeta{
			Kind: "Standalone",
		},
		Spec: enterpriseApi.StandaloneSpec{
			AppFrameworkConfig: enterpriseApi.AppFrameworkSpec{
				AppsRepoPollInterval: 0,
				VolList: []enterpriseApi.VolumeSpec{
					{Name: "msos_s2s3_vol",
						Endpoint:  "https://s3-eu-west-2.amazonaws.com",
						Path:      "testbucket-rs-london",
						SecretRef: "s3-secret",
						Type:      "s3",
						Provider:  "aws"},
				},
				AppSources: []enterpriseApi.AppSourceSpec{
					{Name: "adminApps",
						Location: "adminAppsRepo",
						AppSourceDefaultSpec: enterpriseApi.AppSourceDefaultSpec{
							VolName: "msos_s2s3_vol",
							Scope:   enterpriseApi.ScopeLocal},
					},
					{Name: "securityApps",
						Location: "securityAppsRepo",
						AppSourceDefaultSpec: enterpriseApi.AppSourceDefaultSpec{
							VolName: "msos_s2s3_vol",
							Scope:   enterpriseApi.ScopeLocal},
					},
					{Name: "authenticationApps",
						Location: "authenticationAppsRepo",
						AppSourceDefaultSpec: enterpriseApi.AppSourceDefaultSpec{
							VolName: "msos_s2s3_vol",
							Scope:   enterpriseApi.ScopeLocal},
					},
				},
			},
			CommonSplunkSpec: enterpriseApi.CommonSplunkSpec{
				Mock: true,
			},
		},
	}

	c := spltest.NewMockClient()

	// Create S3 secret
	s3Secret := spltest.GetMockS3SecretKeys("s3-secret")

	c.AddObject(&s3Secret)

	// Create namespace scoped secret
	_, err := splutil.ApplyNamespaceScopedSecretObject(c, "test")
	if err != nil {
		t.Errorf(err.Error())
	}

	// test deletion
	currentTime := metav1.NewTime(time.Now())
	stand1.ObjectMeta.DeletionTimestamp = &currentTime
	stand1.ObjectMeta.Finalizers = []string{"enterprise.splunk.com/delete-pvc"}

	pvclist := corev1.PersistentVolumeClaimList{
		Items: []corev1.PersistentVolumeClaim{
			{
				ObjectMeta: metav1.ObjectMeta{
					Name:      "splunk-pvc-stack1-var",
					Namespace: "test",
				},
			},
		},
	}
	c.ListObj = &pvclist

	// to pass the validation stage, add the directory to download apps
	err = os.MkdirAll(splcommon.AppDownloadVolume, 0755)
	defer os.RemoveAll(splcommon.AppDownloadVolume)

	if err != nil {
		t.Errorf("Unable to create download directory for apps :%s", splcommon.AppDownloadVolume)
	}

	_, err = ApplyStandalone(c, &stand1)
	if err != nil {
		t.Errorf("ApplyStandalone should not have returned error here.")
	}
}

func TestGetStandaloneList(t *testing.T) {
	standalone := enterpriseApi.Standalone{}

	listOpts := []client.ListOption{
		client.InNamespace("test"),
	}

	client := spltest.NewMockClient()

	var numOfObjects int
	var err error

	// Invalid scenario since we haven't added standalone to the list yet
	_, err = getStandaloneList(client, &standalone, listOpts)
	if err == nil {
		t.Errorf("getNumOfObjects should have returned error as we haven't added standalone to the list yet")
	}

	standaloneList := &enterpriseApi.StandaloneList{}
	standaloneList.Items = append(standaloneList.Items, standalone)

	client.ListObj = standaloneList

	numOfObjects, err = getStandaloneList(client, &standalone, listOpts)
	if err != nil {
		t.Errorf("getNumOfObjects should not have returned error=%v", err)
	}

	if numOfObjects != 1 {
		t.Errorf("Got wrong number of standalone objects. Expected=%d, Got=%d", 1, numOfObjects)
	}
}<|MERGE_RESOLUTION|>--- conflicted
+++ resolved
@@ -16,11 +16,8 @@
 package enterprise
 
 import (
-<<<<<<< HEAD
+	"context"
 	"os"
-=======
-	"context"
->>>>>>> 593a3ede
 	"testing"
 	"time"
 
@@ -79,13 +76,8 @@
 	listmockCall := []spltest.MockFuncCall{
 		{ListOpts: listOpts}}
 
-<<<<<<< HEAD
-	createCalls := map[string][]spltest.MockFuncCall{"Get": funcCalls, "Create": {funcCalls[0], funcCalls[2], funcCalls[3], funcCalls[5], funcCalls[8]}, "Update": {funcCalls[0]}, "List": {listmockCall[0]}}
-	updateCalls := map[string][]spltest.MockFuncCall{"Get": funcCalls, "Update": {funcCalls[8]}, "List": {listmockCall[0]}}
-=======
 	createCalls := map[string][]spltest.MockFuncCall{"Get": funcCalls, "Create": {funcCalls[0], funcCalls[3], funcCalls[4], funcCalls[7], funcCalls[11]}, "Update": {funcCalls[0]}, "List": {listmockCall[0]}}
 	updateCalls := map[string][]spltest.MockFuncCall{"Get": updateFuncCalls, "Update": {funcCalls[11]}, "List": {listmockCall[0]}}
->>>>>>> 593a3ede
 	current := enterpriseApi.Standalone{
 		TypeMeta: metav1.TypeMeta{
 			Kind: "Standalone",
@@ -166,13 +158,8 @@
 	listmockCall := []spltest.MockFuncCall{
 		{ListOpts: listOpts}}
 
-<<<<<<< HEAD
-	createCalls := map[string][]spltest.MockFuncCall{"Get": funcCalls, "Create": {funcCalls[2], funcCalls[6], funcCalls[7], funcCalls[9], funcCalls[12]}, "Update": {funcCalls[0]}, "List": {listmockCall[0]}}
-	updateCalls := map[string][]spltest.MockFuncCall{"Get": funcCalls, "Update": {funcCalls[11], funcCalls[12]}, "List": {listmockCall[0]}}
-=======
 	createCalls := map[string][]spltest.MockFuncCall{"Get": createFuncCalls, "Create": {funcCalls[2], funcCalls[6], funcCalls[7], funcCalls[10], funcCalls[8]}, "Update": {funcCalls[0]}, "List": {listmockCall[0]}}
 	updateCalls := map[string][]spltest.MockFuncCall{"Get": funcCalls, "Update": {funcCalls[8]}, "List": {listmockCall[0]}}
->>>>>>> 593a3ede
 
 	current := enterpriseApi.Standalone{
 		TypeMeta: metav1.TypeMeta{
@@ -420,7 +407,6 @@
 
 	client.AddObject(&s3Secret)
 
-<<<<<<< HEAD
 	// to pass the validation stage, add the directory to download apps
 	err = os.MkdirAll(splcommon.AppDownloadVolume, 0755)
 	defer os.RemoveAll(splcommon.AppDownloadVolume)
@@ -429,10 +415,8 @@
 		t.Errorf("Unable to create download directory for apps :%s", splcommon.AppDownloadVolume)
 	}
 
-	_, err = ApplyStandalone(client, &cr)
-=======
-	_, err = ApplyStandalone(context.Background(), client, &cr)
->>>>>>> 593a3ede
+	_, err = ApplyStandalone(ctx, client, &cr)
+
 	if err != nil {
 		t.Errorf("ApplyStandalone should be successful")
 	}
@@ -491,7 +475,6 @@
 
 	client.AddObject(&s3Secret)
 
-<<<<<<< HEAD
 	// to pass the validation stage, add the directory to download apps
 	err = os.MkdirAll(splcommon.AppDownloadVolume, 0755)
 	defer os.RemoveAll(splcommon.AppDownloadVolume)
@@ -499,17 +482,15 @@
 	if err != nil {
 		t.Errorf("Unable to create download directory for apps :%s", splcommon.AppDownloadVolume)
 	}
-	_, err = ApplyStandalone(client, &cr)
-=======
-	_, err = ApplyStandalone(context.Background(), client, &cr)
->>>>>>> 593a3ede
+	_, err = ApplyStandalone(ctx, client, &cr)
+
 	if err != nil {
 		t.Errorf("ApplyStandalone should be successful")
 	}
 
 	// now scale up
 	cr.Spec.Replicas = 2
-	_, err = ApplyStandalone(context.Background(), client, &cr)
+	_, err = ApplyStandalone(ctx, client, &cr)
 	if err != nil {
 		t.Errorf("ApplyStandalone should be successful")
 	}
@@ -635,7 +616,7 @@
 	var allSuccess bool = true
 	for index, appSource := range appFrameworkRef.AppSources {
 
-		vol, err = splclient.GetAppSrcVolume(appSource, &appFrameworkRef)
+		vol, err = splclient.GetAppSrcVolume(ctx, appSource, &appFrameworkRef)
 		if err != nil {
 			allSuccess = false
 			continue
@@ -667,7 +648,7 @@
 		}
 
 		var mockResponse spltest.MockS3Client
-		mockResponse, err = splclient.ConvertS3Response(s3Response)
+		mockResponse, err = splclient.ConvertS3Response(ctx, s3Response)
 		if err != nil {
 			allSuccess = false
 			continue
@@ -755,7 +736,7 @@
 	var vol enterpriseApi.VolumeSpec
 
 	appSource := appFrameworkRef.AppSources[0]
-	vol, err = splclient.GetAppSrcVolume(appSource, &appFrameworkRef)
+	vol, err = splclient.GetAppSrcVolume(ctx, appSource, &appFrameworkRef)
 	if err != nil {
 		t.Errorf("Unable to get Volume due to error=%s", err)
 	}
@@ -844,6 +825,7 @@
 }
 
 func TestApplyStandaloneDeletion(t *testing.T) {
+	ctx := context.TODO()
 	stand1 := enterpriseApi.Standalone{
 		ObjectMeta: metav1.ObjectMeta{
 			Name:      "stack1",
@@ -898,7 +880,7 @@
 	c.AddObject(&s3Secret)
 
 	// Create namespace scoped secret
-	_, err := splutil.ApplyNamespaceScopedSecretObject(c, "test")
+	_, err := splutil.ApplyNamespaceScopedSecretObject(ctx, c, "test")
 	if err != nil {
 		t.Errorf(err.Error())
 	}
@@ -928,13 +910,14 @@
 		t.Errorf("Unable to create download directory for apps :%s", splcommon.AppDownloadVolume)
 	}
 
-	_, err = ApplyStandalone(c, &stand1)
+	_, err = ApplyStandalone(ctx, c, &stand1)
 	if err != nil {
 		t.Errorf("ApplyStandalone should not have returned error here.")
 	}
 }
 
 func TestGetStandaloneList(t *testing.T) {
+	ctx := context.TODO()
 	standalone := enterpriseApi.Standalone{}
 
 	listOpts := []client.ListOption{
@@ -947,7 +930,7 @@
 	var err error
 
 	// Invalid scenario since we haven't added standalone to the list yet
-	_, err = getStandaloneList(client, &standalone, listOpts)
+	_, err = getStandaloneList(ctx, client, &standalone, listOpts)
 	if err == nil {
 		t.Errorf("getNumOfObjects should have returned error as we haven't added standalone to the list yet")
 	}
@@ -957,7 +940,7 @@
 
 	client.ListObj = standaloneList
 
-	numOfObjects, err = getStandaloneList(client, &standalone, listOpts)
+	numOfObjects, err = getStandaloneList(ctx, client, &standalone, listOpts)
 	if err != nil {
 		t.Errorf("getNumOfObjects should not have returned error=%v", err)
 	}
