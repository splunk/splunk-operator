--- conflicted
+++ resolved
@@ -86,13 +86,8 @@
 	listmockCall := []spltest.MockFuncCall{
 		{ListOpts: listOpts}}
 
-<<<<<<< HEAD
-	createCalls := map[string][]spltest.MockFuncCall{"Get": funcCalls, "Create": {funcCalls[0], funcCalls[2], funcCalls[3], funcCalls[4], funcCalls[6], funcCalls[7], funcCalls[9], funcCalls[10]}, "Update": {funcCalls[0]}, "List": {listmockCall[0], listmockCall[0]}}
-	updateCalls := map[string][]spltest.MockFuncCall{"Get": funcCalls, "Update": {funcCalls[7], funcCalls[10]}, "List": {listmockCall[0], listmockCall[0]}}
-=======
 	createCalls := map[string][]spltest.MockFuncCall{"Get": funcCalls, "Create": {funcCalls[0], funcCalls[3], funcCalls[4], funcCalls[5], funcCalls[8], funcCalls[6], funcCalls[13], funcCalls[14]}, "Update": {funcCalls[0]}, "List": {listmockCall[0], listmockCall[0]}}
 	updateCalls := map[string][]spltest.MockFuncCall{"Get": createFuncCalls, "Update": {createFuncCalls[5], createFuncCalls[11]}, "List": {listmockCall[0], listmockCall[0]}}
->>>>>>> 593a3ede
 	statefulSet := enterpriseApi.SearchHeadCluster{
 		TypeMeta: metav1.TypeMeta{
 			Kind: "SearchHeadCluster",
@@ -494,48 +489,36 @@
 	}
 
 	var mockPodExecClient *spltest.MockPodExecClient = &spltest.MockPodExecClient{}
-	mockPodExecClient.AddMockPodExecReturnContexts(podExecCommands, mockPodExecReturnContexts...)
+	mockPodExecClient.AddMockPodExecReturnContexts(ctx, podExecCommands, mockPodExecReturnContexts...)
 	// Set resource version as that of NS secret
-<<<<<<< HEAD
-	err = ApplyShcSecret(mgr, 1, mockPodExecClient)
-=======
-	err = ApplyShcSecret(ctx, mgr, 1, true)
->>>>>>> 593a3ede
+	err = ApplyShcSecret(ctx, mgr, 1, mockPodExecClient)
 	if err != nil {
 		t.Errorf("Couldn't apply shc secret %s", err.Error())
 	}
 
 	// Change resource version and test
 	mgr.cr.Status.NamespaceSecretResourceVersion = "0"
-<<<<<<< HEAD
-	err = ApplyShcSecret(mgr, 1, mockPodExecClient)
+	err = ApplyShcSecret(ctx, mgr, 1, mockPodExecClient)
 	if err == nil {
 		t.Errorf("Couldn't apply shc secret %s", err.Error())
 	}
 
 	mockPodExecReturnContexts[0].Err = nil
-	err = ApplyShcSecret(mgr, 1, mockPodExecClient)
+	err = ApplyShcSecret(ctx, mgr, 1, mockPodExecClient)
 	if err == nil {
 		t.Errorf("Couldn't apply shc secret %s", err.Error())
 	}
 
 	mgr.cr.Status.ShcSecretChanged[0] = false
 	mockPodExecReturnContexts[1].Err = nil
-	err = ApplyShcSecret(mgr, 1, mockPodExecClient)
-=======
-	err = ApplyShcSecret(ctx, mgr, 1, true)
->>>>>>> 593a3ede
+	err = ApplyShcSecret(ctx, mgr, 1, mockPodExecClient)
 	if err != nil {
 		t.Errorf("Couldn't apply shc secret %s", err.Error())
 	}
 	mockSplunkClient.CheckRequests(t, method)
 
 	// Don't set as it is set already
-<<<<<<< HEAD
-	err = ApplyShcSecret(mgr, 1, mockPodExecClient)
-=======
-	err = ApplyShcSecret(ctx, mgr, 1, true)
->>>>>>> 593a3ede
+	err = ApplyShcSecret(ctx, mgr, 1, mockPodExecClient)
 	if err != nil {
 		t.Errorf("Couldn't apply shc secret %s", err.Error())
 	}
@@ -549,11 +532,7 @@
 
 	mgr.cr.Status.ShcSecretChanged[0] = false
 	// Test set again for shc_secret
-<<<<<<< HEAD
-	err = ApplyShcSecret(mgr, 1, mockPodExecClient)
-=======
-	err = ApplyShcSecret(ctx, mgr, 1, true)
->>>>>>> 593a3ede
+	err = ApplyShcSecret(ctx, mgr, 1, mockPodExecClient)
 	if err != nil {
 		t.Errorf("Couldn't apply shc secret %s", err.Error())
 	}
@@ -568,11 +547,7 @@
 	mgr.cr.Status.ShcSecretChanged[0] = false
 	mgr.cr.Status.AdminSecretChanged[0] = false
 	// Test set again for admin password
-<<<<<<< HEAD
-	err = ApplyShcSecret(mgr, 1, mockPodExecClient)
-=======
-	err = ApplyShcSecret(ctx, mgr, 1, true)
->>>>>>> 593a3ede
+	err = ApplyShcSecret(ctx, mgr, 1, mockPodExecClient)
 	if err != nil {
 		t.Errorf("Couldn't apply shc secret %s", err.Error())
 	}
@@ -592,11 +567,7 @@
 		t.Errorf("Couldn't update resource")
 	}
 
-<<<<<<< HEAD
-	err = ApplyShcSecret(mgr, 1, mockPodExecClient)
-=======
-	err = ApplyShcSecret(ctx, mgr, 1, true)
->>>>>>> 593a3ede
+	err = ApplyShcSecret(ctx, mgr, 1, mockPodExecClient)
 	if err.Error() != fmt.Sprintf(splcommon.SecretTokenNotRetrievable, "shc_secret") {
 		t.Errorf("Couldn't recognize missing shc_secret %s", err.Error())
 	}
@@ -617,11 +588,7 @@
 		t.Errorf("Couldn't update resource")
 	}
 
-<<<<<<< HEAD
-	err = ApplyShcSecret(mgr, 1, mockPodExecClient)
-=======
-	err = ApplyShcSecret(ctx, mgr, 1, true)
->>>>>>> 593a3ede
+	err = ApplyShcSecret(ctx, mgr, 1, mockPodExecClient)
 	if err.Error() != fmt.Sprintf(splcommon.SecretTokenNotRetrievable, "admin password") {
 		t.Errorf("Couldn't recognize missing admin password %s", err.Error())
 	}
@@ -634,11 +601,7 @@
 		t.Errorf("Couldn't update resource")
 	}
 
-<<<<<<< HEAD
-	err = ApplyShcSecret(mgr, 1, mockPodExecClient)
-=======
-	err = ApplyShcSecret(ctx, mgr, 1, true)
->>>>>>> 593a3ede
+	err = ApplyShcSecret(ctx, mgr, 1, mockPodExecClient)
 	if err != nil {
 		t.Errorf("Couldn't apply shc secret %s", err.Error())
 	}
@@ -808,7 +771,6 @@
 
 	client.AddObject(&s3Secret)
 
-<<<<<<< HEAD
 	// to pass the validation stage, add the directory to download apps
 	err = os.MkdirAll(splcommon.AppDownloadVolume, 0755)
 	defer os.RemoveAll(splcommon.AppDownloadVolume)
@@ -817,10 +779,7 @@
 		t.Errorf("Unable to create download directory for apps :%s", splcommon.AppDownloadVolume)
 	}
 
-	_, err = ApplySearchHeadCluster(client, &cr)
-=======
-	_, err = ApplySearchHeadCluster(context.Background(), client, &cr)
->>>>>>> 593a3ede
+	_, err = ApplySearchHeadCluster(ctx, client, &cr)
 	if err != nil {
 		t.Errorf("ApplySearchHeadCluster should be successful")
 	}
@@ -951,7 +910,7 @@
 	var allSuccess bool = true
 	for index, appSource := range appFrameworkRef.AppSources {
 
-		vol, err = splclient.GetAppSrcVolume(appSource, &appFrameworkRef)
+		vol, err = splclient.GetAppSrcVolume(ctx, appSource, &appFrameworkRef)
 		if err != nil {
 			allSuccess = false
 			continue
@@ -983,7 +942,7 @@
 		}
 
 		var mockResponse spltest.MockS3Client
-		mockResponse, err = splclient.ConvertS3Response(s3Response)
+		mockResponse, err = splclient.ConvertS3Response(ctx, s3Response)
 		if err != nil {
 			allSuccess = false
 			continue
@@ -1070,7 +1029,7 @@
 	var vol enterpriseApi.VolumeSpec
 
 	appSource := appFrameworkRef.AppSources[0]
-	vol, err = splclient.GetAppSrcVolume(appSource, &appFrameworkRef)
+	vol, err = splclient.GetAppSrcVolume(ctx, appSource, &appFrameworkRef)
 	if err != nil {
 		t.Errorf("Unable to get Volume due to error=%s", err)
 	}
@@ -1159,6 +1118,7 @@
 }
 
 func TestApplySearchHeadClusterDeletion(t *testing.T) {
+	ctx := context.TODO()
 	shc := enterpriseApi.SearchHeadCluster{
 		ObjectMeta: metav1.ObjectMeta{
 			Name:      "stack1",
@@ -1213,7 +1173,7 @@
 	c.AddObject(&s3Secret)
 
 	// Create namespace scoped secret
-	_, err := splutil.ApplyNamespaceScopedSecretObject(c, "test")
+	_, err := splutil.ApplyNamespaceScopedSecretObject(ctx, c, "test")
 	if err != nil {
 		t.Errorf(err.Error())
 	}
@@ -1243,13 +1203,14 @@
 		t.Errorf("Unable to create download directory for apps :%s", splcommon.AppDownloadVolume)
 	}
 
-	_, err = ApplySearchHeadCluster(c, &shc)
+	_, err = ApplySearchHeadCluster(ctx, c, &shc)
 	if err != nil {
 		t.Errorf("ApplySearchHeadCluster should not have returned error here.")
 	}
 }
 
 func TestGetSearchHeadClusterList(t *testing.T) {
+	ctx := context.TODO()
 	shc := enterpriseApi.SearchHeadCluster{}
 
 	listOpts := []client.ListOption{
@@ -1261,7 +1222,7 @@
 	var numOfObjects int
 
 	// Invalid scenario since we haven't added shc to the list yet
-	_, err := getSearchHeadClusterList(client, &shc, listOpts)
+	_, err := getSearchHeadClusterList(ctx, client, &shc, listOpts)
 	if err == nil {
 		t.Errorf("getNumOfObjects should have returned error as we haven't added shc to the list yet")
 	}
@@ -1271,7 +1232,7 @@
 
 	client.ListObj = shcList
 
-	numOfObjects, err = getSearchHeadClusterList(client, &shc, listOpts)
+	numOfObjects, err = getSearchHeadClusterList(ctx, client, &shc, listOpts)
 	if err != nil {
 		t.Errorf("getNumOfObjects should not have returned error=%v", err)
 	}
