// Copyright (c) 2018-2020 Splunk Inc. All rights reserved.
//
// Licensed under the Apache License, Version 2.0 (the "License");
// you may not use this file except in compliance with the License.
// You may obtain a copy of the License at
//
// 	http://www.apache.org/licenses/LICENSE-2.0
//
// Unless required by applicable law or agreed to in writing, software
// distributed under the License is distributed on an "AS IS" BASIS,
// WITHOUT WARRANTIES OR CONDITIONS OF ANY KIND, either express or implied.
// See the License for the specific language governing permissions and
// limitations under the License.

package controller

import (
	"testing"

	corev1 "k8s.io/api/core/v1"
	metav1 "k8s.io/apimachinery/pkg/apis/meta/v1"
	"k8s.io/apimachinery/pkg/types"

	enterprisev1 "github.com/splunk/splunk-operator/pkg/apis/enterprise/v1beta1"
	spltest "github.com/splunk/splunk-operator/pkg/splunk/test"
	splutil "github.com/splunk/splunk-operator/pkg/splunk/util"
)

func TestApplyConfigMap(t *testing.T) {
	funcCalls := []spltest.MockFuncCall{{MetaName: "*v1.ConfigMap-test-defaults"}}
	createCalls := map[string][]spltest.MockFuncCall{"Get": funcCalls, "Create": funcCalls}
	updateCalls := map[string][]spltest.MockFuncCall{"Get": funcCalls, "Update": funcCalls}
	current := corev1.ConfigMap{
		ObjectMeta: metav1.ObjectMeta{
			Name:      "defaults",
			Namespace: "test",
		},
	}
	revised := current.DeepCopy()
	revised.Data = map[string]string{"a": "b"}
	reconcile := func(c *spltest.MockClient, cr interface{}) error {
		_, err := ApplyConfigMap(c, cr.(*corev1.ConfigMap))
		return err
	}
	spltest.ReconcileTester(t, "TestApplyConfigMap", &current, revised, createCalls, updateCalls, reconcile, false)
}

<<<<<<< HEAD
func TestSetConfigMapOwnerRef(t *testing.T) {
	cr := enterprisev1.Standalone{
		ObjectMeta: metav1.ObjectMeta{
			Name:      "stack1",
			Namespace: "test",
		},
	}

	c := spltest.NewMockClient()
	current := corev1.ConfigMap{
		ObjectMeta: metav1.ObjectMeta{
			Name:      "splunk-test-monitoring-console",
			Namespace: "test",
		},
		Data: map[string]string{"a": "b"},
	}

	namespacedName := types.NamespacedName{Namespace: "test", Name: "splunk-test-monitoring-console"}

	err := SetConfigMapOwnerRef(c, &cr, namespacedName)
	if err.Error() != "NotFound" {
		t.Errorf("Found resource before creating it %s", current.GetName())
	}

	// Create configMap
	err = splutil.CreateResource(c, &current)
	if err != nil {
		t.Errorf("Failed to create resource %s", current.GetName())
	}

	// Test existing owner reference
	err = SetConfigMapOwnerRef(c, &cr, namespacedName)
	if err != nil {
		t.Errorf("Couldn't set owner ref for configMap %s", current.GetName())
	}

	// Try adding same owner again
	err = SetConfigMapOwnerRef(c, &cr, namespacedName)
	if err != nil {
		t.Errorf("Couldn't set owner ref for statefulset %s", current.GetName())
	}
}

func TestGetConfigMap(t *testing.T) {
	c := spltest.NewMockClient()

	current := corev1.ConfigMap{
		ObjectMeta: metav1.ObjectMeta{
			Name:      "splunk-test-monitoring-console",
			Namespace: "test",
		},
		Data: map[string]string{"a": "b"},
	}

	_, err := ApplyConfigMap(c, &current)
	if err != nil {
		t.Errorf(err.Error())
	}

	namespacedName := types.NamespacedName{Namespace: "test", Name: "splunk-test-monitoring-console"}
	_, err = GetConfigMap(c, namespacedName)
	if err != nil {
		t.Errorf(err.Error())
=======
func TestGetConfigMap(t *testing.T) {
	current := corev1.ConfigMap{
		ObjectMeta: metav1.ObjectMeta{
			Name:      "defaults",
			Namespace: "test",
		},
	}

	client := spltest.NewMockClient()
	namespacedName := types.NamespacedName{Namespace: current.GetNamespace(), Name: current.GetName()}

	_, err := GetConfigMap(client, namespacedName)
	if err == nil {
		t.Errorf("Should return an error, when the configMap doesn't exist")
	}

	_, err = ApplyConfigMap(client, &current)
	if err != nil {
		t.Errorf("Failed to create the configMap. Error: %s", err.Error())
	}

	_, err = GetConfigMap(client, namespacedName)
	if err != nil {
		t.Errorf("Should not return an error, when the configMap exists")
	}
}

func TestGetConfigMapResourceVersion(t *testing.T) {
	current := corev1.ConfigMap{
		ObjectMeta: metav1.ObjectMeta{
			Name:      "defaults",
			Namespace: "test",
		},
	}

	client := spltest.NewMockClient()
	namespacedName := types.NamespacedName{Namespace: current.GetNamespace(), Name: current.GetName()}

	_, err := GetConfigMap(client, namespacedName)
	if err == nil {
		t.Errorf("Should return an error, when the configMap doesn't exist")
	}

	_, err = GetConfigMapResourceVersion(client, namespacedName)
	if err == nil {
		t.Errorf("Should return an error, when the configMap doesn't exist")
	}

	_, err = ApplyConfigMap(client, &current)
	if err != nil {
		t.Errorf("Failed to create the configMap. Error: %s", err.Error())
	}

	_, err = GetConfigMapResourceVersion(client, namespacedName)
	if err != nil {
		t.Errorf("Should not return an error, when the configMap exists")
>>>>>>> bfe8d458
	}
}<|MERGE_RESOLUTION|>--- conflicted
+++ resolved
@@ -45,71 +45,6 @@
 	spltest.ReconcileTester(t, "TestApplyConfigMap", &current, revised, createCalls, updateCalls, reconcile, false)
 }
 
-<<<<<<< HEAD
-func TestSetConfigMapOwnerRef(t *testing.T) {
-	cr := enterprisev1.Standalone{
-		ObjectMeta: metav1.ObjectMeta{
-			Name:      "stack1",
-			Namespace: "test",
-		},
-	}
-
-	c := spltest.NewMockClient()
-	current := corev1.ConfigMap{
-		ObjectMeta: metav1.ObjectMeta{
-			Name:      "splunk-test-monitoring-console",
-			Namespace: "test",
-		},
-		Data: map[string]string{"a": "b"},
-	}
-
-	namespacedName := types.NamespacedName{Namespace: "test", Name: "splunk-test-monitoring-console"}
-
-	err := SetConfigMapOwnerRef(c, &cr, namespacedName)
-	if err.Error() != "NotFound" {
-		t.Errorf("Found resource before creating it %s", current.GetName())
-	}
-
-	// Create configMap
-	err = splutil.CreateResource(c, &current)
-	if err != nil {
-		t.Errorf("Failed to create resource %s", current.GetName())
-	}
-
-	// Test existing owner reference
-	err = SetConfigMapOwnerRef(c, &cr, namespacedName)
-	if err != nil {
-		t.Errorf("Couldn't set owner ref for configMap %s", current.GetName())
-	}
-
-	// Try adding same owner again
-	err = SetConfigMapOwnerRef(c, &cr, namespacedName)
-	if err != nil {
-		t.Errorf("Couldn't set owner ref for statefulset %s", current.GetName())
-	}
-}
-
-func TestGetConfigMap(t *testing.T) {
-	c := spltest.NewMockClient()
-
-	current := corev1.ConfigMap{
-		ObjectMeta: metav1.ObjectMeta{
-			Name:      "splunk-test-monitoring-console",
-			Namespace: "test",
-		},
-		Data: map[string]string{"a": "b"},
-	}
-
-	_, err := ApplyConfigMap(c, &current)
-	if err != nil {
-		t.Errorf(err.Error())
-	}
-
-	namespacedName := types.NamespacedName{Namespace: "test", Name: "splunk-test-monitoring-console"}
-	_, err = GetConfigMap(c, namespacedName)
-	if err != nil {
-		t.Errorf(err.Error())
-=======
 func TestGetConfigMap(t *testing.T) {
 	current := corev1.ConfigMap{
 		ObjectMeta: metav1.ObjectMeta{
@@ -166,6 +101,5 @@
 	_, err = GetConfigMapResourceVersion(client, namespacedName)
 	if err != nil {
 		t.Errorf("Should not return an error, when the configMap exists")
->>>>>>> bfe8d458
 	}
 }