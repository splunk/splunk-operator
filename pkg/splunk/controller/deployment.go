--- conflicted
+++ resolved
@@ -19,31 +19,20 @@
 	"context"
 	"fmt"
 
-<<<<<<< HEAD
-=======
-	appsv1 "k8s.io/api/apps/v1"
-	k8serrors "k8s.io/apimachinery/pkg/api/errors"
-	"k8s.io/apimachinery/pkg/types"
-
-	enterpriseApi "github.com/splunk/splunk-operator/api/v3"
->>>>>>> e6c314f5
 	splcommon "github.com/splunk/splunk-operator/pkg/splunk/common"
 	splutil "github.com/splunk/splunk-operator/pkg/splunk/util"
 	appsv1 "k8s.io/api/apps/v1"
 	k8serrors "k8s.io/apimachinery/pkg/api/errors"
 	"k8s.io/apimachinery/pkg/types"
 	"sigs.k8s.io/controller-runtime/pkg/log"
+
+	enterpriseApi "github.com/splunk/splunk-operator/api/v3"
 )
 
 // ApplyDeployment creates or updates a Kubernetes Deployment
-<<<<<<< HEAD
-func ApplyDeployment(ctx context.Context, c splcommon.ControllerClient, revised *appsv1.Deployment) (splcommon.Phase, error) {
-	reqLogger := log.FromContext(ctx)
-	scopedLog := reqLogger.WithName("ApplyDeployment").WithValues(
-=======
 func ApplyDeployment(ctx context.Context, c splcommon.ControllerClient, revised *appsv1.Deployment) (enterpriseApi.Phase, error) {
+	log := log.FromContext(ctx)
 	scopedLog := log.WithName("ApplyDeployment").WithValues(
->>>>>>> e6c314f5
 		"name", revised.GetObjectMeta().GetName(),
 		"namespace", revised.GetObjectMeta().GetNamespace())
 
@@ -52,15 +41,9 @@
 
 	err := c.Get(ctx, namespacedName, &current)
 	if err != nil && k8serrors.IsNotFound(err) {
-<<<<<<< HEAD
-		return splcommon.PhasePending, splutil.CreateResource(ctx, c, revised)
-	} else if err != nil {
-		return splcommon.PhasePending, err
-=======
 		return enterpriseApi.PhasePending, splutil.CreateResource(ctx, c, revised)
 	} else if err != nil {
 		return enterpriseApi.PhasePending, err
->>>>>>> e6c314f5
 	}
 
 	// found an existing Deployment
@@ -75,29 +58,17 @@
 		if *revised.Spec.Replicas < desiredReplicas {
 			scopedLog.Info(fmt.Sprintf("Scaling replicas up to %d", desiredReplicas))
 			*revised.Spec.Replicas = desiredReplicas
-<<<<<<< HEAD
-			return splcommon.PhaseScalingUp, splutil.UpdateResource(ctx, c, revised)
-		} else if *revised.Spec.Replicas > desiredReplicas {
-			scopedLog.Info(fmt.Sprintf("Scaling replicas down to %d", desiredReplicas))
-			*revised.Spec.Replicas = desiredReplicas
-			return splcommon.PhaseScalingDown, splutil.UpdateResource(ctx, c, revised)
-=======
 			return enterpriseApi.PhaseScalingUp, splutil.UpdateResource(ctx, c, revised)
 		} else if *revised.Spec.Replicas > desiredReplicas {
 			scopedLog.Info(fmt.Sprintf("Scaling replicas down to %d", desiredReplicas))
 			*revised.Spec.Replicas = desiredReplicas
 			return enterpriseApi.PhaseScalingDown, splutil.UpdateResource(ctx, c, revised)
->>>>>>> e6c314f5
 		}
 	}
 
 	// only update if there are material differences, as determined by comparison function
 	if hasUpdates {
-<<<<<<< HEAD
-		return splcommon.PhaseUpdating, splutil.UpdateResource(ctx, c, revised)
-=======
 		return enterpriseApi.PhaseUpdating, splutil.UpdateResource(ctx, c, revised)
->>>>>>> e6c314f5
 	}
 
 	// check if updates are in progress
