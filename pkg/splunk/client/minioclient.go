// Copyright (c) 2018-2021 Splunk Inc. All rights reserved.
//
// Licensed under the Apache License, Version 2.0 (the "License");
// you may not use this file except in compliance with the License.
// You may obtain a copy of the License at
//
// 	http://www.apache.org/licenses/LICENSE-2.0
//
// Unless required by applicable law or agreed to in writing, software
// distributed under the License is distributed on an "AS IS" BASIS,
// WITHOUT WARRANTIES OR CONDITIONS OF ANY KIND, either express or implied.
// See the License for the specific language governing permissions and
// limitations under the License.

package client

import (
	"context"
	"fmt"
<<<<<<< HEAD
	"os"
=======
	"path/filepath"
>>>>>>> 12800062
	"strings"

	"github.com/minio/minio-go/v7"
	"github.com/minio/minio-go/v7/pkg/credentials"
)

// blank assignment to verify that MinioClient implements S3Client
var _ S3Client = &MinioClient{}

// SplunkMinioClient is an interface to Minio S3 client
type SplunkMinioClient interface {
	ListObjects(ctx context.Context, bucketName string, opts minio.ListObjectsOptions) <-chan minio.ObjectInfo
	FGetObject(ctx context.Context, bucketName string, remoteFileName string, localFileName string, opts minio.GetObjectOptions) error
}

// MinioClient is a client to implement S3 specific APIs
type MinioClient struct {
	BucketName        string
	S3AccessKeyID     string
	S3SecretAccessKey string
	Prefix            string
	StartAfter        string
	Endpoint          string
	Client            SplunkMinioClient
}

// NewMinioClient returns an Minio client
func NewMinioClient(bucketName string, accessKeyID string, secretAccessKey string, prefix string, startAfter string, endpoint string, fn GetInitFunc) (S3Client, error) {
	var s3SplunkClient SplunkMinioClient
	var err error

	cl := fn(endpoint, accessKeyID, secretAccessKey)
	if cl == nil {
		err = fmt.Errorf("failed to create an AWS S3 client")
		return nil, err
	}

	s3SplunkClient = cl.(*minio.Client)

	return &MinioClient{
		BucketName:        bucketName,
		S3AccessKeyID:     accessKeyID,
		S3SecretAccessKey: secretAccessKey,
		Prefix:            prefix,
		StartAfter:        startAfter,
		Endpoint:          endpoint,
		Client:            s3SplunkClient,
	}, nil
}

//RegisterMinioClient will add the corresponding function pointer to the map
func RegisterMinioClient() {
	wrapperObject := GetS3ClientWrapper{GetS3Client: NewMinioClient, GetInitFunc: InitMinioClientWrapper}
	S3Clients["minio"] = wrapperObject
}

// InitMinioClientWrapper is a wrapper around InitMinioClientSession
func InitMinioClientWrapper(appS3Endpoint string, accessKeyID string, secretAccessKey string) interface{} {
	return InitMinioClientSession(appS3Endpoint, accessKeyID, secretAccessKey)
}

// InitMinioClientSession initializes and returns a client session object
func InitMinioClientSession(appS3Endpoint string, accessKeyID string, secretAccessKey string) SplunkMinioClient {
	scopedLog := log.WithName("InitMinioClientSession")

	// Check if SSL is needed
	useSSL := true
	if strings.HasPrefix(appS3Endpoint, "http://") {
		// We should always use a secure SSL endpoint, so we won't set useSSL = false
		scopedLog.Info("Using insecure endpoint, forcing useSSL=true for Minio Client Session", "appS3Endpoint", appS3Endpoint)
		appS3Endpoint = strings.TrimPrefix(appS3Endpoint, "http://")
	} else if strings.HasPrefix(appS3Endpoint, "https://") {
		appS3Endpoint = strings.TrimPrefix(appS3Endpoint, "https://")
	} else {
		// Unsupported endpoint
		scopedLog.Info("Unsupported endpoint for Minio S3 client", "appS3Endpoint", appS3Endpoint)
		return nil
	}

	// New returns an Minio compatible client object. API compatibility (v2 or v4) is automatically
	// determined based on the Endpoint value.
	scopedLog.Info("Connecting to Minio S3 for apps", "appS3Endpoint", appS3Endpoint)
	var s3Client *minio.Client
	var err error

	options := &minio.Options{
		Secure: useSSL,
	}
	if accessKeyID != "" && secretAccessKey != "" {
		options.Creds = credentials.NewStaticV4(accessKeyID, secretAccessKey, "")
	} else {
		scopedLog.Info("No Access/Secret Keys, attempt connection without them using IAM", "appS3Endpoint", appS3Endpoint)
		options.Creds = credentials.NewIAM("")
	}
	s3Client, err = minio.New(appS3Endpoint, options)
	if err != nil {
		scopedLog.Info("Error creating new Minio Client Session", "err", err)
		return nil
	}

	return s3Client
}

// GetAppsList get the list of apps from remote storage
func (client *MinioClient) GetAppsList() (S3Response, error) {
	scopedLog := log.WithName("GetAppsList")

	scopedLog.Info("Getting Apps list", " S3 Bucket", client.BucketName, "Prefix", client.Prefix)
	s3Resp := S3Response{}
	s3Client := client.Client

	// Create a bucket list command for all files in bucket
	opts := minio.ListObjectsOptions{
		UseV1:     true,
		Prefix:    client.Prefix,
		Recursive: false,
	}

	// List all objects from a bucket-name with a matching prefix.
	for object := range s3Client.ListObjects(context.Background(), client.BucketName, opts) {
		if object.Err != nil {
			err := fmt.Errorf("got an object error: %v for bucket: %s", object.Err, client.BucketName)
			return s3Resp, err
		}
		scopedLog.Info("Got an object", "object", object)

		// Create a new object to add to append to the response
		newETag := object.ETag
		newKey := object.Key
		newLastModified := object.LastModified
		newSize := object.Size
		newStorageClass := object.StorageClass
		newRemoteObject := RemoteObject{Etag: &newETag, Key: &newKey, LastModified: &newLastModified, Size: &newSize, StorageClass: &newStorageClass}
		s3Resp.Objects = append(s3Resp.Objects, &newRemoteObject)
	}

	return s3Resp, nil
}

// DownloadApp downloads an app package from remote storage
func (client *MinioClient) DownloadApp(remoteFile string, localFile, etag string) (bool, error) {
	scopedLog := log.WithName("DownloadApp").WithValues("remoteFile", remoteFile, "localFile", localFile)

	file, err := os.Create(localFile)
	if err != nil {
		scopedLog.Error(err, "Unable to create local file")
		return false, err
	}
	defer file.Close()

	s3Client := client.Client

	options := minio.GetObjectOptions{}
	// set the option to match the specified etag on remote storage
	options.SetMatchETag(etag)

	err = s3Client.FGetObject(context.Background(), client.BucketName, remoteFile, localFile, options)
	if err != nil {
		scopedLog.Error(err, "Unable to download remote file")
		return false, err
	}

	scopedLog.Info("File downloaded")

	return true, nil
}

// GetInitContainerImage returns the initContainer image to be used with this s3 client
func (client *MinioClient) GetInitContainerImage() string {
	return ("amazon/aws-cli")
}

// GetInitContainerCmd returns the init container command on a per app source basis to be used by the initContainer
func (client *MinioClient) GetInitContainerCmd(endpoint string, bucket string, path string, appSrcName string, appMnt string) []string {
	s3AppSrcPath := filepath.Join(bucket, path) + "/"
	podSyncPath := filepath.Join(appMnt, appSrcName) + "/"

	return ([]string{fmt.Sprintf("--endpoint-url=%s", endpoint), "s3", "sync", fmt.Sprintf("s3://%s", s3AppSrcPath), podSyncPath})
}<|MERGE_RESOLUTION|>--- conflicted
+++ resolved
@@ -17,11 +17,8 @@
 import (
 	"context"
 	"fmt"
-<<<<<<< HEAD
 	"os"
-=======
 	"path/filepath"
->>>>>>> 12800062
 	"strings"
 
 	"github.com/minio/minio-go/v7"
