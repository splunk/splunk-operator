// Copyright (c) 2018-2022 Splunk Inc. All rights reserved.

//
// Licensed under the Apache License, Version 2.0 (the "License");
// you may not use this file except in compliance with the License.
// You may obtain a copy of the License at
//
// 	http://www.apache.org/licenses/LICENSE-2.0
//
// Unless required by applicable law or agreed to in writing, software
// distributed under the License is distributed on an "AS IS" BASIS,
// WITHOUT WARRANTIES OR CONDITIONS OF ANY KIND, either express or implied.
// See the License for the specific language governing permissions and
// limitations under the License.

package client

import (
<<<<<<< HEAD
	"os"
=======
	"context"
>>>>>>> 593a3ede
	"reflect"
	"testing"
	"time"

	enterpriseApi "github.com/splunk/splunk-operator/pkg/apis/enterprise/v3"
	spltest "github.com/splunk/splunk-operator/pkg/splunk/test"
)

func TestInitMinioClientWrapper(t *testing.T) {
	ctx := context.TODO()
	minioS3ClientSession := InitMinioClientWrapper(ctx, "https://s3.us-east-1.amazonaws.com", "abcd", "1234")
	if minioS3ClientSession == nil {
		t.Errorf("We should have got a valid Minio S3 client object")
	}
}

func TestNewMinioClient(t *testing.T) {
	ctx := context.TODO()
	fn := InitMinioClientWrapper

	// Test1. Test for endpoint with https
	minioS3Client, err := NewMinioClient(ctx, "sample_bucket", "abcd", "xyz", "admin/", "admin", "https://s3.us-west-2.amazonaws.com", fn)
	if minioS3Client == nil || err != nil {
		t.Errorf("NewMinioClient should have returned a valid Minio S3 client.")
	}

	// Test2. Test for endpoint with http
	minioS3Client, err = NewMinioClient(ctx, "sample_bucket", "abcd", "xyz", "admin/", "admin", "http://s3.us-west-2.amazonaws.com", fn)
	if minioS3Client == nil || err != nil {
		t.Errorf("NewMinioClient should have returned a valid Minio S3 client.")
	}

	// Test3. Test for invalid endpoint
	minioS3Client, err = NewMinioClient(ctx, "sample_bucket", "abcd", "xyz", "admin/", "admin", "random-endpoint.com", fn)
	if minioS3Client != nil || err == nil {
		t.Errorf("NewMinioClient should have returned a error.")
	}
}

func TestMinioGetInitContainerImage(t *testing.T) {
	minioClient := &MinioClient{}
	ctx := context.TODO()
	if minioClient.GetInitContainerImage(ctx) != "amazon/aws-cli" {
		t.Errorf("Got invalid init container image for Minio client.")
	}
}

func TestGetMinioInitContainerCmd(t *testing.T) {
	ctx := context.TODO()
	wantCmd := []string{"--endpoint-url=https://s3.us-west-2.amazonaws.com", "s3", "sync", "s3://sample_bucket/admin/", "/mnt/apps-local/admin/"}

	minioClient := &MinioClient{}
	gotCmd := minioClient.GetInitContainerCmd(ctx, "https://s3.us-west-2.amazonaws.com", "sample_bucket", "admin", "admin", "/mnt/apps-local/")
	if !reflect.DeepEqual(wantCmd, gotCmd) {
		t.Errorf("Got incorrect Init container cmd")
	}
}

func TestMinioGetAppsListShouldNotFail(t *testing.T) {

	appFrameworkRef := enterpriseApi.AppFrameworkSpec{
		Defaults: enterpriseApi.AppSourceDefaultSpec{
			VolName: "msos_s2s3_vol2",
			Scope:   enterpriseApi.ScopeLocal,
		},
		VolList: []enterpriseApi.VolumeSpec{
			{
				Name:      "msos_s2s3_vol",
				Endpoint:  "https://s3-eu-west-2.amazonaws.com",
				Path:      "testbucket-rs-london",
				SecretRef: "s3-secret",
				Type:      "s3",
				Provider:  "minio",
			},
			{
				Name:      "msos_s2s3_vol2",
				Endpoint:  "https://s3-eu-west-2.amazonaws.com",
				Path:      "testbucket-rs-london2",
				SecretRef: "s3-secret",
				Type:      "s3",
				Provider:  "minio",
			},
		},
		AppSources: []enterpriseApi.AppSourceSpec{
			{Name: "adminApps",
				Location: "adminAppsRepo",
				AppSourceDefaultSpec: enterpriseApi.AppSourceDefaultSpec{
					VolName: "msos_s2s3_vol",
					Scope:   enterpriseApi.ScopeLocal},
			},
			{Name: "securityApps",
				Location: "securityAppsRepo",
				AppSourceDefaultSpec: enterpriseApi.AppSourceDefaultSpec{
					VolName: "msos_s2s3_vol",
					Scope:   enterpriseApi.ScopeLocal},
			},
			{Name: "authenticationApps",
				Location: "authenticationAppsRepo",
			},
		},
	}

	minioClient := &MinioClient{}

	Etags := []string{"cc707187b036405f095a8ebb43a782c1", "5055a61b3d1b667a4c3279a381a2e7ae", "19779168370b97d8654424e6c9446dd8"}
	Keys := []string{"admin_app.tgz", "security_app.tgz", "authentication_app.tgz"}
	Sizes := []int64{10, 20, 30}
	StorageClass := "STANDARD"
	randomTime := time.Date(2021, time.May, 1, 23, 23, 0, 0, time.UTC)

	mockMinioHandler := spltest.MockMinioS3Handler{}

	mockMinioObjects := []spltest.MockMinioS3Client{
		{
			Objects: []*spltest.MockS3Object{
				{
					Etag:         &Etags[0],
					Key:          &Keys[0],
					LastModified: &randomTime,
					Size:         &Sizes[0],
					StorageClass: &StorageClass,
				},
			},
		},
		{
			Objects: []*spltest.MockS3Object{
				{
					Etag:         &Etags[1],
					Key:          &Keys[1],
					LastModified: &randomTime,
					Size:         &Sizes[1],
					StorageClass: &StorageClass,
				},
			},
		},
		{
			Objects: []*spltest.MockS3Object{
				{
					Etag:         &Etags[2],
					Key:          &Keys[2],
					LastModified: &randomTime,
					Size:         &Sizes[2],
					StorageClass: &StorageClass,
				},
			},
		},
	}

	mockMinioHandler.AddObjects(appFrameworkRef, mockMinioObjects...)

	var vol enterpriseApi.VolumeSpec
	var err error
	var allSuccess bool = true
	for index, appSource := range appFrameworkRef.AppSources {

		vol, err = GetAppSrcVolume(appSource, &appFrameworkRef)
		if err != nil {
			allSuccess = false
			continue
		}

		// Update the GetS3Client with our mock call which initializes mock minio client
		getClientWrapper := S3Clients[vol.Provider]
		getClientWrapper.SetS3ClientFuncPtr(vol.Provider, NewMockMinioS3Client)

		initFn := func(region, accessKeyID, secretAccessKey string) interface{} {
			cl := spltest.MockMinioS3Client{}
			cl.Objects = mockMinioObjects[index].Objects
			return cl
		}

		getClientWrapper.SetS3ClientInitFuncPtr(vol.Name, initFn)

		getS3ClientFn := getClientWrapper.GetS3ClientInitFuncPtr()
		minioClient.Client = getS3ClientFn("us-west-2", "abcd", "1234").(spltest.MockMinioS3Client)

		s3Response, err := minioClient.GetAppsList()
		if err != nil {
			allSuccess = false
			continue
		}

		var mockResponse spltest.MockS3Client
		mockResponse, err = ConvertS3Response(s3Response)
		if err != nil {
			allSuccess = false
			continue
		}

		if mockMinioHandler.GotSourceAppListResponseMap == nil {
			mockMinioHandler.GotSourceAppListResponseMap = make(map[string]spltest.MockMinioS3Client)
		}

		mockMinioHandler.GotSourceAppListResponseMap[appSource.Name] = spltest.MockMinioS3Client(mockResponse)
	}

	if allSuccess == false {
		t.Errorf("Unable to get apps list for all the app sources")
	}

	method := "GetAppsList"
	mockMinioHandler.CheckMinioS3Response(t, method)
}

func TestMinioGetAppsListShouldFail(t *testing.T) {

	appFrameworkRef := enterpriseApi.AppFrameworkSpec{
		VolList: []enterpriseApi.VolumeSpec{
			{Name: "msos_s2s3_vol",
				Endpoint:  "https://s3-eu-west-2.amazonaws.com",
				Path:      "testbucket-rs-london",
				SecretRef: "s3-secret",
				Type:      "s3",
				Provider:  "minio"},
		},
		AppSources: []enterpriseApi.AppSourceSpec{
			{Name: "adminApps",
				Location: "adminAppsRepo",
				AppSourceDefaultSpec: enterpriseApi.AppSourceDefaultSpec{
					VolName: "msos_s2s3_vol",
					Scope:   enterpriseApi.ScopeLocal},
			},
		},
	}

	minioClient := &MinioClient{}

	Etag := "cc707187b036405f095a8ebb43a782c1"
	Key := "admin_app.tgz"
	Size := int64(10)
	StorageClass := "STANDARD"
	randomTime := time.Date(2021, time.May, 1, 23, 23, 0, 0, time.UTC)

	mockMinioHandler := spltest.MockMinioS3Handler{}

	mockMinioObjects := []spltest.MockMinioS3Client{
		{
			Objects: []*spltest.MockS3Object{
				{
					Etag:         &Etag,
					Key:          &Key,
					LastModified: &randomTime,
					Size:         &Size,
					StorageClass: &StorageClass,
				},
			},
		},
	}

	mockMinioHandler.AddObjects(appFrameworkRef, mockMinioObjects...)

	var vol enterpriseApi.VolumeSpec
	var err error

	appSource := appFrameworkRef.AppSources[0]

	vol, err = GetAppSrcVolume(appSource, &appFrameworkRef)
	if err != nil {
		t.Errorf("Unable to get Volume due to error=%s", err)
	}

	// Update the GetS3Client with our mock call which initializes mock minio client
	getClientWrapper := S3Clients[vol.Provider]
	getClientWrapper.SetS3ClientFuncPtr(vol.Provider, NewMockMinioS3Client)

	initFn := func(region, accessKeyID, secretAccessKey string) interface{} {
		cl := spltest.MockMinioS3Client{}
		// return empty objects list here to test the negative scenario
		return cl
	}

	getClientWrapper.SetS3ClientInitFuncPtr(vol.Name, initFn)

	getS3ClientFn := getClientWrapper.GetS3ClientInitFuncPtr()
	minioClient.Client = getS3ClientFn("us-west-2", "abcd", "1234").(spltest.MockMinioS3Client)

	_, err = minioClient.GetAppsList()
	if err == nil {
		t.Errorf("GetAppsList should have returned error since we have empty objects in the response")
	}
}

func TestMinioDownloadAppShouldNotFail(t *testing.T) {

	appFrameworkRef := enterpriseApi.AppFrameworkSpec{
		Defaults: enterpriseApi.AppSourceDefaultSpec{
			VolName: "msos_s2s3_vol2",
			Scope:   enterpriseApi.ScopeLocal,
		},
		VolList: []enterpriseApi.VolumeSpec{
			{
				Name:      "msos_s2s3_vol",
				Endpoint:  "https://s3-eu-west-2.amazonaws.com",
				Path:      "testbucket-rs-london",
				SecretRef: "s3-secret",
				Type:      "s3",
				Provider:  "minio",
			},
			{
				Name:      "msos_s2s3_vol2",
				Endpoint:  "https://s3-eu-west-2.amazonaws.com",
				Path:      "testbucket-rs-london2",
				SecretRef: "s3-secret",
				Type:      "s3",
				Provider:  "minio",
			},
		},
		AppSources: []enterpriseApi.AppSourceSpec{
			{Name: "adminApps",
				Location: "adminAppsRepo",
				AppSourceDefaultSpec: enterpriseApi.AppSourceDefaultSpec{
					VolName: "msos_s2s3_vol",
					Scope:   enterpriseApi.ScopeLocal},
			},
			{Name: "securityApps",
				Location: "securityAppsRepo",
				AppSourceDefaultSpec: enterpriseApi.AppSourceDefaultSpec{
					VolName: "msos_s2s3_vol",
					Scope:   enterpriseApi.ScopeLocal},
			},
			{Name: "authenticationApps",
				Location: "authenticationAppsRepo",
			},
		},
	}

	minioClient := &MinioClient{}

	RemoteFiles := []string{"admin_app.tgz", "security_app.tgz", "authentication_app.tgz"}
	LocalFiles := []string{"/tmp/admin_app.tgz", "/tmp/security_app.tgz", "/tmp/authentication_app.tgz"}
	Etags := []string{"cc707187b036405f095a8ebb43a782c1", "5055a61b3d1b667a4c3279a381a2e7ae", "19779168370b97d8654424e6c9446dd8"}

	mockMinioDownloadHandler := spltest.MockS3DownloadHandler{}

	mockMinioDownloadObjects := []spltest.MockS3DownloadClient{
		{
			RemoteFile:      RemoteFiles[0],
			DownloadSuccess: true,
		},

		{
			RemoteFile:      RemoteFiles[1],
			DownloadSuccess: true,
		},

		{
			RemoteFile:      RemoteFiles[2],
			DownloadSuccess: true,
		},
	}

	mockMinioDownloadHandler.AddObjects(LocalFiles, mockMinioDownloadObjects...)

	var vol enterpriseApi.VolumeSpec
	var err error

	for index, appSource := range appFrameworkRef.AppSources {

		vol, err = GetAppSrcVolume(appSource, &appFrameworkRef)
		if err != nil {
			t.Errorf("Unable to get volume for app source : %s", appSource.Name)
		}

		// Update the GetS3Client with our mock call which initializes mock minio client
		getClientWrapper := S3Clients[vol.Provider]
		getClientWrapper.SetS3ClientFuncPtr(vol.Provider, NewMockMinioS3Client)

		initFn := func(region, accessKeyID, secretAccessKey string) interface{} {
			cl := spltest.MockMinioS3Client{}
			return cl
		}

		getClientWrapper.SetS3ClientInitFuncPtr(vol.Name, initFn)

		getS3ClientFn := getClientWrapper.GetS3ClientInitFuncPtr()

		minioClient.Client = getS3ClientFn("us-west-2", "abcd", "1234").(spltest.MockMinioS3Client)

		downloadSuccess, err := minioClient.DownloadApp(RemoteFiles[index], LocalFiles[index], Etags[index])
		if err != nil {
			t.Errorf("Unable to download app: %s", RemoteFiles[index])
		}

		mockDownloadObject := spltest.MockS3DownloadClient{
			RemoteFile:      RemoteFiles[index],
			DownloadSuccess: downloadSuccess,
		}

		if mockMinioDownloadHandler.GotLocalToRemoteFileMap == nil {
			mockMinioDownloadHandler.GotLocalToRemoteFileMap = make(map[string]spltest.MockS3DownloadClient)
		}

		mockMinioDownloadHandler.GotLocalToRemoteFileMap[LocalFiles[index]] = mockDownloadObject
	}

	method := "DownloadApp"
	mockMinioDownloadHandler.CheckS3DownloadResponse(t, method)
}

func TestMinioDownloadAppShouldFail(t *testing.T) {

	appFrameworkRef := enterpriseApi.AppFrameworkSpec{
		Defaults: enterpriseApi.AppSourceDefaultSpec{
			VolName: "msos_s2s3_vol2",
			Scope:   enterpriseApi.ScopeLocal,
		},
		VolList: []enterpriseApi.VolumeSpec{
			{
				Name:      "msos_s2s3_vol",
				Endpoint:  "https://s3-eu-west-2.amazonaws.com",
				Path:      "testbucket-rs-london",
				SecretRef: "s3-secret",
				Type:      "s3",
				Provider:  "minio",
			},
			{
				Name:      "msos_s2s3_vol2",
				Endpoint:  "https://s3-eu-west-2.amazonaws.com",
				Path:      "testbucket-rs-london2",
				SecretRef: "s3-secret",
				Type:      "s3",
				Provider:  "minio",
			},
		},
		AppSources: []enterpriseApi.AppSourceSpec{
			{Name: "adminApps",
				Location: "adminAppsRepo",
				AppSourceDefaultSpec: enterpriseApi.AppSourceDefaultSpec{
					VolName: "msos_s2s3_vol",
					Scope:   enterpriseApi.ScopeLocal},
			},
		},
	}

	minioClient := &MinioClient{}

	RemoteFile := ""
	Etag := ""
	LocalFile := []string{""}

	var vol enterpriseApi.VolumeSpec
	var err error

	appSource := appFrameworkRef.AppSources[0]

	vol, err = GetAppSrcVolume(appSource, &appFrameworkRef)
	if err != nil {
		t.Errorf("Unable to get volume for app source : %s", appSource.Name)
	}

	// Update the GetS3Client with our mock call which initializes mock minio client
	getClientWrapper := S3Clients[vol.Provider]
	getClientWrapper.SetS3ClientFuncPtr(vol.Provider, NewMockMinioS3Client)

	initFn := func(region, accessKeyID, secretAccessKey string) interface{} {
		cl := spltest.MockMinioS3Client{}
		return cl
	}

	getClientWrapper.SetS3ClientInitFuncPtr(vol.Name, initFn)

	getS3ClientFn := getClientWrapper.GetS3ClientInitFuncPtr()

	minioClient.Client = getS3ClientFn("us-west-2", "abcd", "1234").(spltest.MockMinioS3Client)

	_, err = minioClient.DownloadApp(RemoteFile, LocalFile[0], Etag)
	if err == nil {
		t.Errorf("DownloadApp should have returned error since both remoteFile and localFile names are empty")
	}

	// Now make the localFile name non-empty string
	LocalFile[0] = "randomFile"

	_, err = minioClient.DownloadApp(RemoteFile, LocalFile[0], Etag)
	os.Remove(LocalFile[0])
	if err == nil {
		t.Errorf("DownloadApp should have returned error since remoteFile name is empty")
	}
}<|MERGE_RESOLUTION|>--- conflicted
+++ resolved
@@ -16,17 +16,13 @@
 package client
 
 import (
-<<<<<<< HEAD
+	"context"
+	enterpriseApi "github.com/splunk/splunk-operator/api/v3"
+	spltest "github.com/splunk/splunk-operator/pkg/splunk/test"
 	"os"
-=======
-	"context"
->>>>>>> 593a3ede
 	"reflect"
 	"testing"
 	"time"
-
-	enterpriseApi "github.com/splunk/splunk-operator/pkg/apis/enterprise/v3"
-	spltest "github.com/splunk/splunk-operator/pkg/splunk/test"
 )
 
 func TestInitMinioClientWrapper(t *testing.T) {
@@ -80,7 +76,7 @@
 }
 
 func TestMinioGetAppsListShouldNotFail(t *testing.T) {
-
+	ctx := context.TODO()
 	appFrameworkRef := enterpriseApi.AppFrameworkSpec{
 		Defaults: enterpriseApi.AppSourceDefaultSpec{
 			VolName: "msos_s2s3_vol2",
@@ -176,7 +172,7 @@
 	var allSuccess bool = true
 	for index, appSource := range appFrameworkRef.AppSources {
 
-		vol, err = GetAppSrcVolume(appSource, &appFrameworkRef)
+		vol, err = GetAppSrcVolume(ctx, appSource, &appFrameworkRef)
 		if err != nil {
 			allSuccess = false
 			continue
@@ -184,27 +180,27 @@
 
 		// Update the GetS3Client with our mock call which initializes mock minio client
 		getClientWrapper := S3Clients[vol.Provider]
-		getClientWrapper.SetS3ClientFuncPtr(vol.Provider, NewMockMinioS3Client)
-
-		initFn := func(region, accessKeyID, secretAccessKey string) interface{} {
+		getClientWrapper.SetS3ClientFuncPtr(ctx, vol.Provider, NewMockMinioS3Client)
+
+		initFn := func(ctx context.Context, region, accessKeyID, secretAccessKey string) interface{} {
 			cl := spltest.MockMinioS3Client{}
 			cl.Objects = mockMinioObjects[index].Objects
 			return cl
 		}
 
-		getClientWrapper.SetS3ClientInitFuncPtr(vol.Name, initFn)
-
-		getS3ClientFn := getClientWrapper.GetS3ClientInitFuncPtr()
-		minioClient.Client = getS3ClientFn("us-west-2", "abcd", "1234").(spltest.MockMinioS3Client)
-
-		s3Response, err := minioClient.GetAppsList()
+		getClientWrapper.SetS3ClientInitFuncPtr(ctx, vol.Name, initFn)
+
+		getS3ClientFn := getClientWrapper.GetS3ClientInitFuncPtr(ctx)
+		minioClient.Client = getS3ClientFn(ctx, "us-west-2", "abcd", "1234").(spltest.MockMinioS3Client)
+
+		s3Response, err := minioClient.GetAppsList(ctx)
 		if err != nil {
 			allSuccess = false
 			continue
 		}
 
 		var mockResponse spltest.MockS3Client
-		mockResponse, err = ConvertS3Response(s3Response)
+		mockResponse, err = ConvertS3Response(ctx, s3Response)
 		if err != nil {
 			allSuccess = false
 			continue
@@ -226,7 +222,7 @@
 }
 
 func TestMinioGetAppsListShouldFail(t *testing.T) {
-
+	ctx := context.TODO()
 	appFrameworkRef := enterpriseApi.AppFrameworkSpec{
 		VolList: []enterpriseApi.VolumeSpec{
 			{Name: "msos_s2s3_vol",
@@ -277,34 +273,34 @@
 
 	appSource := appFrameworkRef.AppSources[0]
 
-	vol, err = GetAppSrcVolume(appSource, &appFrameworkRef)
+	vol, err = GetAppSrcVolume(ctx, appSource, &appFrameworkRef)
 	if err != nil {
 		t.Errorf("Unable to get Volume due to error=%s", err)
 	}
 
 	// Update the GetS3Client with our mock call which initializes mock minio client
 	getClientWrapper := S3Clients[vol.Provider]
-	getClientWrapper.SetS3ClientFuncPtr(vol.Provider, NewMockMinioS3Client)
-
-	initFn := func(region, accessKeyID, secretAccessKey string) interface{} {
+	getClientWrapper.SetS3ClientFuncPtr(ctx, vol.Provider, NewMockMinioS3Client)
+
+	initFn := func(ctx context.Context, region, accessKeyID, secretAccessKey string) interface{} {
 		cl := spltest.MockMinioS3Client{}
 		// return empty objects list here to test the negative scenario
 		return cl
 	}
 
-	getClientWrapper.SetS3ClientInitFuncPtr(vol.Name, initFn)
-
-	getS3ClientFn := getClientWrapper.GetS3ClientInitFuncPtr()
-	minioClient.Client = getS3ClientFn("us-west-2", "abcd", "1234").(spltest.MockMinioS3Client)
-
-	_, err = minioClient.GetAppsList()
+	getClientWrapper.SetS3ClientInitFuncPtr(ctx, vol.Name, initFn)
+
+	getS3ClientFn := getClientWrapper.GetS3ClientInitFuncPtr(ctx)
+	minioClient.Client = getS3ClientFn(ctx, "us-west-2", "abcd", "1234").(spltest.MockMinioS3Client)
+
+	_, err = minioClient.GetAppsList(ctx)
 	if err == nil {
 		t.Errorf("GetAppsList should have returned error since we have empty objects in the response")
 	}
 }
 
 func TestMinioDownloadAppShouldNotFail(t *testing.T) {
-
+	ctx := context.TODO()
 	appFrameworkRef := enterpriseApi.AppFrameworkSpec{
 		Defaults: enterpriseApi.AppSourceDefaultSpec{
 			VolName: "msos_s2s3_vol2",
@@ -379,27 +375,27 @@
 
 	for index, appSource := range appFrameworkRef.AppSources {
 
-		vol, err = GetAppSrcVolume(appSource, &appFrameworkRef)
+		vol, err = GetAppSrcVolume(ctx, appSource, &appFrameworkRef)
 		if err != nil {
 			t.Errorf("Unable to get volume for app source : %s", appSource.Name)
 		}
 
 		// Update the GetS3Client with our mock call which initializes mock minio client
 		getClientWrapper := S3Clients[vol.Provider]
-		getClientWrapper.SetS3ClientFuncPtr(vol.Provider, NewMockMinioS3Client)
-
-		initFn := func(region, accessKeyID, secretAccessKey string) interface{} {
+		getClientWrapper.SetS3ClientFuncPtr(ctx, vol.Provider, NewMockMinioS3Client)
+
+		initFn := func(ctx context.Context, region, accessKeyID, secretAccessKey string) interface{} {
 			cl := spltest.MockMinioS3Client{}
 			return cl
 		}
 
-		getClientWrapper.SetS3ClientInitFuncPtr(vol.Name, initFn)
-
-		getS3ClientFn := getClientWrapper.GetS3ClientInitFuncPtr()
-
-		minioClient.Client = getS3ClientFn("us-west-2", "abcd", "1234").(spltest.MockMinioS3Client)
-
-		downloadSuccess, err := minioClient.DownloadApp(RemoteFiles[index], LocalFiles[index], Etags[index])
+		getClientWrapper.SetS3ClientInitFuncPtr(ctx, vol.Name, initFn)
+
+		getS3ClientFn := getClientWrapper.GetS3ClientInitFuncPtr(ctx)
+
+		minioClient.Client = getS3ClientFn(ctx, "us-west-2", "abcd", "1234").(spltest.MockMinioS3Client)
+
+		downloadSuccess, err := minioClient.DownloadApp(ctx, RemoteFiles[index], LocalFiles[index], Etags[index])
 		if err != nil {
 			t.Errorf("Unable to download app: %s", RemoteFiles[index])
 		}
@@ -421,7 +417,7 @@
 }
 
 func TestMinioDownloadAppShouldFail(t *testing.T) {
-
+	ctx := context.TODO()
 	appFrameworkRef := enterpriseApi.AppFrameworkSpec{
 		Defaults: enterpriseApi.AppSourceDefaultSpec{
 			VolName: "msos_s2s3_vol2",
@@ -466,27 +462,27 @@
 
 	appSource := appFrameworkRef.AppSources[0]
 
-	vol, err = GetAppSrcVolume(appSource, &appFrameworkRef)
+	vol, err = GetAppSrcVolume(ctx, appSource, &appFrameworkRef)
 	if err != nil {
 		t.Errorf("Unable to get volume for app source : %s", appSource.Name)
 	}
 
 	// Update the GetS3Client with our mock call which initializes mock minio client
 	getClientWrapper := S3Clients[vol.Provider]
-	getClientWrapper.SetS3ClientFuncPtr(vol.Provider, NewMockMinioS3Client)
-
-	initFn := func(region, accessKeyID, secretAccessKey string) interface{} {
+	getClientWrapper.SetS3ClientFuncPtr(ctx, vol.Provider, NewMockMinioS3Client)
+
+	initFn := func(ctx context.Context, region, accessKeyID, secretAccessKey string) interface{} {
 		cl := spltest.MockMinioS3Client{}
 		return cl
 	}
 
-	getClientWrapper.SetS3ClientInitFuncPtr(vol.Name, initFn)
-
-	getS3ClientFn := getClientWrapper.GetS3ClientInitFuncPtr()
-
-	minioClient.Client = getS3ClientFn("us-west-2", "abcd", "1234").(spltest.MockMinioS3Client)
-
-	_, err = minioClient.DownloadApp(RemoteFile, LocalFile[0], Etag)
+	getClientWrapper.SetS3ClientInitFuncPtr(ctx, vol.Name, initFn)
+
+	getS3ClientFn := getClientWrapper.GetS3ClientInitFuncPtr(ctx)
+
+	minioClient.Client = getS3ClientFn(ctx, "us-west-2", "abcd", "1234").(spltest.MockMinioS3Client)
+
+	_, err = minioClient.DownloadApp(ctx, RemoteFile, LocalFile[0], Etag)
 	if err == nil {
 		t.Errorf("DownloadApp should have returned error since both remoteFile and localFile names are empty")
 	}
@@ -494,7 +490,7 @@
 	// Now make the localFile name non-empty string
 	LocalFile[0] = "randomFile"
 
-	_, err = minioClient.DownloadApp(RemoteFile, LocalFile[0], Etag)
+	_, err = minioClient.DownloadApp(ctx, RemoteFile, LocalFile[0], Etag)
 	os.Remove(LocalFile[0])
 	if err == nil {
 		t.Errorf("DownloadApp should have returned error since remoteFile name is empty")
