--- conflicted
+++ resolved
@@ -16,12 +16,10 @@
 package client
 
 import (
-<<<<<<< HEAD
-=======
 	"context"
-	"fmt"
->>>>>>> 593a3ede
 	"time"
+
+	"sigs.k8s.io/controller-runtime/pkg/log"
 )
 
 // GetS3ClientWrapper is a wrapper around init function pointers
@@ -64,16 +62,10 @@
 
 // S3Client is an interface to implement different S3 client APIs
 type S3Client interface {
-<<<<<<< HEAD
-	GetAppsList() (S3Response, error)
-	GetInitContainerImage() string
-	GetInitContainerCmd(string /* endpoint */, string /* bucket */, string /* path */, string /* app src name */, string /* app mnt */) []string
-	DownloadApp(string, string, string) (bool, error)
-=======
 	GetAppsList(context.Context) (S3Response, error)
 	GetInitContainerImage(context.Context) string
 	GetInitContainerCmd(context.Context, string /* endpoint */, string /* bucket */, string /* path */, string /* app src name */, string /* app mnt */) []string
->>>>>>> 593a3ede
+	DownloadApp(context.Context, string, string, string) (bool, error)
 }
 
 // SplunkS3Client is a simple object used to connect to S3
@@ -96,17 +88,14 @@
 }
 
 //RegisterS3Client registers the respective Client
-<<<<<<< HEAD
-func RegisterS3Client(provider string) {
-	scopedLog := log.WithName("RegisterS3Client")
-=======
 func RegisterS3Client(ctx context.Context, provider string) {
->>>>>>> 593a3ede
+	reqLogger := log.FromContext(ctx)
+	scopedLog := reqLogger.WithName("RegisterS3Client")
 	switch provider {
 	case "aws":
-		RegisterAWSS3Client(ctx)
+		RegisterAWSS3Client()
 	case "minio":
-		RegisterMinioClient(ctx)
+		RegisterMinioClient()
 	default:
 		scopedLog.Error(nil, "invalid provider specified", "provider", provider)
 	}
