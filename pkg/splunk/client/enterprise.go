// Copyright (c) 2018-2022 Splunk Inc. All rights reserved.

//
// Licensed under the Apache License, Version 2.0 (the "License");
// you may not use this file except in compliance with the License.
// You may obtain a copy of the License at
//
// 	http://www.apache.org/licenses/LICENSE-2.0
//
// Unless required by applicable law or agreed to in writing, software
// distributed under the License is distributed on an "AS IS" BASIS,
// WITHOUT WARRANTIES OR CONDITIONS OF ANY KIND, either express or implied.
// See the License for the specific language governing permissions and
// limitations under the License.

package client

import (
	"crypto/tls"
	"encoding/json"
	"fmt"
	"io"
	"net/http"
	"regexp"
	"strconv"
	"strings"
	"time"

	splcommon "github.com/splunk/splunk-operator/pkg/splunk/common"
	logf "sigs.k8s.io/controller-runtime/pkg/log"
)

// SplunkHTTPClient defines the interface used by SplunkClient.
// It is used to mock alternative implementations used for testing.
type SplunkHTTPClient interface {
	Do(*http.Request) (*http.Response, error)
}

// SplunkClient is a simple object used to send HTTP REST API requests
type SplunkClient struct {
	// https endpoint for management interface (e.g. "https://server:8089")
	ManagementURI string

	// username for authentication
	Username string

	// password for authentication
	Password string

	// HTTP client used to process requests
	Client SplunkHTTPClient
}

// NewSplunkClient returns a new SplunkClient object initialized with a username and password.
func NewSplunkClient(managementURI, username, password string) *SplunkClient {
	return &SplunkClient{
		ManagementURI: managementURI,
		Username:      username,
		Password:      password,
		Client: &http.Client{
			Timeout: 5 * time.Second,
			Transport: &http.Transport{
				TLSClientConfig: &tls.Config{InsecureSkipVerify: true}, // don't verify ssl certs
			},
		},
	}
}

// Do processes a Splunk REST API request and unmarshals response into obj, if not nil.
func (c *SplunkClient) Do(request *http.Request, expectedStatus []int, obj interface{}) error {
	// send HTTP response and check status
	request.SetBasicAuth(c.Username, c.Password)
	response, err := c.Client.Do(request)
	if err != nil {
		return err
	}

	//default set flag to false and the check response code
	expectedStatusFlag := false
	for i := 0; i < len(expectedStatus); i++ {
		if expectedStatus[i] == response.StatusCode {
			expectedStatusFlag = true
			break
		}
	}

	if !expectedStatusFlag {
		respBody, _ := io.ReadAll(response.Body)
		return fmt.Errorf("response code=%d from %s; want %d; err: %s", response.StatusCode, request.URL, expectedStatus, string(respBody))
	}
	if obj == nil {
		return nil
	}

	// unmarshall response if obj != nil
	data, _ := io.ReadAll(response.Body)
	if len(data) == 0 {
		return fmt.Errorf("received empty response body from %s", request.URL)
	}
	return json.Unmarshal(data, obj)
}

// Get sends a REST API request and unmarshals response into obj, if not nil.
func (c *SplunkClient) Get(path string, obj interface{}) error {
	endpoint := fmt.Sprintf("%s%s?count=0&output_mode=json", c.ManagementURI, path)
	request, err := http.NewRequest("GET", endpoint, nil)
	if err != nil {
		return err
	}
	expectedStatus := []int{200}
	return c.Do(request, expectedStatus, obj)
}

// SearchHeadCaptainInfo represents the status of the search head cluster.
// See https://docs.splunk.com/Documentation/Splunk/latest/RESTREF/RESTcluster#shcluster.2Fcaptain.2Finfo
type SearchHeadCaptainInfo struct {
	// Id of this SH cluster. This is used as the unique identifier for the Search Head Cluster in bundle replication and acceleration summary management.
	Identifier string `json:"id"`

	// Time when the current captain was elected
	ElectedCaptain int64 `json:"elected_captain"`

	// Indicates if the searchhead cluster is initialized.
	Initialized bool `json:"initialized_flag"`

	// The name for the captain. Displayed on the Splunk Web manager page.
	Label string `json:"label"`

	// Indicates if the cluster is in maintenance mode.
	MaintenanceMode bool `json:"maintenance_mode"`

	// Flag to indicate if more then replication_factor peers have joined the cluster.
	MinPeersJoined bool `json:"min_peers_joined_flag"`

	// URI of the current captain.
	PeerSchemeHostPort string `json:"peer_scheme_host_port"`

	// Indicates whether the captain is restarting the members in a searchhead cluster.
	RollingRestart bool `json:"rolling_restart_flag"`

	// Indicates whether the captain is ready to begin servicing, based on whether it is initialized.
	ServiceReady bool `json:"service_ready_flag"`

	// Timestamp corresponding to the creation of the captain.
	StartTime int64 `json:"start_time"`
}

// GetSearchHeadCaptainInfo queries the captain for info about the search head cluster.
// You can use this on any member of a search head cluster.
// See https://docs.splunk.com/Documentation/Splunk/latest/RESTREF/RESTcluster#shcluster.2Fcaptain.2Finfo
func (c *SplunkClient) GetSearchHeadCaptainInfo() (*SearchHeadCaptainInfo, error) {
	apiResponse := struct {
		Entry []struct {
			Content SearchHeadCaptainInfo `json:"content"`
		} `json:"entry"`
	}{}
	path := "/services/shcluster/captain/info"
	err := c.Get(path, &apiResponse)
	if err != nil {
		return nil, err
	}
	if len(apiResponse.Entry) < 1 {
		return nil, fmt.Errorf("invalid response from %s%s", c.ManagementURI, path)
	}
	return &apiResponse.Entry[0].Content, nil
}

// SearchHeadCaptainMemberInfo represents the status of a search head cluster member (captain endpoint).
// See https://docs.splunk.com/Documentation/Splunk/latest/RESTREF/RESTcluster#shcluster.2Fcaptain.2Fmembers
type SearchHeadCaptainMemberInfo struct {
	// Flag that indicates if this member can run scheduled searches.
	Adhoc bool `json:"adhoc_searchhead"`

	// Flag to indicate if this peer advertised that it needed a restart.
	AdvertiseRestartRequired bool `json:"advertise_restart_required"`

	// Number of artifacts on this peer.
	ArtifactCount int `json:"artifact_count"`

	// The host and management port advertised by this peer.
	HostPortPair string `json:"host_port_pair"`

	// True if this member is the SHC captain.
	Captain bool `json:"is_captain"`

	// Host and port of the kv store instance of this member.
	KVStoreHostPort string `json:"kv_store_host_port"`

	// The name for this member. Displayed on the Splunk Web manager page.
	Label string `json:"label"`

	// Timestamp for last heartbeat received from the peer
	LastHeartbeat int64 `json:"last_heartbeat"`

	// REST API endpoint for management
	ManagementURI string `json:"mgmt_url"`

	// URI of the current captain.
	PeerSchemeHostPort string `json:"peer_scheme_host_port"`

	// Used by the captain to keep track of pending jobs requested by the captain to this member.
	PendingJobCount int `json:"pending_job_count"`

	// Number of replications this peer is part of, as either source or target.
	ReplicationCount int `json:"replication_count"`

	// TCP port to listen for replicated data from another cluster member.
	ReplicationPort int `json:"replication_port"`

	// Indicates whether to use SSL when sending replication data.
	ReplicationUseSSL bool `json:"replication_use_ssl"`

	// Indicates the status of the member.
	Status string `json:"status"`
}

// GetSearchHeadCaptainMembers queries the search head captain for info about cluster members.
// You can only use this on a search head cluster captain.
// See https://docs.splunk.com/Documentation/Splunk/latest/RESTREF/RESTcluster#shcluster.2Fcaptain.2Fmembers
func (c *SplunkClient) GetSearchHeadCaptainMembers() (map[string]SearchHeadCaptainMemberInfo, error) {
	apiResponse := struct {
		Entry []struct {
			Content SearchHeadCaptainMemberInfo `json:"content"`
		} `json:"entry"`
	}{}
	path := "/services/shcluster/captain/members"
	err := c.Get(path, &apiResponse)
	if err != nil {
		return nil, err
	}

	members := make(map[string]SearchHeadCaptainMemberInfo)
	for _, e := range apiResponse.Entry {
		members[e.Content.Label] = e.Content
	}

	return members, nil
}

// SearchHeadClusterMemberInfo represents the status of a search head cluster member.
// See https://docs.splunk.com/Documentation/Splunk/latest/RESTREF/RESTcluster#shcluster.2Fmember.2Finfo
type SearchHeadClusterMemberInfo struct {
	// Number of currently running historical searches.
	ActiveHistoricalSearchCount int `json:"active_historical_search_count"`

	// Number of currently running realtime searches.
	ActiveRealtimeSearchCount int `json:"active_realtime_search_count"`

	// Flag that indicates if this member can run scheduled searches.
	Adhoc bool `json:"adhoc_searchhead"`

	// Indicates if this member is registered with the searchhead cluster captain.
	Registered bool `json:"is_registered"`

	// Timestamp for the last attempt to contact the captain.
	LastHeartbeatAttempt int64 `json:"last_heartbeat_attempt"`

	// Number of scheduled searches run in the last 15 minutes.
	PeerLoadStatsGla15m int `json:"peer_load_stats_gla_15m"`

	// Number of scheduled searches run in the last one minute.
	PeerLoadStatsGla1m int `json:"peer_load_stats_gla_1m"`

	// Number of scheduled searches run in the last five minutes.
	PeerLoadStatsGla5m int `json:"peer_load_stats_gla_5m"`

	// Indicates whether the member needs to be restarted to enable its searchhead cluster configuration.
	RestartState string `json:"restart_state"`

	// Indicates the status of the member.
	Status string `json:"status"`
}

// GetSearchHeadClusterMemberInfo queries info from a search head cluster member.
// You can use this on any member of a search head cluster.
// See https://docs.splunk.com/Documentation/Splunk/latest/RESTREF/RESTcluster#shcluster.2Fmember.2Finfo
func (c *SplunkClient) GetSearchHeadClusterMemberInfo() (*SearchHeadClusterMemberInfo, error) {
	apiResponse := struct {
		Entry []struct {
			Content SearchHeadClusterMemberInfo `json:"content"`
		} `json:"entry"`
	}{}
	path := "/services/shcluster/member/info"
	err := c.Get(path, &apiResponse)
	if err != nil {
		return nil, err
	}
	if len(apiResponse.Entry) < 1 {
		return nil, fmt.Errorf("invalid response from %s%s", c.ManagementURI, path)
	}
	return &apiResponse.Entry[0].Content, nil
}

// SetSearchHeadDetention enables or disables detention of a search head cluster member.
// You can use this on any member of a search head cluster.
// See https://docs.splunk.com/Documentation/Splunk/latest/DistSearch/SHdetention
func (c *SplunkClient) SetSearchHeadDetention(detain bool) error {
	mode := "off"
	if detain {
		mode = "on"
	}
	endpoint := fmt.Sprintf("%s/services/shcluster/member/control/control/set_manual_detention?manual_detention=%s", c.ManagementURI, mode)
	request, err := http.NewRequest("POST", endpoint, nil)
	if err != nil {
		return err
	}
	expectedStatus := []int{200}
	return c.Do(request, expectedStatus, nil)
}

// RemoveSearchHeadClusterMember removes a search head cluster member.
// You can use this on any member of a search head cluster.
// See https://docs.splunk.com/Documentation/Splunk/latest/DistSearch/Removeaclustermember
func (c *SplunkClient) RemoveSearchHeadClusterMember() error {
	// sent request to remove from search head cluster consensus
	endpoint := fmt.Sprintf("%s/services/shcluster/member/consensus/default/remove_server?output_mode=json", c.ManagementURI)
	request, err := http.NewRequest("POST", endpoint, nil)
	if err != nil {
		return err
	}

	// send HTTP response and check status
	request.SetBasicAuth(c.Username, c.Password)
	response, err := c.Client.Do(request)
	if err != nil {
		return err
	}
	if response.StatusCode == 200 {
		return nil
	}
	if response.StatusCode != 503 {
		return fmt.Errorf("response code=%d from %s; want %d", response.StatusCode, request.URL, 200)
	}

	// unmarshall 503 response
	apiResponse := struct {
		Messages []struct {
			Text string `json:"text"`
		} `json:"messages"`
	}{}
	data, _ := io.ReadAll(response.Body)
	if len(data) == 0 {
		return fmt.Errorf("received 503 response with empty body from %s", request.URL)
	}
	err = json.Unmarshal(data, &apiResponse)
	if err != nil {
		return fmt.Errorf("failed to unmarshal response from %s: %v", request.URL, err)
	}

	// check if request failed because member was already removed
	if len(apiResponse.Messages) == 0 {
		return fmt.Errorf("received 503 response with empty Messages from %s", request.URL)
	}
	msg1 := regexp.MustCompile(`Server .* is not part of configuration, hence cannot be removed`)
	msg2 := regexp.MustCompile(`This node is not part of any cluster configuration`)
	if msg1.Match([]byte(apiResponse.Messages[0].Text)) || msg2.Match([]byte(apiResponse.Messages[0].Text)) {
		// it was already removed -> ignore error
		return nil
	}

	return fmt.Errorf("received unrecognized 503 response from %s", request.URL)
}

// ClusterBundleInfo represents the status of a configuration bundle.
type ClusterBundleInfo struct {
	// BundlePath is filesystem path to the file represending the bundle
	BundlePath string `json:"bundle_path"`

	// Checksum used to verify bundle integrity
	Checksum string `json:"checksum"`

	// Timestamp of the bundle
	Timestamp int64 `json:"timestamp"`
}

// ClusterManagerInfo represents the status of the indexer cluster manager.
// See https://docs.splunk.com/Documentation/Splunk/latest/RESTREF/RESTcluster#cluster.2Fmanager.2Finfo
type ClusterManagerInfo struct {
	// Indicates if the cluster is initialized.
	Initialized bool `json:"initialized_flag"`

	// Indicates if the cluster is ready for indexing.
	IndexingReady bool `json:"indexing_ready_flag"`

	// Indicates whether the manager is ready to begin servicing, based on whether it is initialized.
	ServiceReady bool `json:"service_ready_flag"`

	// Indicates if the cluster is in maintenance mode.
	MaintenanceMode bool `json:"maintenance_mode"`

	// Indicates whether the manager is restarting the peers in a cluster.
	RollingRestart bool `json:"rolling_restart_flag"`

	// The name for the manager. Displayed in the Splunk Web manager page.
	Label string `json:"label"`

	// Provides information about the active bundle for this manager.
	ActiveBundle ClusterBundleInfo `json:"active_bundle"`

	// The most recent information reflecting any changes made to the manager-apps configuration bundle.
	// In steady state, this is equal to active_bundle. If it is not equal, then pushing the latest bundle to all peers is in process (or needs to be started).
	LatestBundle ClusterBundleInfo `json:"latest_bundle"`

	// Timestamp corresponding to the creation of the manager.
	StartTime int64 `json:"start_time"`
}

// GetClusterManagerInfo queries the cluster manager for info about the indexer cluster.
// You can only use this on a cluster manager.
// See https://docs.splunk.com/Documentation/Splunk/latest/RESTREF/RESTcluster#cluster.2Fmanager.2Finfo
func (c *SplunkClient) GetClusterManagerInfo() (*ClusterManagerInfo, error) {
	apiResponse := struct {
		Entry []struct {
			Content ClusterManagerInfo `json:"content"`
		} `json:"entry"`
	}{}
	path := "/services/cluster/manager/info"
	err := c.Get(path, &apiResponse)
	if err != nil {
		return nil, err
	}
	if len(apiResponse.Entry) < 1 {
		return nil, fmt.Errorf("invalid response from %s%s", c.ManagementURI, path)
	}
	return &apiResponse.Entry[0].Content, nil
}

// IndexerClusterPeerInfo represents the status of a indexer cluster peer.
// See https://docs.splunk.com/Documentation/Splunk/latest/RESTREF/RESTcluster#cluster.2Fpeer.2Finfo
type IndexerClusterPeerInfo struct {
	// Current bundle being used by this peer.
	ActiveBundle ClusterBundleInfo `json:"active_bundle"`

	// Lists information about the most recent bundle downloaded from the manager.
	LatestBundle ClusterBundleInfo `json:"latest_bundle"`

	// The initial bundle generation ID recognized by this peer. Any searches from previous generations fail.
	// The initial bundle generation ID is created when a peer first comes online, restarts, or recontacts the manager.
	// Note that this is reported as a very large number (18446744073709552000) that breaks Go's JSON library, while the peer is being decommissioned.
	//BaseGenerationID uint64 `json:"base_generation_id"`

	// Indicates if this peer is registered with the manager in the cluster.
	Registered bool `json:"is_registered"`

	// Timestamp for the last attempt to contact the manager.
	LastHeartbeatAttempt int64 `json:"last_heartbeat_attempt"`

	// Indicates whether the peer needs to be restarted to enable its cluster configuration.
	RestartState string `json:"restart_state"`

	// Indicates the status of the peer.
	Status string `json:"status"`
}

// GetIndexerClusterPeerInfo queries info from a indexer cluster peer.
// You can use this on any peer in an indexer cluster.
// See https://docs.splunk.com/Documentation/Splunk/latest/RESTREF/RESTcluster#cluster.2Fpeer.2Finfo
func (c *SplunkClient) GetIndexerClusterPeerInfo() (*IndexerClusterPeerInfo, error) {
	apiResponse := struct {
		Entry []struct {
			Content IndexerClusterPeerInfo `json:"content"`
		} `json:"entry"`
	}{}
	path := "/services/cluster/peer/info"
	err := c.Get(path, &apiResponse)
	if err != nil {
		return nil, err
	}
	if len(apiResponse.Entry) < 1 {
		return nil, fmt.Errorf("invalid response from %s%s", c.ManagementURI, path)
	}
	return &apiResponse.Entry[0].Content, nil
}

// ClusterManagerPeerInfo represents the status of a indexer cluster peer (cluster manager endpoint).
// See https://docs.splunk.com/Documentation/Splunk/latest/RESTREF/RESTcluster#cluster.2Fmanager.2Fpeers
type ClusterManagerPeerInfo struct {
	// Unique identifier or GUID for the peer
	ID string `json:"guid"`

	// The name for the peer. Displayed on the manager page.
	Label string `json:"label"`

	// The ID of the configuration bundle currently being used by the manager.
	ActiveBundleID string `json:"active_bundle_id"`

	// The initial bundle generation ID recognized by this peer. Any searches from previous generations fail.
	// The initial bundle generation ID is created when a peer first comes online, restarts, or recontacts the manager.
	// Note that this is reported as a very large number (18446744073709552000) that breaks Go's JSON library, while the peer is being decommissioned.
	//BaseGenerationID uint64 `json:"base_generation_id"`

	// Count of the number of buckets on this peer, across all indexes.
	BucketCount int64 `json:"bucket_count"`

	// Count of the number of buckets by index on this peer.
	BucketCountByIndex map[string]int64 `json:"bucket_count_by_index"`

	// Flag indicating if this peer has started heartbeating.
	HeartbeatStarted bool `json:"heartbeat_started"`

	// The host and port advertised to peers for the data replication channel.
	// Can be either of the form IP:port or hostname:port.
	HostPortPair string `json:"host_port_pair"`

	// Flag indicating if this peer belongs to the current committed generation and is searchable.
	Searchable bool `json:"is_searchable"`

	// Timestamp for last heartbeat received from the peer.
	LastHeartbeat int64 `json:"last_heartbeat"`

	// The ID of the configuration bundle this peer is using.
	LatestBundleID string `json:"latest_bundle_id"`

	// Used by the manager to keep track of pending jobs requested by the manager to this peer.
	PendingJobCount int `json:"pending_job_count"`

	// Number of buckets for which the peer is primary in its local site, or the number of buckets that return search results from same site as the peer.
	PrimaryCount int64 `json:"primary_count"`

	// Number of buckets for which the peer is primary that are not in its local site.
	PrimaryCountRemote int64 `json:"primary_count_remote"`

	// Number of replications this peer is part of, as either source or target.
	ReplicationCount int `json:"replication_count"`

	// TCP port to listen for replicated data from another cluster member.
	ReplicationPort int `json:"replication_port"`

	// Indicates whether to use SSL when sending replication data.
	ReplicationUseSSL bool `json:"replication_use_ssl"`

	// To which site the peer belongs.
	Site string `json:"site"`

	// Indicates the status of the peer.
	Status string `json:"status"`

	// Lists the number of buckets on the peer for each search state for the bucket.
	SearchStateCounter struct {
		Searchable            int64 `json:"Searchable"`
		Unsearchable          int64 `json:"Unsearchable"`
		PendingSearchable     int64 `json:"PendingSearchable"`
		SearchablePendingMask int64 `json:"SearchablePendingMask"`
	} `json:"search_state_counter"`

	// Lists the number of buckets on the peer for each bucket status.
	StatusCounter struct {
		// complete (warm/cold) bucket
		Complete int64 `json:"Complete"`

		//  target of replication for already completed (warm/cold) bucket
		NonStreamingTarget int64 `json:"NonStreamingTarget"`

		// bucket pending truncation
		PendingTruncate int64 `json:"PendingTruncate"`

		// bucket pending discard
		PendingDiscard int64 `json:"PendingDiscard"`

		// bucket that is not replicated
		Standalone int64 `json:"Standalone"`

		// copy of streaming bucket where some error was encountered
		StreamingError int64 `json:"StreamingError"`

		// streaming hot bucket on source side
		StreamingSource int64 `json:"StreamingSource"`

		// streaming hot bucket copy on target side
		StreamingTarget int64 `json:"StreamingTarget"`

		// uninitialized
		Unset int64 `json:"Unset"`
	} `json:"status_counter"`
}

// GetClusterManagerPeers queries the cluster manager for info about indexer cluster peers.
// You can only use this on a cluster manager.
// See https://docs.splunk.com/Documentation/Splunk/latest/RESTREF/RESTcluster#cluster.2Fmanager.2Fpeers
func (c *SplunkClient) GetClusterManagerPeers() (map[string]ClusterManagerPeerInfo, error) {
	apiResponse := struct {
		Entry []struct {
			Name    string                 `json:"name"`
			Content ClusterManagerPeerInfo `json:"content"`
		} `json:"entry"`
	}{}
	path := "/services/cluster/manager/peers"
	err := c.Get(path, &apiResponse)
	if err != nil {
		return nil, err
	}

	peers := make(map[string]ClusterManagerPeerInfo)
	for _, e := range apiResponse.Entry {
		e.Content.ID = e.Name
		peers[e.Content.Label] = e.Content
	}

	return peers, nil
}

// RemoveIndexerClusterPeer removes peer from an indexer cluster, where id=unique GUID for the peer.
// You can only use this on a cluster manager.
// See https://docs.splunk.com/Documentation/Splunk/latest/Indexer/Removepeerfrommanagerlist
func (c *SplunkClient) RemoveIndexerClusterPeer(id string) error {
	// sent request to remove a peer from Cluster Manager peers list
	endpoint := fmt.Sprintf("%s%s?peers=%s", c.ManagementURI, "/services/cluster/manager/control/control/remove_peers", id)
	request, err := http.NewRequest("POST", endpoint, nil)
	if err != nil {
		return err
	}
	expectedStatus := []int{200}
	return c.Do(request, expectedStatus, nil)
}

// DecommissionIndexerClusterPeer takes an indexer cluster peer offline using the decommission endpoint.
// You can use this on any peer in an indexer cluster.
// See https://docs.splunk.com/Documentation/Splunk/latest/Indexer/Takeapeeroffline
func (c *SplunkClient) DecommissionIndexerClusterPeer(enforceCounts bool) error {
	enforceCountsAsInt := 0
	if enforceCounts {
		enforceCountsAsInt = 1
	}
	endpoint := fmt.Sprintf("%s%s?enforce_counts=%d", c.ManagementURI, "/services/cluster/peer/control/control/decommission", enforceCountsAsInt)
	request, err := http.NewRequest("POST", endpoint, nil)
	if err != nil {
		return err
	}
	expectedStatus := []int{200}
	err = c.Do(request, expectedStatus, nil)
	if err != nil && strings.Contains(err.Error(), "decommission already requested") {
		err = nil
	}
	return err
}

// BundlePush pushes the Cluster manager apps bundle to all the indexer peers
func (c *SplunkClient) BundlePush(ignoreIdenticalBundle bool) error {
	endpoint := fmt.Sprintf("%s%s", c.ManagementURI, "/services/cluster/manager/control/default/apply")
	reqBody := fmt.Sprintf("&ignore_identical_bundle=%t", ignoreIdenticalBundle)

	request, err := http.NewRequest("POST", endpoint, strings.NewReader(reqBody))
	if err != nil {
		return err
	}
	expectedStatus := []int{200}

	return c.Do(request, expectedStatus, nil)
}

// MCServerRolesInfo is the struct for the server roles of the localhost, in this case SplunkMonitoringConsole
type MCServerRolesInfo struct {
	ServerRoles []string `json:"server_roles"`
}

// MCDistributedPeers is the struct for information about distributed peers of the monitoring console
type MCDistributedPeers struct {
	ClusterLabel []string `json:"cluster_label"`
	ServerRoles  []string `json:"server_roles"`
}

// AutomateMCApplyChanges change the state of new indexers from "New" to "Configured" and add them in monitoring console asset table
func (c *SplunkClient) AutomateMCApplyChanges() error {
	var configuredPeers, indexerMemberList, licenseManagerMemberList string
	apiResponseServerRoles, err := c.GetMonitoringconsoleServerRoles()
	if err != nil {
		return err
	}

	apiResponseMCDistributedPeers := struct {
		Entry []struct {
			Name    string             `json:"name"`
			Content MCDistributedPeers `json:"content"`
		} `json:"entry"`
	}{}
	path := "/services/search/distributed/peers"
	err = c.Get(path, &apiResponseMCDistributedPeers)
	if err != nil {
		return err
	}

	for _, e := range apiResponseMCDistributedPeers.Entry {
		if configuredPeers == "" {
			configuredPeers = e.Name
		} else {
			str := []string{configuredPeers, e.Name}
			configuredPeers = strings.Join(str, ",")
		}
		for _, s := range e.Content.ServerRoles {
			if s == "indexer" {
				indexerMemberList = indexerMemberList + "&member=" + e.Name
			}
			if s == "license_master" || s == "license_manager" {
				licenseManagerMemberList = licenseManagerMemberList + "&member=" + e.Name
			}
		}
	}

	for _, e := range apiResponseServerRoles.ServerRoles {
		if e == "indexer" {
			indexerMemberList = "&member=localhost:localhost" + indexerMemberList
		}
		if e == "license_master" || e == "license_manager" {
			licenseManagerMemberList = licenseManagerMemberList + "&member=localhost:localhost"
		}
	}
	reqBodyIndexer := indexerMemberList + "&default=true"
	reqBodyLicenseManager := licenseManagerMemberList + "&default=false"
	err = c.UpdateDMCGroups("dmc_group_indexer", reqBodyIndexer)
	if err != nil {
		return err
	}
	err = c.UpdateDMCGroups(splcommon.LicenseManagerDMCGroup, reqBodyLicenseManager)
	if err != nil {
		return err
	}

	clusterRoleDict := make(map[string][]string)
	//map of Name to Roles
	for _, e := range apiResponseMCDistributedPeers.Entry {
		clusterRoleDict[e.Name] = append(clusterRoleDict[e.Name], e.Content.ClusterLabel...)
	}
	//TODO: check different labels here
	clusterRoleDictToDict := make(map[string][]string)
	for key, value := range clusterRoleDict {
		for _, val := range value {
			clusterRoleDictToDict[val] = append(clusterRoleDictToDict[val], key)
		}
	}

	clusterRoleDictToDictString := make(map[string]string)
	for key, value := range clusterRoleDictToDict {
		for _, val := range value {
			clusterRoleDictToDictString[key] = clusterRoleDictToDictString[key] + "&member=" + val
		}
	}

	for key, value := range clusterRoleDictToDictString {
		if key == "" {
			break
		} else {
			err = c.UpdateDMCClusteringLabelGroup(key, value)
			if err != nil {
				return err
			}
		}
	}
	apiResponseMCAssetTableBuild, err := c.GetMonitoringconsoleAssetTable()
	if err != nil {
		return err
	}
	err = c.PostMonitoringConsoleAssetTable(apiResponseMCAssetTableBuild)
	if err != nil {
		return err
	}
	UISettingsObject, err := c.GetMonitoringConsoleUISettings()
	if err != nil {
		return err
	}
	err = c.UpdateLookupUISettings(configuredPeers, UISettingsObject)
	if err != nil {
		return err
	}
	err = c.UpdateMonitoringConsoleApp()
	return err
}

// GetMonitoringconsoleServerRoles to retrive server roles of the local host or SplunkMonitoringConsole
func (c *SplunkClient) GetMonitoringconsoleServerRoles() (*MCServerRolesInfo, error) {
	apiResponseServerRoles := struct {
		Entry []struct {
			Content MCServerRolesInfo `json:"content"`
		} `json:"entry"`
	}{}
	path := "/services/server/info/server-info"
	err := c.Get(path, &apiResponseServerRoles)
	if err != nil {
		return nil, err
	}
	if len(apiResponseServerRoles.Entry) < 1 {
		return nil, fmt.Errorf("invalid response from %s%s", c.ManagementURI, path)
	}
	return &apiResponseServerRoles.Entry[0].Content, nil
}

// UpdateDMCGroups dmc* groups with new members
func (c *SplunkClient) UpdateDMCGroups(dmcGroupName string, groupMembers string) error {
	endpoint := fmt.Sprintf("%s/services/search/distributed/groups/%s/edit", c.ManagementURI, dmcGroupName)
	request, _ := http.NewRequest("POST", endpoint, strings.NewReader(groupMembers))
	expectedStatus := []int{200, 201, 409}
	err := c.Do(request, expectedStatus, nil)
	return err
}

// UpdateDMCClusteringLabelGroup update respective clustering group
func (c *SplunkClient) UpdateDMCClusteringLabelGroup(groupName string, groupMembers string) error {
	endpoint := fmt.Sprintf("%s/services/search/distributed/groups/dmc_indexerclustergroup_%s/edit", c.ManagementURI, groupName)
	reqBodyClusterGroup := groupMembers + "&default=false"
	request, _ := http.NewRequest("POST", endpoint, strings.NewReader(reqBodyClusterGroup))
	expectedStatus := []int{200, 201, 409}
	err := c.Do(request, expectedStatus, nil)
	return err
}

// MCAssetBuildTable is the struct for information about asset table
type MCAssetBuildTable struct {
	DispatchAutoCancel string `json:"dispatch.auto_cancel"`
	DispatchBuckets    int64  `json:"dispatch.buckets"`
}

// GetMonitoringconsoleAssetTable to GET monitoring console asset table data.
func (c *SplunkClient) GetMonitoringconsoleAssetTable() (*MCAssetBuildTable, error) {
	apiResponseMCAssetTableBuild := struct {
		Entry []struct {
			Content MCAssetBuildTable `json:"content"`
		} `json:"entry"`
	}{}
	path := "/servicesNS/nobody/splunk_monitoring_console/saved/searches/DMC%20Asset%20-%20Build%20Full"
	err := c.Get(path, &apiResponseMCAssetTableBuild)
	if err != nil {
		return nil, err
	}
	if len(apiResponseMCAssetTableBuild.Entry) < 1 {
		return nil, fmt.Errorf("invalid response from %s%s", c.ManagementURI, path)
	}
	return &apiResponseMCAssetTableBuild.Entry[0].Content, nil
}

// PostMonitoringConsoleAssetTable to build monitoring console asset table. Kicks off the search [Build Asset Table full]
func (c *SplunkClient) PostMonitoringConsoleAssetTable(apiResponseMCAssetTableBuild *MCAssetBuildTable) error {
	reqBodyAssetTable := "&trigger_actions=true&dispatch.auto_cancel=" + apiResponseMCAssetTableBuild.DispatchAutoCancel + "&dispatch.buckets=" + strconv.FormatInt(apiResponseMCAssetTableBuild.DispatchBuckets, 10) + "&dispatch.enablePreview=true"
	endpoint := c.ManagementURI + "/servicesNS/nobody/splunk_monitoring_console/saved/searches/DMC%20Asset%20-%20Build%20Full/dispatch"
	request, _ := http.NewRequest("POST", endpoint, strings.NewReader(reqBodyAssetTable))
	request.Header.Set("Content-Type", "application/x-www-form-urlencoded")
	expectedStatus := []int{200, 201, 409}
	err := c.Do(request, expectedStatus, nil)
	return err
}

// UISettings is the struct for storing monitoring console app UI settings
type UISettings struct {
	EaiData     string `json:"eai:data"`
	Disabled    bool   `json:"disabled"`
	EaiACL      string `json:"eai:acl"`
	EaiAppName  string `json:"eai:appName"`
	EaiUserName string `json:"eai:userName"`
}

// GetMonitoringConsoleUISettings do a Get for app UI settings
func (c *SplunkClient) GetMonitoringConsoleUISettings() (*UISettings, error) {
	apiResponseUISettings := struct {
		Entry []struct {
			Content UISettings `json:"content"`
		} `json:"entry"`
	}{}
	path := "/servicesNS/nobody/splunk_monitoring_console/data/ui/nav/default.distributed"
	err := c.Get(path, &apiResponseUISettings)
	if err != nil {
		return nil, err
	}
	if len(apiResponseUISettings.Entry) < 1 {
		return nil, fmt.Errorf("invalid response from %s%s", c.ManagementURI, path)
	}
	return &apiResponseUISettings.Entry[0].Content, nil
}

// UpdateLookupUISettings updates assets.csv
func (c *SplunkClient) UpdateLookupUISettings(configuredPeers string, apiResponseUISettings *UISettings) error {
	reqBodyMCLookups := "configuredPeers=" + configuredPeers + "&eai:appName=" + apiResponseUISettings.EaiAppName + "&eai:acl=" + apiResponseUISettings.EaiACL + "&eai:userName=" + apiResponseUISettings.EaiUserName + "&disabled=" + strconv.FormatBool(apiResponseUISettings.Disabled)
	endpoint := fmt.Sprintf("%s/servicesNS/nobody/splunk_monitoring_console/configs/conf-splunk_monitoring_console_assets/settings", c.ManagementURI)
	request, _ := http.NewRequest("POST", endpoint, strings.NewReader(reqBodyMCLookups))
	request.Header.Set("Content-Type", "application/x-www-form-urlencoded")
	expectedStatus := []int{200, 201, 409}
	err := c.Do(request, expectedStatus, nil)
	return err
}

// UpdateMonitoringConsoleApp updates the monitoring console app
func (c *SplunkClient) UpdateMonitoringConsoleApp() error {
	endpoint := fmt.Sprintf("%s/servicesNS/nobody/system/apps/local/splunk_monitoring_console", c.ManagementURI)
	request, err := http.NewRequest("POST", endpoint, nil)
	if err != nil {
		return err
	}
	expectedStatus := []int{200, 201}
	err = c.Do(request, expectedStatus, nil)
	return err
}

// ClusterInfo is the struct for checking ClusterInfo
type ClusterInfo struct {
	MultiSite             string `json:"multisite"`
	ReplicationFactor     int32  `json:"replication_factor"`
	SiteReplicationFactor string `json:"site_replication_factor,omitempty"`
}

// GetClusterInfo queries the cluster about multi-site or single-site.
// See https://docs.splunk.com/Documentation/Splunk/latest/RESTREF/RESTcluster#cluster.2Fconfig
func (c *SplunkClient) GetClusterInfo(mockCall bool) (*ClusterInfo, error) {
	if mockCall {
		return nil, nil
	}
	apiResponse := struct {
		Entry []struct {
			Content ClusterInfo `json:"content"`
		} `json:"entry"`
	}{}
	path := "/services/cluster/config"
	err := c.Get(path, &apiResponse)
	if err != nil {
		return nil, err
	}
	// Cleanup: The http get call itself will catch the zero length response?
	if len(apiResponse.Entry) < 1 {
		return nil, fmt.Errorf("invalid response from %s%s", c.ManagementURI, path)
	}
	return &apiResponse.Entry[0].Content, nil
}

// SetIdxcSecret sets idxc_secret for a Splunk Instance
// Can be used on any peer in an indexer cluster as long as the idxc_secret matches the cluster manager
// See https://docs.splunk.com/Documentation/Splunk/latest/RESTREF/RESTcluster#cluster.2Fconfig.2Fconfig
func (c *SplunkClient) SetIdxcSecret(idxcSecret string) error {
	endpoint := fmt.Sprintf("%s/services/cluster/config/config?secret=%s", c.ManagementURI, idxcSecret)
	request, err := http.NewRequest("POST", endpoint, nil)
	if err != nil {
		return err
	}
	request.Header.Set("Content-Type", "application/x-www-form-urlencoded")
	expectedStatus := []int{200}
	return c.Do(request, expectedStatus, nil)
}

// RestartSplunk restarts specific Splunk instance
// Can be used for any Splunk Instance
// See https://docs.splunk.com/Documentation/Splunk/latest/RESTREF/RESTsystem#server.2Fcontrol.2Frestart
func (c *SplunkClient) RestartSplunk() error {
	endpoint := fmt.Sprintf("%s/services/server/control/restart", c.ManagementURI)
	request, err := http.NewRequest("POST", endpoint, nil)
	if err != nil {
		return err
	}
	expectedStatus := []int{200}
	return c.Do(request, expectedStatus, nil)
}

// Updates conf files and their properties
// See https://help.splunk.com/en/splunk-enterprise/leverage-rest-apis/rest-api-reference/10.0/configuration-endpoints/configuration-endpoint-descriptions
<<<<<<< HEAD
func (c *SplunkClient) UpdateConfFile(fileName, property, key, value string) error {
	logf.Log.Info("UpdateConfFile", "fileName", fileName, "property", property, "key", key, "value", value)

	endpoint := fmt.Sprintf("%s/servicesNS/nobody/system/configs/conf-%s/%s", c.ManagementURI, fileName, property)
	logf.Log.Info("UpdateConfFile", "endpoint", endpoint)

	body := fmt.Sprintf("%s=%s", key, value)
	request, err := http.NewRequest("POST", endpoint, strings.NewReader(body))
	logf.Log.Info("UpdateConfFile", "request", request, "err", err)
=======
func (c *SplunkClient) UpdateConfFile(fileName, property string, propertyKVList [][]string) error {
	// Creates an object in a conf file if it doesn't exist
	endpoint := fmt.Sprintf("%s/servicesNS/nobody/system/configs/conf-%s", c.ManagementURI, fileName)
	body := fmt.Sprintf("name=%s", property)

	request, err := http.NewRequest("POST", endpoint, strings.NewReader(body))
>>>>>>> 8876d0e3
	if err != nil {
		return err
	}

<<<<<<< HEAD
	expectedStatus := []int{200, 201}
	var resp interface{}
	err = c.Do(request, expectedStatus, &resp)
	logf.Log.Info("UpdateConfFile", "resp", resp, "err", err)
=======
	expectedStatus := []int{200, 201, 409}
	err = c.Do(request, expectedStatus, nil)
	if err != nil {
		return err
	}

	// Updates a property of an object in a conf file
	endpoint = fmt.Sprintf("%s/servicesNS/nobody/system/configs/conf-%s/%s", c.ManagementURI, fileName, property)
	body = ""
	for _, kv := range propertyKVList {
		body += fmt.Sprintf("%s=%s&", kv[0], kv[1])
	}
	if len(body) > 0 && body[len(body)-1] == '&' {
		body = body[:len(body)-1]
	}

	request, err = http.NewRequest("POST", endpoint, strings.NewReader(body))
	if err != nil {
		return err
	}

	expectedStatus = []int{200, 201}
	err = c.Do(request, expectedStatus, nil)
>>>>>>> 8876d0e3
	return err
}<|MERGE_RESOLUTION|>--- conflicted
+++ resolved
@@ -27,7 +27,6 @@
 	"time"
 
 	splcommon "github.com/splunk/splunk-operator/pkg/splunk/common"
-	logf "sigs.k8s.io/controller-runtime/pkg/log"
 )
 
 // SplunkHTTPClient defines the interface used by SplunkClient.
@@ -946,34 +945,16 @@
 
 // Updates conf files and their properties
 // See https://help.splunk.com/en/splunk-enterprise/leverage-rest-apis/rest-api-reference/10.0/configuration-endpoints/configuration-endpoint-descriptions
-<<<<<<< HEAD
-func (c *SplunkClient) UpdateConfFile(fileName, property, key, value string) error {
-	logf.Log.Info("UpdateConfFile", "fileName", fileName, "property", property, "key", key, "value", value)
-
-	endpoint := fmt.Sprintf("%s/servicesNS/nobody/system/configs/conf-%s/%s", c.ManagementURI, fileName, property)
-	logf.Log.Info("UpdateConfFile", "endpoint", endpoint)
-
-	body := fmt.Sprintf("%s=%s", key, value)
-	request, err := http.NewRequest("POST", endpoint, strings.NewReader(body))
-	logf.Log.Info("UpdateConfFile", "request", request, "err", err)
-=======
 func (c *SplunkClient) UpdateConfFile(fileName, property string, propertyKVList [][]string) error {
 	// Creates an object in a conf file if it doesn't exist
 	endpoint := fmt.Sprintf("%s/servicesNS/nobody/system/configs/conf-%s", c.ManagementURI, fileName)
 	body := fmt.Sprintf("name=%s", property)
 
 	request, err := http.NewRequest("POST", endpoint, strings.NewReader(body))
->>>>>>> 8876d0e3
-	if err != nil {
-		return err
-	}
-
-<<<<<<< HEAD
-	expectedStatus := []int{200, 201}
-	var resp interface{}
-	err = c.Do(request, expectedStatus, &resp)
-	logf.Log.Info("UpdateConfFile", "resp", resp, "err", err)
-=======
+	if err != nil {
+		return err
+	}
+
 	expectedStatus := []int{200, 201, 409}
 	err = c.Do(request, expectedStatus, nil)
 	if err != nil {
@@ -997,6 +978,5 @@
 
 	expectedStatus = []int{200, 201}
 	err = c.Do(request, expectedStatus, nil)
->>>>>>> 8876d0e3
 	return err
 }