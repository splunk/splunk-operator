// Copyright (c) 2018-2021 Splunk Inc. All rights reserved.
//
// Licensed under the Apache License, Version 2.0 (the "License");
// you may not use this file except in compliance with the License.
// You may obtain a copy of the License at
//
// 	http://www.apache.org/licenses/LICENSE-2.0
//
// Unless required by applicable law or agreed to in writing, software
// distributed under the License is distributed on an "AS IS" BASIS,
// WITHOUT WARRANTIES OR CONDITIONS OF ANY KIND, either express or implied.
// See the License for the specific language governing permissions and
// limitations under the License.

package client

import (
	"crypto/tls"
	"encoding/json"
	"fmt"
	splcommon "github.com/splunk/splunk-operator/pkg/splunk/common"
	"io/ioutil"
	"net/http"
	"regexp"
	"strconv"
	"strings"
	"time"

	logf "sigs.k8s.io/controller-runtime/pkg/log"
)

// kubernetes logger used by splunk.enterprise package
var log = logf.Log.WithName("splunk.client")

// SplunkHTTPClient defines the interface used by SplunkClient.
// It is used to mock alternative implementations used for testing.
type SplunkHTTPClient interface {
	Do(*http.Request) (*http.Response, error)
}

// SplunkClient is a simple object used to send HTTP REST API requests
type SplunkClient struct {
	// https endpoint for management interface (e.g. "https://server:8089")
	ManagementURI string

	// username for authentication
	Username string

	// password for authentication
	Password string

	// HTTP client used to process requests
	Client SplunkHTTPClient
}

// NewSplunkClient returns a new SplunkClient object initialized with a username and password.
func NewSplunkClient(managementURI, username, password string) *SplunkClient {
	return &SplunkClient{
		ManagementURI: managementURI,
		Username:      username,
		Password:      password,
		Client: &http.Client{
			Timeout: 5 * time.Second,
			Transport: &http.Transport{
				TLSClientConfig: &tls.Config{InsecureSkipVerify: true}, // don't verify ssl certs
			},
		},
	}
}

// Do processes a Splunk REST API request and unmarshals response into obj, if not nil.
func (c *SplunkClient) Do(request *http.Request, expectedStatus []int, obj interface{}) error {
	// send HTTP response and check status
	request.SetBasicAuth(c.Username, c.Password)
	response, err := c.Client.Do(request)
	if err != nil {
		return err
	}
	//default set flag to false and the check response code
	expectedStatusFlag := false
	for i := 0; i < len(expectedStatus); i++ {
		if expectedStatus[i] == response.StatusCode {
			expectedStatusFlag = true
			break
		}
	}
	if expectedStatusFlag == false {
		return fmt.Errorf("Response code=%d from %s; want %d", response.StatusCode, request.URL, expectedStatus)
	}
	if obj == nil {
		return nil
	}

	// unmarshall response if obj != nil
	data, _ := ioutil.ReadAll(response.Body)
	if len(data) == 0 {
		return fmt.Errorf("Received empty response body from %s", request.URL)
	}
	return json.Unmarshal(data, obj)
}

// Get sends a REST API request and unmarshals response into obj, if not nil.
func (c *SplunkClient) Get(path string, obj interface{}) error {
	endpoint := fmt.Sprintf("%s%s?count=0&output_mode=json", c.ManagementURI, path)
	request, err := http.NewRequest("GET", endpoint, nil)
	if err != nil {
		return err
	}
	expectedStatus := []int{200}
	return c.Do(request, expectedStatus, obj)
}

// SearchHeadCaptainInfo represents the status of the search head cluster.
// See https://docs.splunk.com/Documentation/Splunk/latest/RESTREF/RESTcluster#shcluster.2Fcaptain.2Finfo
type SearchHeadCaptainInfo struct {
	// Id of this SH cluster. This is used as the unique identifier for the Search Head Cluster in bundle replication and acceleration summary management.
	Identifier string `json:"id"`

	// Time when the current captain was elected
	ElectedCaptain int64 `json:"elected_captain"`

	// Indicates if the searchhead cluster is initialized.
	Initialized bool `json:"initialized_flag"`

	// The name for the captain. Displayed on the Splunk Web manager page.
	Label string `json:"label"`

	// Indicates if the cluster is in maintenance mode.
	MaintenanceMode bool `json:"maintenance_mode"`

	// Flag to indicate if more then replication_factor peers have joined the cluster.
	MinPeersJoined bool `json:"min_peers_joined_flag"`

	// URI of the current captain.
	PeerSchemeHostPort string `json:"peer_scheme_host_port"`

	// Indicates whether the captain is restarting the members in a searchhead cluster.
	RollingRestart bool `json:"rolling_restart_flag"`

	// Indicates whether the captain is ready to begin servicing, based on whether it is initialized.
	ServiceReady bool `json:"service_ready_flag"`

	// Timestamp corresponding to the creation of the captain.
	StartTime int64 `json:"start_time"`
}

// GetSearchHeadCaptainInfo queries the captain for info about the search head cluster.
// You can use this on any member of a search head cluster.
// See https://docs.splunk.com/Documentation/Splunk/latest/RESTREF/RESTcluster#shcluster.2Fcaptain.2Finfo
func (c *SplunkClient) GetSearchHeadCaptainInfo() (*SearchHeadCaptainInfo, error) {
	apiResponse := struct {
		Entry []struct {
			Content SearchHeadCaptainInfo `json:"content"`
		} `json:"entry"`
	}{}
	path := "/services/shcluster/captain/info"
	err := c.Get(path, &apiResponse)
	if err != nil {
		return nil, err
	}
	if len(apiResponse.Entry) < 1 {
		return nil, fmt.Errorf("Invalid response from %s%s", c.ManagementURI, path)
	}
	return &apiResponse.Entry[0].Content, nil
}

// SearchHeadCaptainMemberInfo represents the status of a search head cluster member (captain endpoint).
// See https://docs.splunk.com/Documentation/Splunk/latest/RESTREF/RESTcluster#shcluster.2Fcaptain.2Fmembers
type SearchHeadCaptainMemberInfo struct {
	// Flag that indicates if this member can run scheduled searches.
	Adhoc bool `json:"adhoc_searchhead"`

	// Flag to indicate if this peer advertised that it needed a restart.
	AdvertiseRestartRequired bool `json:"advertise_restart_required"`

	// Number of artifacts on this peer.
	ArtifactCount int `json:"artifact_count"`

	// The host and management port advertised by this peer.
	HostPortPair string `json:"host_port_pair"`

	// True if this member is the SHC captain.
	Captain bool `json:"is_captain"`

	// Host and port of the kv store instance of this member.
	KVStoreHostPort string `json:"kv_store_host_port"`

	// The name for this member. Displayed on the Splunk Web manager page.
	Label string `json:"label"`

	// Timestamp for last heartbeat received from the peer
	LastHeartbeat int64 `json:"last_heartbeat"`

	// REST API endpoint for management
	ManagementURI string `json:"mgmt_url"`

	// URI of the current captain.
	PeerSchemeHostPort string `json:"peer_scheme_host_port"`

	// Used by the captain to keep track of pending jobs requested by the captain to this member.
	PendingJobCount int `json:"pending_job_count"`

	// Number of replications this peer is part of, as either source or target.
	ReplicationCount int `json:"replication_count"`

	// TCP port to listen for replicated data from another cluster member.
	ReplicationPort int `json:"replication_port"`

	// Indicates whether to use SSL when sending replication data.
	ReplicationUseSSL bool `json:"replication_use_ssl"`

	// Indicates the status of the member.
	Status string `json:"status"`
}

// GetSearchHeadCaptainMembers queries the search head captain for info about cluster members.
// You can only use this on a search head cluster captain.
// See https://docs.splunk.com/Documentation/Splunk/latest/RESTREF/RESTcluster#shcluster.2Fcaptain.2Fmembers
func (c *SplunkClient) GetSearchHeadCaptainMembers() (map[string]SearchHeadCaptainMemberInfo, error) {
	apiResponse := struct {
		Entry []struct {
			Content SearchHeadCaptainMemberInfo `json:"content"`
		} `json:"entry"`
	}{}
	path := "/services/shcluster/captain/members"
	err := c.Get(path, &apiResponse)
	if err != nil {
		return nil, err
	}

	members := make(map[string]SearchHeadCaptainMemberInfo)
	for _, e := range apiResponse.Entry {
		members[e.Content.Label] = e.Content
	}

	return members, nil
}

// SearchHeadClusterMemberInfo represents the status of a search head cluster member.
// See https://docs.splunk.com/Documentation/Splunk/latest/RESTREF/RESTcluster#shcluster.2Fmember.2Finfo
type SearchHeadClusterMemberInfo struct {
	// Number of currently running historical searches.
	ActiveHistoricalSearchCount int `json:"active_historical_search_count"`

	// Number of currently running realtime searches.
	ActiveRealtimeSearchCount int `json:"active_realtime_search_count"`

	// Flag that indicates if this member can run scheduled searches.
	Adhoc bool `json:"adhoc_searchhead"`

	// Indicates if this member is registered with the searchhead cluster captain.
	Registered bool `json:"is_registered"`

	// Timestamp for the last attempt to contact the captain.
	LastHeartbeatAttempt int64 `json:"last_heartbeat_attempt"`

	// Number of scheduled searches run in the last 15 minutes.
	PeerLoadStatsGla15m int `json:"peer_load_stats_gla_15m"`

	// Number of scheduled searches run in the last one minute.
	PeerLoadStatsGla1m int `json:"peer_load_stats_gla_1m"`

	// Number of scheduled searches run in the last five minutes.
	PeerLoadStatsGla5m int `json:"peer_load_stats_gla_5m"`

	// Indicates whether the member needs to be restarted to enable its searchhead cluster configuration.
	RestartState string `json:"restart_state"`

	// Indicates the status of the member.
	Status string `json:"status"`
}

// GetSearchHeadClusterMemberInfo queries info from a search head cluster member.
// You can use this on any member of a search head cluster.
// See https://docs.splunk.com/Documentation/Splunk/latest/RESTREF/RESTcluster#shcluster.2Fmember.2Finfo
func (c *SplunkClient) GetSearchHeadClusterMemberInfo() (*SearchHeadClusterMemberInfo, error) {
	apiResponse := struct {
		Entry []struct {
			Content SearchHeadClusterMemberInfo `json:"content"`
		} `json:"entry"`
	}{}
	path := "/services/shcluster/member/info"
	err := c.Get(path, &apiResponse)
	if err != nil {
		return nil, err
	}
	if len(apiResponse.Entry) < 1 {
		return nil, fmt.Errorf("Invalid response from %s%s", c.ManagementURI, path)
	}
	return &apiResponse.Entry[0].Content, nil
}

// SetSearchHeadDetention enables or disables detention of a search head cluster member.
// You can use this on any member of a search head cluster.
// See https://docs.splunk.com/Documentation/Splunk/latest/DistSearch/SHdetention
func (c *SplunkClient) SetSearchHeadDetention(detain bool) error {
	mode := "off"
	if detain {
		mode = "on"
	}
	endpoint := fmt.Sprintf("%s/services/shcluster/member/control/control/set_manual_detention?manual_detention=%s", c.ManagementURI, mode)
	request, err := http.NewRequest("POST", endpoint, nil)
	if err != nil {
		return err
	}
	expectedStatus := []int{200}
	return c.Do(request, expectedStatus, nil)
}

// RemoveSearchHeadClusterMember removes a search head cluster member.
// You can use this on any member of a search head cluster.
// See https://docs.splunk.com/Documentation/Splunk/latest/DistSearch/Removeaclustermember
func (c *SplunkClient) RemoveSearchHeadClusterMember() error {
	// sent request to remove from search head cluster consensus
	endpoint := fmt.Sprintf("%s/services/shcluster/member/consensus/default/remove_server?output_mode=json", c.ManagementURI)
	request, err := http.NewRequest("POST", endpoint, nil)
	if err != nil {
		return err
	}

	// send HTTP response and check status
	request.SetBasicAuth(c.Username, c.Password)
	response, err := c.Client.Do(request)
	if err != nil {
		return err
	}
	if response.StatusCode == 200 {
		return nil
	}
	if response.StatusCode != 503 {
		return fmt.Errorf("Response code=%d from %s; want %d", response.StatusCode, request.URL, 200)
	}

	// unmarshall 503 response
	apiResponse := struct {
		Messages []struct {
			Text string `json:"text"`
		} `json:"messages"`
	}{}
	data, _ := ioutil.ReadAll(response.Body)
	if len(data) == 0 {
		return fmt.Errorf("Received 503 response with empty body from %s", request.URL)
	}
	err = json.Unmarshal(data, &apiResponse)
	if err != nil {
		return fmt.Errorf("Failed to unmarshal response from %s: %v", request.URL, err)
	}

	// check if request failed because member was already removed
	if len(apiResponse.Messages) == 0 {
		return fmt.Errorf("Received 503 response with empty Messages from %s", request.URL)
	}
	msg1 := regexp.MustCompile(`Server .* is not part of configuration, hence cannot be removed`)
	msg2 := regexp.MustCompile(`This node is not part of any cluster configuration`)
	if msg1.Match([]byte(apiResponse.Messages[0].Text)) || msg2.Match([]byte(apiResponse.Messages[0].Text)) {
		// it was already removed -> ignore error
		return nil
	}

	return fmt.Errorf("Received unrecognized 503 response from %s", request.URL)
}

// ClusterBundleInfo represents the status of a configuration bundle.
type ClusterBundleInfo struct {
	// BundlePath is filesystem path to the file represending the bundle
	BundlePath string `json:"bundle_path"`

	// Checksum used to verify bundle integrity
	Checksum string `json:"checksum"`

	// Timestamp of the bundle
	Timestamp int64 `json:"timestamp"`
}

// ClusterMasterInfo represents the status of the indexer cluster manager.
// See https://docs.splunk.com/Documentation/Splunk/latest/RESTREF/RESTcluster#cluster.2Fmaster.2Finfo
type ClusterMasterInfo struct {
	// Indicates if the cluster is initialized.
	Initialized bool `json:"initialized_flag"`

	// Indicates if the cluster is ready for indexing.
	IndexingReady bool `json:"indexing_ready_flag"`

	// Indicates whether the manager is ready to begin servicing, based on whether it is initialized.
	ServiceReady bool `json:"service_ready_flag"`

	// Indicates if the cluster is in maintenance mode.
	MaintenanceMode bool `json:"maintenance_mode"`

	// Indicates whether the manager is restarting the peers in a cluster.
	RollingRestart bool `json:"rolling_restart_flag"`

	// The name for the manager. Displayed in the Splunk Web manager page.
	Label string `json:"label"`

	// Provides information about the active bundle for this manager.
	ActiveBundle ClusterBundleInfo `json:"active_bundle"`

	// The most recent information reflecting any changes made to the manager-apps configuration bundle.
	// In steady state, this is equal to active_bundle. If it is not equal, then pushing the latest bundle to all peers is in process (or needs to be started).
	LatestBundle ClusterBundleInfo `json:"latest_bundle"`

	// Timestamp corresponding to the creation of the manager.
	StartTime int64 `json:"start_time"`
}

// GetClusterMasterInfo queries the cluster manager for info about the indexer cluster.
// You can only use this on a cluster manager.
// See https://docs.splunk.com/Documentation/Splunk/latest/RESTREF/RESTcluster#cluster.2Fmaster.2Finfo
func (c *SplunkClient) GetClusterMasterInfo() (*ClusterMasterInfo, error) {
	apiResponse := struct {
		Entry []struct {
			Content ClusterMasterInfo `json:"content"`
		} `json:"entry"`
	}{}
	path := splcommon.URIClusterManagerGetInfo
	err := c.Get(path, &apiResponse)
	if err != nil {
		return nil, err
	}
	if len(apiResponse.Entry) < 1 {
		return nil, fmt.Errorf("Invalid response from %s%s", c.ManagementURI, path)
	}
	return &apiResponse.Entry[0].Content, nil
}

// IndexerClusterPeerInfo represents the status of a indexer cluster peer.
// See https://docs.splunk.com/Documentation/Splunk/latest/RESTREF/RESTcluster#cluster.2Fpeer.2Finfo
type IndexerClusterPeerInfo struct {
	// Current bundle being used by this peer.
	ActiveBundle ClusterBundleInfo `json:"active_bundle"`

	// Lists information about the most recent bundle downloaded from the manager.
	LatestBundle ClusterBundleInfo `json:"latest_bundle"`

	// The initial bundle generation ID recognized by this peer. Any searches from previous generations fail.
	// The initial bundle generation ID is created when a peer first comes online, restarts, or recontacts the manager.
	// Note that this is reported as a very large number (18446744073709552000) that breaks Go's JSON library, while the peer is being decommissioned.
	//BaseGenerationID uint64 `json:"base_generation_id"`

	// Indicates if this peer is registered with the manager in the cluster.
	Registered bool `json:"is_registered"`

	// Timestamp for the last attempt to contact the manager.
	LastHeartbeatAttempt int64 `json:"last_heartbeat_attempt"`

	// Indicates whether the peer needs to be restarted to enable its cluster configuration.
	RestartState string `json:"restart_state"`

	// Indicates the status of the peer.
	Status string `json:"status"`
}

// GetIndexerClusterPeerInfo queries info from a indexer cluster peer.
// You can use this on any peer in an indexer cluster.
// See https://docs.splunk.com/Documentation/Splunk/latest/RESTREF/RESTcluster#cluster.2Fpeer.2Finfo
func (c *SplunkClient) GetIndexerClusterPeerInfo() (*IndexerClusterPeerInfo, error) {
	apiResponse := struct {
		Entry []struct {
			Content IndexerClusterPeerInfo `json:"content"`
		} `json:"entry"`
	}{}
	path := splcommon.URIPeerGetInfo
	err := c.Get(path, &apiResponse)
	if err != nil {
		return nil, err
	}
	if len(apiResponse.Entry) < 1 {
		return nil, fmt.Errorf("Invalid response from %s%s", c.ManagementURI, path)
	}
	return &apiResponse.Entry[0].Content, nil
}

// ClusterMasterPeerInfo represents the status of a indexer cluster peer (cluster manager endpoint).
// See https://docs.splunk.com/Documentation/Splunk/latest/RESTREF/RESTcluster#cluster.2Fmanager.2Fpeers
type ClusterMasterPeerInfo struct {
	// Unique identifier or GUID for the peer
	ID string `json:"guid"`

	// The name for the peer. Displayed on the manager page.
	Label string `json:"label"`

	// The ID of the configuration bundle currently being used by the manager.
	ActiveBundleID string `json:"active_bundle_id"`

	// The initial bundle generation ID recognized by this peer. Any searches from previous generations fail.
	// The initial bundle generation ID is created when a peer first comes online, restarts, or recontacts the manager.
	// Note that this is reported as a very large number (18446744073709552000) that breaks Go's JSON library, while the peer is being decommissioned.
	//BaseGenerationID uint64 `json:"base_generation_id"`

	// Count of the number of buckets on this peer, across all indexes.
	BucketCount int64 `json:"bucket_count"`

	// Count of the number of buckets by index on this peer.
	BucketCountByIndex map[string]int64 `json:"bucket_count_by_index"`

	// Flag indicating if this peer has started heartbeating.
	HeartbeatStarted bool `json:"heartbeat_started"`

	// The host and port advertised to peers for the data replication channel.
	// Can be either of the form IP:port or hostname:port.
	HostPortPair string `json:"host_port_pair"`

	// Flag indicating if this peer belongs to the current committed generation and is searchable.
	Searchable bool `json:"is_searchable"`

	// Timestamp for last heartbeat received from the peer.
	LastHeartbeat int64 `json:"last_heartbeat"`

	// The ID of the configuration bundle this peer is using.
	LatestBundleID string `json:"latest_bundle_id"`

	// Used by the manager to keep track of pending jobs requested by the manager to this peer.
	PendingJobCount int `json:"pending_job_count"`

	// Number of buckets for which the peer is primary in its local site, or the number of buckets that return search results from same site as the peer.
	PrimaryCount int64 `json:"primary_count"`

	// Number of buckets for which the peer is primary that are not in its local site.
	PrimaryCountRemote int64 `json:"primary_count_remote"`

	// Number of replications this peer is part of, as either source or target.
	ReplicationCount int `json:"replication_count"`

	// TCP port to listen for replicated data from another cluster member.
	ReplicationPort int `json:"replication_port"`

	// Indicates whether to use SSL when sending replication data.
	ReplicationUseSSL bool `json:"replication_use_ssl"`

	// To which site the peer belongs.
	Site string `json:"site"`

	// Indicates the status of the peer.
	Status string `json:"status"`

	// Lists the number of buckets on the peer for each search state for the bucket.
	SearchStateCounter struct {
		Searchable            int64 `json:"Searchable"`
		Unsearchable          int64 `json:"Unsearchable"`
		PendingSearchable     int64 `json:"PendingSearchable"`
		SearchablePendingMask int64 `json:"SearchablePendingMask"`
	} `json:"search_state_counter"`

	// Lists the number of buckets on the peer for each bucket status.
	StatusCounter struct {
		// complete (warm/cold) bucket
		Complete int64 `json:"Complete"`

		//  target of replication for already completed (warm/cold) bucket
		NonStreamingTarget int64 `json:"NonStreamingTarget"`

		// bucket pending truncation
		PendingTruncate int64 `json:"PendingTruncate"`

		// bucket pending discard
		PendingDiscard int64 `json:"PendingDiscard"`

		// bucket that is not replicated
		Standalone int64 `json:"Standalone"`

		// copy of streaming bucket where some error was encountered
		StreamingError int64 `json:"StreamingError"`

		// streaming hot bucket on source side
		StreamingSource int64 `json:"StreamingSource"`

		// streaming hot bucket copy on target side
		StreamingTarget int64 `json:"StreamingTarget"`

		// uninitialized
		Unset int64 `json:"Unset"`
	} `json:"status_counter"`
}

// GetClusterMasterPeers queries the cluster manager for info about indexer cluster peers.
// You can only use this on a cluster manager.
// See https://docs.splunk.com/Documentation/Splunk/latest/RESTREF/RESTcluster#cluster.2Fmaster.2Fpeers
func (c *SplunkClient) GetClusterMasterPeers() (map[string]ClusterMasterPeerInfo, error) {
	apiResponse := struct {
		Entry []struct {
			Name    string                `json:"name"`
			Content ClusterMasterPeerInfo `json:"content"`
		} `json:"entry"`
	}{}
	path := splcommon.URIClusterManagerGetPeers
	err := c.Get(path, &apiResponse)
	if err != nil {
		return nil, err
	}

	peers := make(map[string]ClusterMasterPeerInfo)
	for _, e := range apiResponse.Entry {
		e.Content.ID = e.Name
		peers[e.Content.Label] = e.Content
	}

	return peers, nil
}

// RemoveIndexerClusterPeer removes peer from an indexer cluster, where id=unique GUID for the peer.
// You can only use this on a cluster manager.
// See https://docs.splunk.com/Documentation/Splunk/8.0.2/Indexer/Removepeerfrommasterlist
func (c *SplunkClient) RemoveIndexerClusterPeer(id string) error {
	// sent request to remove a peer from Cluster Manager peers list
<<<<<<< HEAD
	endpoint := fmt.Sprintf("%s%speers=%s", c.ManagementURI, splcommon.URIClusterManagerRemovePeers, id)
=======
	endpoint := fmt.Sprintf("%s%s?peers=%s", c.ManagementURI, splcommon.URIClusterManagerRemovePeers, id)
>>>>>>> f4dbdcef
	request, err := http.NewRequest("POST", endpoint, nil)
	if err != nil {
		return err
	}
	expectedStatus := []int{200}
	return c.Do(request, expectedStatus, nil)
}

// DecommissionIndexerClusterPeer takes an indexer cluster peer offline using the decommission endpoint.
// You can use this on any peer in an indexer cluster.
// See https://docs.splunk.com/Documentation/Splunk/latest/Indexer/Takeapeeroffline
func (c *SplunkClient) DecommissionIndexerClusterPeer(enforceCounts bool) error {
	enforceCountsAsInt := 0
	if enforceCounts {
		enforceCountsAsInt = 1
	}
<<<<<<< HEAD
	endpoint := fmt.Sprintf("%s%senforce_counts=%d", c.ManagementURI, splcommon.URIPeerDecommission, enforceCountsAsInt)
=======
	endpoint := fmt.Sprintf("%s%s?enforce_counts=%d", c.ManagementURI, splcommon.URIPeerDecommission, enforceCountsAsInt)
>>>>>>> f4dbdcef
	request, err := http.NewRequest("POST", endpoint, nil)
	if err != nil {
		return err
	}
	expectedStatus := []int{200}
	return c.Do(request, expectedStatus, nil)
}

// BundlePush pushes the Cluster manager apps bundle to all the indexer peers
func (c *SplunkClient) BundlePush(ignoreIdenticalBundle bool) error {
	endpoint := fmt.Sprintf("%s%s", c.ManagementURI, splcommon.URIClusterManagerApplyBundle)
	reqBody := fmt.Sprintf("&ignore_identical_bundle=%t", ignoreIdenticalBundle)

	request, err := http.NewRequest("POST", endpoint, strings.NewReader(reqBody))
	if err != nil {
		return err
	}
	expectedStatus := []int{200}

	return c.Do(request, expectedStatus, nil)
}

//MCServerRolesInfo is the struct for the server roles of the localhost, in this case SplunkMonitoringConsole
type MCServerRolesInfo struct {
	ServerRoles []string `json:"server_roles"`
}

//MCDistributedPeers is the struct for information about distributed peers of the monitoring console
type MCDistributedPeers struct {
	ClusterLabel []string `json:"cluster_label"`
	ServerRoles  []string `json:"server_roles"`
}

//AutomateMCApplyChanges change the state of new indexers from "New" to "Configured" and add them in monitoring console asset table
func (c *SplunkClient) AutomateMCApplyChanges(mock bool) error {
	if mock {
		return nil
	}
	var configuredPeers, indexerMemberList, licenseMasterMemberList string
	apiResponseServerRoles, err := c.GetMonitoringconsoleServerRoles()
	if err != nil {
		return err
	}

	apiResponseMCDistributedPeers := struct {
		Entry []struct {
			Name    string             `json:"name"`
			Content MCDistributedPeers `json:"content"`
		} `json:"entry"`
	}{}
	path := "/services/search/distributed/peers"
	err = c.Get(path, &apiResponseMCDistributedPeers)
	if err != nil {
		return err
	}

	for _, e := range apiResponseMCDistributedPeers.Entry {
		if configuredPeers == "" {
			configuredPeers = e.Name
		} else {
			str := []string{configuredPeers, e.Name}
			configuredPeers = strings.Join(str, ",")
		}
		for _, s := range e.Content.ServerRoles {
			if s == "indexer" {
				indexerMemberList = indexerMemberList + "&member=" + e.Name
			}
			if s == "license_master" {
				licenseMasterMemberList = licenseMasterMemberList + "&member=" + e.Name
			}
		}
	}

	for _, e := range apiResponseServerRoles.ServerRoles {
		if e == "indexer" {
			indexerMemberList = "&member=localhost:localhost" + indexerMemberList
		}
		if e == "license_master" {
			licenseMasterMemberList = licenseMasterMemberList + "&member=localhost:localhost"
		}
	}
	reqBodyIndexer := indexerMemberList + "&default=true"
	reqBodyLicenseMaster := licenseMasterMemberList + "&default=false"
	err = c.UpdateDMCGroups("dmc_group_indexer", reqBodyIndexer)
	if err != nil {
		return err
	}
	err = c.UpdateDMCGroups("dmc_group_license_master", reqBodyLicenseMaster)
	if err != nil {
		return err
	}

	clusterRoleDict := make(map[string][]string)
	//map of Name to Roles
	for _, e := range apiResponseMCDistributedPeers.Entry {
		for _, s := range e.Content.ClusterLabel {
			clusterRoleDict[e.Name] = append(clusterRoleDict[e.Name], s)
		}
	}
	//TODO: check different labels here
	clusterRoleDictToDict := make(map[string][]string)
	for key, value := range clusterRoleDict {
		for _, val := range value {
			clusterRoleDictToDict[val] = append(clusterRoleDictToDict[val], key)
		}
	}

	clusterRoleDictToDictString := make(map[string]string)
	for key, value := range clusterRoleDictToDict {
		for _, val := range value {
			clusterRoleDictToDictString[key] = clusterRoleDictToDictString[key] + "&member=" + val
		}
	}

	for key, value := range clusterRoleDictToDictString {
		if key == "" {
			break
		} else {
			err = c.UpdateDMCClusteringLabelGroup(key, value)
			if err != nil {
				return err
			}
		}
	}
	apiResponseMCAssetTableBuild, err := c.GetMonitoringconsoleAssetTable()
	if err != nil {
		return err
	}
	err = c.PostMonitoringConsoleAssetTable(apiResponseMCAssetTableBuild)
	if err != nil {
		return err
	}
	UISettingsObject, err := c.GetMonitoringConsoleUISettings()
	if err != nil {
		return err
	}
	err = c.UpdateLookupUISettings(configuredPeers, UISettingsObject)
	if err != nil {
		return err
	}
	err = c.UpdateMonitoringConsoleApp()
	if err != nil {
		return err
	}
	return err
}

//GetMonitoringconsoleServerRoles to retrive server roles of the local host or SplunkMonitoringConsole
func (c *SplunkClient) GetMonitoringconsoleServerRoles() (*MCServerRolesInfo, error) {
	apiResponseServerRoles := struct {
		Entry []struct {
			Content MCServerRolesInfo `json:"content"`
		} `json:"entry"`
	}{}
	path := "/services/server/info/server-info"
	err := c.Get(path, &apiResponseServerRoles)
	if err != nil {
		return nil, err
	}
	if len(apiResponseServerRoles.Entry) < 1 {
		return nil, fmt.Errorf("Invalid response from %s%s", c.ManagementURI, path)
	}
	return &apiResponseServerRoles.Entry[0].Content, nil
}

//UpdateDMCGroups dmc* groups with new members
func (c *SplunkClient) UpdateDMCGroups(dmcGroupName string, groupMembers string) error {
	endpoint := fmt.Sprintf("%s/services/search/distributed/groups/%s/edit", c.ManagementURI, dmcGroupName)
	request, err := http.NewRequest("POST", endpoint, strings.NewReader(groupMembers))
	expectedStatus := []int{200, 201, 409}
	err = c.Do(request, expectedStatus, nil)
	return err
}

//UpdateDMCClusteringLabelGroup update respective clustering group
func (c *SplunkClient) UpdateDMCClusteringLabelGroup(groupName string, groupMembers string) error {
	endpoint := fmt.Sprintf("%s/services/search/distributed/groups/dmc_indexerclustergroup_%s/edit", c.ManagementURI, groupName)
	reqBodyClusterGroup := groupMembers + "&default=false"
	request, err := http.NewRequest("POST", endpoint, strings.NewReader(reqBodyClusterGroup))
	expectedStatus := []int{200, 201, 409}
	err = c.Do(request, expectedStatus, nil)
	return err
}

//MCAssetBuildTable is the struct for information about asset table
type MCAssetBuildTable struct {
	DispatchAutoCancel string `json:"dispatch.auto_cancel"`
	DispatchBuckets    int64  `json:"dispatch.buckets"`
}

//GetMonitoringconsoleAssetTable to GET monitoring console asset table data.
func (c *SplunkClient) GetMonitoringconsoleAssetTable() (*MCAssetBuildTable, error) {
	apiResponseMCAssetTableBuild := struct {
		Entry []struct {
			Content MCAssetBuildTable `json:"content"`
		} `json:"entry"`
	}{}
	path := "/servicesNS/nobody/splunk_monitoring_console/saved/searches/DMC%20Asset%20-%20Build%20Full"
	err := c.Get(path, &apiResponseMCAssetTableBuild)
	if err != nil {
		return nil, err
	}
	if len(apiResponseMCAssetTableBuild.Entry) < 1 {
		return nil, fmt.Errorf("Invalid response from %s%s", c.ManagementURI, path)
	}
	return &apiResponseMCAssetTableBuild.Entry[0].Content, nil
}

//PostMonitoringConsoleAssetTable to build monitoring console asset table. Kicks off the search [Build Asset Table full]
func (c *SplunkClient) PostMonitoringConsoleAssetTable(apiResponseMCAssetTableBuild *MCAssetBuildTable) error {
	reqBodyAssetTable := "&trigger_actions=true&dispatch.auto_cancel=" + apiResponseMCAssetTableBuild.DispatchAutoCancel + "&dispatch.buckets=" + strconv.FormatInt(apiResponseMCAssetTableBuild.DispatchBuckets, 10) + "&dispatch.enablePreview=true"
	endpoint := fmt.Sprintf("%s", c.ManagementURI) + "/servicesNS/nobody/splunk_monitoring_console/saved/searches/DMC%20Asset%20-%20Build%20Full/dispatch"
	request, err := http.NewRequest("POST", endpoint, strings.NewReader(reqBodyAssetTable))
	request.Header.Set("Content-Type", "application/x-www-form-urlencoded")
	expectedStatus := []int{200, 201, 409}
	err = c.Do(request, expectedStatus, nil)
	return err
}

//UISettings is the struct for storing monitoring console app UI settings
type UISettings struct {
	EaiData     string `json:"eai:data"`
	Disabled    bool   `json:"disabled"`
	EaiACL      string `json:"eai:acl"`
	EaiAppName  string `json:"eai:appName"`
	EaiUserName string `json:"eai:userName"`
}

//GetMonitoringConsoleUISettings do a Get for app UI settings
func (c *SplunkClient) GetMonitoringConsoleUISettings() (*UISettings, error) {
	apiResponseUISettings := struct {
		Entry []struct {
			Content UISettings `json:"content"`
		} `json:"entry"`
	}{}
	path := "/servicesNS/nobody/splunk_monitoring_console/data/ui/nav/default.distributed"
	err := c.Get(path, &apiResponseUISettings)
	if err != nil {
		return nil, err
	}
	if len(apiResponseUISettings.Entry) < 1 {
		return nil, fmt.Errorf("Invalid response from %s%s", c.ManagementURI, path)
	}
	return &apiResponseUISettings.Entry[0].Content, nil
}

//UpdateLookupUISettings updates assets.csv
func (c *SplunkClient) UpdateLookupUISettings(configuredPeers string, apiResponseUISettings *UISettings) error {
	reqBodyMCLookups := "configuredPeers=" + configuredPeers + "&eai:appName=" + apiResponseUISettings.EaiAppName + "&eai:acl=" + apiResponseUISettings.EaiACL + "&eai:userName=" + apiResponseUISettings.EaiUserName + "&disabled=" + strconv.FormatBool(apiResponseUISettings.Disabled)
	endpoint := fmt.Sprintf("%s/servicesNS/nobody/splunk_monitoring_console/configs/conf-splunk_monitoring_console_assets/settings", c.ManagementURI)
	request, err := http.NewRequest("POST", endpoint, strings.NewReader(reqBodyMCLookups))
	request.Header.Set("Content-Type", "application/x-www-form-urlencoded")
	expectedStatus := []int{200, 201, 409}
	err = c.Do(request, expectedStatus, nil)
	return err
}

//UpdateMonitoringConsoleApp updates the monitoring console app
func (c *SplunkClient) UpdateMonitoringConsoleApp() error {
	endpoint := fmt.Sprintf("%s/servicesNS/nobody/system/apps/local/splunk_monitoring_console", c.ManagementURI)
	request, err := http.NewRequest("POST", endpoint, nil)
	if err != nil {
		return err
	}
	expectedStatus := []int{200, 201}
	err = c.Do(request, expectedStatus, nil)
	return err
}

//ClusterInfo is the struct for checking ClusterInfo
type ClusterInfo struct {
	MultiSite             string `json:"multisite"`
	ReplicationFactor     int32  `json:"replication_factor"`
	SiteReplicationFactor string `json:"site_replication_factor,omitempty"`
}

// GetClusterInfo queries the cluster about multi-site or single-site.
//See https://docs.splunk.com/Documentation/Splunk/8.0.6/RESTREF/RESTcluster#cluster.2Fconfig
func (c *SplunkClient) GetClusterInfo(mockCall bool) (*ClusterInfo, error) {
	if mockCall {
		return nil, nil
	}
	apiResponse := struct {
		Entry []struct {
			Content ClusterInfo `json:"content"`
		} `json:"entry"`
	}{}
	path := "/services/cluster/config"
	err := c.Get(path, &apiResponse)
	if err != nil {
		return nil, err
	}
	if len(apiResponse.Entry) < 1 {
		return nil, fmt.Errorf("Invalid response from %s%s", c.ManagementURI, path)
	}
	return &apiResponse.Entry[0].Content, nil
}

// SetIdxcSecret sets idxc_secret for a Splunk Instance
// Can be used on any peer in an indexer cluster as long as the idxc_secret matches the cluster manager
// See https://docs.splunk.com/Documentation/Splunk/7.0.0/RESTREF/RESTcluster#cluster.2Fconfig.2Fconfig
func (c *SplunkClient) SetIdxcSecret(idxcSecret string) error {
	endpoint := fmt.Sprintf("%s/services/cluster/config/config?secret=%s", c.ManagementURI, idxcSecret)
	request, err := http.NewRequest("POST", endpoint, nil)
	if err != nil {
		return err
	}
	request.Header.Set("Content-Type", "application/x-www-form-urlencoded")
	expectedStatus := []int{200}
	return c.Do(request, expectedStatus, nil)
}

// RestartSplunk restarts specific Splunk instance
// Can be used for any Splunk Instance
// See https://docs.splunk.com/Documentation/Splunk/8.0.5/RESTREF/RESTsystem#server.2Fcontrol.2Frestart
func (c *SplunkClient) RestartSplunk() error {
	endpoint := fmt.Sprintf("%s/services/server/control/restart", c.ManagementURI)
	request, err := http.NewRequest("POST", endpoint, nil)
	if err != nil {
		return err
	}
	expectedStatus := []int{200}
	return c.Do(request, expectedStatus, nil)
}<|MERGE_RESOLUTION|>--- conflicted
+++ resolved
@@ -18,13 +18,14 @@
 	"crypto/tls"
 	"encoding/json"
 	"fmt"
-	splcommon "github.com/splunk/splunk-operator/pkg/splunk/common"
 	"io/ioutil"
 	"net/http"
 	"regexp"
 	"strconv"
 	"strings"
 	"time"
+
+	splcommon "github.com/splunk/splunk-operator/pkg/splunk/common"
 
 	logf "sigs.k8s.io/controller-runtime/pkg/log"
 )
@@ -603,11 +604,7 @@
 // See https://docs.splunk.com/Documentation/Splunk/8.0.2/Indexer/Removepeerfrommasterlist
 func (c *SplunkClient) RemoveIndexerClusterPeer(id string) error {
 	// sent request to remove a peer from Cluster Manager peers list
-<<<<<<< HEAD
-	endpoint := fmt.Sprintf("%s%speers=%s", c.ManagementURI, splcommon.URIClusterManagerRemovePeers, id)
-=======
 	endpoint := fmt.Sprintf("%s%s?peers=%s", c.ManagementURI, splcommon.URIClusterManagerRemovePeers, id)
->>>>>>> f4dbdcef
 	request, err := http.NewRequest("POST", endpoint, nil)
 	if err != nil {
 		return err
@@ -624,11 +621,7 @@
 	if enforceCounts {
 		enforceCountsAsInt = 1
 	}
-<<<<<<< HEAD
-	endpoint := fmt.Sprintf("%s%senforce_counts=%d", c.ManagementURI, splcommon.URIPeerDecommission, enforceCountsAsInt)
-=======
 	endpoint := fmt.Sprintf("%s%s?enforce_counts=%d", c.ManagementURI, splcommon.URIPeerDecommission, enforceCountsAsInt)
->>>>>>> f4dbdcef
 	request, err := http.NewRequest("POST", endpoint, nil)
 	if err != nil {
 		return err
