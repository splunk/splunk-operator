--- conflicted
+++ resolved
@@ -18,10 +18,7 @@
 import (
 	"context"
 
-<<<<<<< HEAD
-=======
 	enterpriseApi "github.com/splunk/splunk-operator/api/v3"
->>>>>>> e6c314f5
 	appsv1 "k8s.io/api/apps/v1"
 	metav1 "k8s.io/apimachinery/pkg/apis/meta/v1"
 	"k8s.io/apimachinery/pkg/runtime"
@@ -45,11 +42,7 @@
 // StatefulSetPodManager is used to manage the pods within a StatefulSet
 type StatefulSetPodManager interface {
 	// Update handles all updates for a statefulset and all of its pods
-<<<<<<< HEAD
-	Update(context.Context, ControllerClient, *appsv1.StatefulSet, int32) (Phase, error)
-=======
 	Update(context.Context, ControllerClient, *appsv1.StatefulSet, int32) (enterpriseApi.Phase, error)
->>>>>>> e6c314f5
 
 	// PrepareScaleDown prepares pod to be removed via scale down event; it returns true when ready
 	PrepareScaleDown(context.Context, int32) (bool, error)
