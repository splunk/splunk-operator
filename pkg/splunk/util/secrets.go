// Copyright (c) 2018-2022 Splunk Inc. All rights reserved.

//
// Licensed under the Apache License, Version 2.0 (the "License");
// you may not use this file except in compliance with the License.
// You may obtain a copy of the License at
//
// 	http://www.apache.org/licenses/LICENSE-2.0
//
// Unless required by applicable law or agreed to in writing, software
// distributed under the License is distributed on an "AS IS" BASIS,
// WITHOUT WARRANTIES OR CONDITIONS OF ANY KIND, either express or implied.
// See the License for the specific language governing permissions and
// limitations under the License.

package util

import (
	"context"
	"errors"
	"fmt"
<<<<<<< HEAD
=======
	"reflect"
	"strconv"
	"strings"
	"time"

>>>>>>> e6c314f5
	splcommon "github.com/splunk/splunk-operator/pkg/splunk/common"
	corev1 "k8s.io/api/core/v1"
	k8serrors "k8s.io/apimachinery/pkg/api/errors"
	metav1 "k8s.io/apimachinery/pkg/apis/meta/v1"
	"k8s.io/apimachinery/pkg/types"
	"reflect"
	"sigs.k8s.io/controller-runtime/pkg/client"
	"sigs.k8s.io/controller-runtime/pkg/log"
	"strconv"
	"strings"
	"time"
)

// GetSpecificSecretTokenFromPod retrieves a specific secret token's value from a Pod
func GetSpecificSecretTokenFromPod(ctx context.Context, c splcommon.ControllerClient, PodName string, namespace string, secretToken string) (string, error) {
	// Get Pod data
	secret, err := GetSecretFromPod(ctx, c, PodName, namespace)
	if err != nil {
		return "", err
	}

	// Sanity checks
	if secret.Data == nil {
		return "", errors.New(invalidSecretDataError)
	}

	if len(secretToken) == 0 {
		return "", errors.New(emptySecretTokenError)
	}

	if _, ok := secret.Data[secretToken]; !ok {
		return "", errors.New(invalidSecretDataError)
	}

	return string(secret.Data[secretToken]), nil
}

// GetSecretFromPod retrieves secret data from a pod
func GetSecretFromPod(ctx context.Context, c splcommon.ControllerClient, PodName string, namespace string) (*corev1.Secret, error) {
	var currentPod corev1.Pod
	var currentSecret corev1.Secret
	var secretName string

	// Get Pod
	namespacedName := types.NamespacedName{Namespace: namespace, Name: PodName}
	err := c.Get(ctx, namespacedName, &currentPod)
	if err != nil {
		return nil, errors.New(splcommon.PodNotFoundError)
	}

	// Get Pod Spec Volumes
	podSpecVolumes := currentPod.Spec.Volumes
	if len(podSpecVolumes) == 0 {
		return nil, errors.New("Empty pod spec volumes")
	}

	var found bool = false
	for i := range podSpecVolumes {
		if podSpecVolumes[i].Name == "mnt-splunk-secrets" && podSpecVolumes[i].VolumeSource.Size() > 0 {
			secretName = podSpecVolumes[i].VolumeSource.Secret.SecretName
			if len(secretName) > 0 {
				found = true
			}
			break
		}
	}

	// Check if we find the secret
	if !found {
		return nil, errors.New("Didn't find secret volume source in any pod volume")
	}

	// Retrieve the secret
	namespacedName = types.NamespacedName{Namespace: namespace, Name: secretName}
	err = c.Get(ctx, namespacedName, &currentSecret)
	if err != nil {
		return nil, errors.New(splcommon.SecretNotFoundError)
	}

	return &currentSecret, nil
}

// GetSecretLabels gets the labels for a secret
func GetSecretLabels() map[string]string {
	labels, _ := splcommon.GetLabels("versionedSecrets", "", "", "", []string{
		"manager", "component",
	})
	return labels
}

// SetSecretOwnerRef sets owner references for object
func SetSecretOwnerRef(ctx context.Context, client splcommon.ControllerClient, secretObjectName string, cr splcommon.MetaObject) error {
	var err error

<<<<<<< HEAD
	secret, err := GetSecretByName(ctx, client, cr, secretObjectName)
=======
	secret, err := GetSecretByName(ctx, client, cr.GetNamespace(), cr.GetName(), secretObjectName)
>>>>>>> e6c314f5
	if err != nil {
		return err
	}

	currentOwnerRef := secret.GetOwnerReferences()
	// Check if owner ref exists
	for i := 0; i < len(currentOwnerRef); i++ {
		if reflect.DeepEqual(currentOwnerRef[i].UID, cr.GetUID()) {
			return nil
		}
	}

	// Owner ref doesn't exist, update secret with owner references
	secret.SetOwnerReferences(append(secret.GetOwnerReferences(), splcommon.AsOwner(cr, false)))

	// Update secret if needed
	err = UpdateResource(ctx, client, secret)
	if err != nil {
		return err
	}

	return nil
}

// RemoveSecretOwnerRef removes the owner references for an object
func RemoveSecretOwnerRef(ctx context.Context, client splcommon.ControllerClient, secretObjectName string, cr splcommon.MetaObject) (uint, error) {
	var err error
	var refCount uint = 0

<<<<<<< HEAD
	secret, err := GetSecretByName(ctx, client, cr, secretObjectName)
=======
	secret, err := GetSecretByName(ctx, client, cr.GetNamespace(), cr.GetName(), secretObjectName)
>>>>>>> e6c314f5
	if err != nil {
		return 0, err
	}

	ownerRef := secret.GetOwnerReferences()
	for i := 0; i < len(ownerRef); i++ {
		if reflect.DeepEqual(ownerRef[i], splcommon.AsOwner(cr, false)) {
			ownerRef = append(ownerRef[:i], ownerRef[i+1:]...)
			refCount++
		}
	}

	// Update the modified owner reference list
	if refCount > 0 {
		secret.SetOwnerReferences(ownerRef)
		err = UpdateResource(ctx, client, secret)
		if err != nil {
			return 0, err
		}
	}

	return refCount, nil
}

// RemoveUnwantedSecrets deletes all secrets whose version preceeds (latestVersion - MinimumVersionedSecrets)
func RemoveUnwantedSecrets(ctx context.Context, c splcommon.ControllerClient, versionedSecretIdentifier, namespace string) error {
	// retrieve the list of versioned namespace scoped secrets
	_, latestVersion, list := GetExistingLatestVersionedSecret(ctx, c, namespace, versionedSecretIdentifier, true)
	if latestVersion != -1 {
		// Check length of list and bail out
		if len(list) <= splcommon.MinimumVersionedSecrets {
			return nil
		}

		// Atleast one exists
		for version, secret := range list {
			if (latestVersion - version) >= splcommon.MinimumVersionedSecrets {
				// Delete secret
				err := DeleteResource(ctx, c, &secret)
				if err != nil {
					return err
				}
			}
		}
	}

	return nil
}

// GetNamespaceScopedSecret retrieves namespace scoped secret
func GetNamespaceScopedSecret(ctx context.Context, c splcommon.ControllerClient, namespace string) (*corev1.Secret, error) {
	var namespaceScopedSecret corev1.Secret

	// Check if a namespace scoped secret exists
	namespacedName := types.NamespacedName{Namespace: namespace, Name: splcommon.GetNamespaceScopedSecretName(namespace)}
	err := c.Get(ctx, namespacedName, &namespaceScopedSecret)
	if err != nil {
		// Didn't find it
		return nil, err
	}

	return &namespaceScopedSecret, nil
}

// GetVersionedSecretVersion checks if the secretName includes the versionedSecretIdentifier and if so, extracts the version
func GetVersionedSecretVersion(secretName string, versionedSecretIdentifier string) (int, error) {
	// Extracting version from secret's name
	version := strings.TrimPrefix(secretName, splcommon.GetVersionedSecretName(versionedSecretIdentifier, ""))

	// Check if the secretName includes the versionedSecretIdentifier
	if version != secretName {
		// Includes, version extracted, check if version number is valid
		versionInt, err := strconv.Atoi(version)
		if err != nil {
			return -1, errors.New(nonIntegerVersionError)
		}

		// Versions should be > 0
		if versionInt <= 0 {
			return -1, errors.New(lessThanOrEqualToZeroVersionError)
		}

		return versionInt, nil
	}

	// Secret name not matching required criteria
	return -1, fmt.Errorf(nonMatchingStringError, secretName, versionedSecretIdentifier)
}

// GetExistingLatestVersionedSecret retrieves latest EXISTING versionedSecretIdentifier based secret existing currently in the namespace
func GetExistingLatestVersionedSecret(ctx context.Context, c splcommon.ControllerClient, namespace string, versionedSecretIdentifier string, list bool) (*corev1.Secret, int, map[int]corev1.Secret) {
<<<<<<< HEAD
	reqLogger := log.FromContext(ctx)
	scopedLog := reqLogger.WithName("GetExistingLatestVersionedSecret").WithValues(
=======
	scopedLog := log.WithName("GetExistingLatestVersionedSecret").WithValues(
>>>>>>> e6c314f5
		"versionedSecretIdentifier", versionedSecretIdentifier,
		"namespace", namespace)

	// Get list of secrets in K8S cluster
	secretList := corev1.SecretList{}

	// Retrieve secret labels
	labels := GetSecretLabels()

	// Retrieve only secrets only from namespace
	listOpts := []client.ListOption{
		client.InNamespace(namespace),
		client.MatchingLabels(labels),
	}

	err := c.List(ctx, &secretList, listOpts...)
	if err != nil || len(secretList.Items) == 0 {
		scopedLog.Info("Secrets not found in namespace")
		return nil, -1, nil
	}

	// existingLatestVersion holds the version number of the latest versionedSecretIdentifier based secret, if atleast one exists(defaults to -1)
	var existingLatestVersion int = -1

	// existingLatestVersionedSecret holds the latest versionedSecretIdentifier based secret, if atleast one exists
	var existingLatestVersionedSecret corev1.Secret

	// map of versionedSecretIdentifier based secrets
	secretListRetr := make(map[int]corev1.Secret)

	// Loop through all secrets in K8S cluster
	for _, secret := range secretList.Items {
		// Check if the secret is based on the versionedSecretIdentifier and extract version
		version, err := GetVersionedSecretVersion(secret.GetName(), versionedSecretIdentifier)
		if err != nil {
			// Secret name not matching required criteria, move onto next one
			continue
		}

		// Append to list of secrets if required
		if list {
			secretListRetr[version] = secret
		}

		// Version extracted successfully, checking for latest version
		if version > existingLatestVersion {
			// Updating latest version
			existingLatestVersion = version
			existingLatestVersionedSecret = secret
		}
	}

	return &existingLatestVersionedSecret, existingLatestVersion, secretListRetr
}

// GetLatestVersionedSecret is used to create/retrieve latest versionedSecretIdentifier based secret, cr is optional for owner references(pass nil if not required)
func GetLatestVersionedSecret(ctx context.Context, c splcommon.ControllerClient, cr splcommon.MetaObject, namespace string, versionedSecretIdentifier string) (*corev1.Secret, error) {
<<<<<<< HEAD
=======
	scopedLog := log.WithName("GetLatestVersionedSecret").WithValues(
		"versionedSecretIdentifier", versionedSecretIdentifier,
		"namespace", namespace)

	// If CR is passed log it as well
	if cr != nil {
		scopedLog = log.WithName("GetLatestVersionedSecret").WithValues(
			"versionedSecretIdentifier", versionedSecretIdentifier,
			"cr", cr.GetName(),
			"kind", cr.GetObjectKind(),
			"namespace", namespace)
	}

>>>>>>> e6c314f5
	var latestVersionedSecret *corev1.Secret
	var err error

	// Retrieve namespaced scoped secret data in splunk readable format
	splunkReadableData, err := GetSplunkReadableNamespaceScopedSecretData(ctx, c, namespace)
	if err != nil {
		return nil, err
	}

	// Get the latest versionedSecretIdentifier based secret, if atleast one exists
	existingLatestVersionedSecret, existingLatestVersion, _ := GetExistingLatestVersionedSecret(ctx, c, namespace, versionedSecretIdentifier, false)

	// Check if there is atleast one versionedSecretIdentifier based secret
	if existingLatestVersion == -1 {
		// No secret based on versionedSecretIdentifier, create one with version v1
<<<<<<< HEAD
=======
		scopedLog.Info("Creating first version secret")
>>>>>>> e6c314f5
		latestVersionedSecret, err = ApplySplunkSecret(ctx, c, cr, splunkReadableData, splcommon.GetVersionedSecretName(versionedSecretIdentifier, splcommon.FirstVersion), namespace)
	} else {
		// Check if contents of latest versionedSecretIdentifier based secret is different from that of namespace scoped secrets object
		if !reflect.DeepEqual(splunkReadableData, existingLatestVersionedSecret.Data) {
			// Different, create a newer version versionedSecretIdentifier based secret
			latestVersionedSecret, err = ApplySplunkSecret(ctx, c, cr, splunkReadableData, splcommon.GetVersionedSecretName(versionedSecretIdentifier, strconv.Itoa(existingLatestVersion+1)), namespace)
<<<<<<< HEAD
=======
			scopedLog.Info("Data in the latest versioned secret is different from the namespace scoped secret, hence creating a new secret", "newSecretName", latestVersionedSecret.GetName(),
				"newSecretVersion", existingLatestVersion+1, "oldSecretName", existingLatestVersionedSecret.GetName(), "oldSecretVersion", existingLatestVersion)
>>>>>>> e6c314f5
			return latestVersionedSecret, err
		}

		// Latest versionedSecretIdentifier based secret is the the existing latest versionedSecretIdentifier based secret
		latestVersionedSecret = existingLatestVersionedSecret
	}

	return latestVersionedSecret, nil
}

// GetSplunkReadableNamespaceScopedSecretData retrieves the namespace scoped secret's data and converts it into Splunk readable format if possible
func GetSplunkReadableNamespaceScopedSecretData(ctx context.Context, c splcommon.ControllerClient, namespace string) (map[string][]byte, error) {
	// Get namespace scoped secret ensuring all tokens are present
	namespaceScopedSecret, err := ApplyNamespaceScopedSecretObject(ctx, c, namespace)
	if err != nil {
		return nil, err
	}

	// Create data
	splunkReadableData := make(map[string][]byte)

	// Create individual token type data
	for _, tokenType := range splcommon.GetSplunkSecretTokenTypes() {
		splunkReadableData[tokenType] = namespaceScopedSecret.Data[tokenType]
	}

	// Create default.yml
	splunkReadableData["default.yml"] = []byte(fmt.Sprintf(`
splunk:
    hec_disabled: 0
    hec_enableSSL: 0
    hec_token: "%s"
    password: "%s"
    pass4SymmKey: "%s"
    idxc:
        secret: "%s"
    shc:
        secret: "%s"
`,
		namespaceScopedSecret.Data["hec_token"],
		namespaceScopedSecret.Data["password"],
		namespaceScopedSecret.Data["pass4SymmKey"],
		namespaceScopedSecret.Data["idxc_secret"],
		namespaceScopedSecret.Data["shc_secret"]))

	return splunkReadableData, nil
}

// ApplySplunkSecret creates/updates a secret using secretData(which HAS to be of ansible readable format) or namespace scoped secret data if not specified
func ApplySplunkSecret(ctx context.Context, c splcommon.ControllerClient, cr splcommon.MetaObject, secretData map[string][]byte, secretName string, namespace string) (*corev1.Secret, error) {
	var current corev1.Secret
	var newSecretData map[string][]byte
	var err error

	// Prepare secret data
	if secretData != nil {
		newSecretData = secretData
	} else {
		// If secretData is not specified read from namespace scoped secret
		newSecretData, err = GetSplunkReadableNamespaceScopedSecretData(ctx, c, namespace)
		if err != nil {
			return nil, err
		}
	}

	// Retrieve secret labels
	labels := GetSecretLabels()

	current = corev1.Secret{
		ObjectMeta: metav1.ObjectMeta{
			Name:      secretName,
			Namespace: namespace,
			Labels:    labels,
		},
		Data: newSecretData,
	}

	namespacedName := types.NamespacedName{Namespace: namespace, Name: secretName}
	err = c.Get(ctx, namespacedName, &current)
	if err != nil {
		// Set CR as owner if it is passed as a parameter, else ignore
		if cr != nil {
			current.SetOwnerReferences(append(current.GetOwnerReferences(), splcommon.AsOwner(cr, false)))
		}

		// Didn't find secret, create it
		err = CreateResource(ctx, c, &current)
		if err != nil {
			return nil, err
		}
	} else {
		if !reflect.DeepEqual(current.Data, newSecretData) {
			// Found the secret, update it
			current.Data = newSecretData
			err = UpdateResource(ctx, c, &current)
			if err != nil {
				return nil, err
			}
		}
	}

	return &current, nil
}

<<<<<<< HEAD
// ApplyNamespaceScopedSecretObject creates/updates the namespace scoped "splunk-secrets" K8S secret object
=======
// ApplyNamespaceScopedSecretObject creates/updates the namespace scoped K8S secret object
>>>>>>> e6c314f5
func ApplyNamespaceScopedSecretObject(ctx context.Context, client splcommon.ControllerClient, namespace string) (*corev1.Secret, error) {
	var current corev1.Secret

	name := splcommon.GetNamespaceScopedSecretName(namespace)

<<<<<<< HEAD
	reqLogger := log.FromContext(ctx)
	scopedLog := reqLogger.WithName("ApplyNamespaceScopedSecretObject").WithValues(
=======
	scopedLog := log.WithName("ApplyNamespaceScopedSecretObject").WithValues(
>>>>>>> e6c314f5
		"name", splcommon.GetNamespaceScopedSecretName(namespace),
		"namespace", namespace)

	// Check if a namespace scoped K8S secrets object exists
	namespacedName := types.NamespacedName{Namespace: namespace, Name: splcommon.GetNamespaceScopedSecretName(namespace)}
	err := client.Get(ctx, namespacedName, &current)
	if err == nil {
		// Generate values for only missing types of tokens them
		var updateNeeded bool = false
		for _, tokenType := range splcommon.GetSplunkSecretTokenTypes() {
			if _, ok := current.Data[tokenType]; !ok {
<<<<<<< HEAD
=======
				scopedLog.Info("Namespace scoped secret exists, missing value for token", "missingTokenType", tokenType)
>>>>>>> e6c314f5
				if current.Data == nil || reflect.ValueOf(current.Data).Kind() != reflect.Map {
					current.Data = make(map[string][]byte)
				}
				// Value for token not found, generate
				if tokenType == "hec_token" {
					current.Data[tokenType] = generateHECToken()
				} else {
					current.Data[tokenType] = splcommon.GenerateSecret(splcommon.SecretBytes, 24)
				}
				updateNeeded = true
			}
		}

		// Updated the secret if needed
		if updateNeeded {
<<<<<<< HEAD
=======
			scopedLog.Info("Updating namespace scoped secret due to a missing value for token")
>>>>>>> e6c314f5
			err = UpdateResource(ctx, client, &current)
			if err != nil {
				return nil, err
			}
		}

		return &current, nil
	} else if err != nil && !k8serrors.IsNotFound(err) {
<<<<<<< HEAD
		// get secret call failed with othert than NotFound error return the err
=======
		// get secret call failed with other than NotFound error return the err
>>>>>>> e6c314f5
		return nil, err
	}

	// Make data
<<<<<<< HEAD
=======
	scopedLog.Info("Namespace scoped secret does not exist, creating and filling it with new values for all token types")
>>>>>>> e6c314f5
	current.Data = make(map[string][]byte)
	// Not found, update data by generating values for all types of tokens
	for _, tokenType := range splcommon.GetSplunkSecretTokenTypes() {
		if tokenType == "hec_token" {
			current.Data[tokenType] = generateHECToken()
		} else {
			current.Data[tokenType] = splcommon.GenerateSecret(splcommon.SecretBytes, 24)
		}
	}

	// Set name and namespace
	current.ObjectMeta = metav1.ObjectMeta{
		Name:      splcommon.GetNamespaceScopedSecretName(namespace),
		Namespace: namespace,
	}

	// Create the secret
	err = CreateResource(ctx, client, &current)
	if err != nil {
		return nil, err
	}

	gerr := client.Get(ctx, namespacedName, &current)
	for ; gerr != nil; gerr = client.Get(ctx, namespacedName, &current) {
		scopedLog.Error(gerr, "Newly created resource still not in cache sleeping for 10 micro second", "secret", name, "error", gerr.Error())
		time.Sleep(10 * time.Microsecond)
	}
	return &current, nil
}

// GetSecretByName retrieves namespace scoped secret object for a given name
<<<<<<< HEAD
func GetSecretByName(ctx context.Context, c splcommon.ControllerClient, cr splcommon.MetaObject, name string) (*corev1.Secret, error) {
	var namespaceScopedSecret corev1.Secret
	reqLogger := log.FromContext(ctx)
	scopedLog := reqLogger.WithName("GetSecretByName").WithValues("name", cr.GetName(), "namespace", cr.GetNamespace())

	// Check if a namespace scoped secret exists
	namespacedName := types.NamespacedName{Namespace: cr.GetNamespace(), Name: name}
	err := c.Get(ctx, namespacedName, &namespaceScopedSecret)

=======
func GetSecretByName(ctx context.Context, c splcommon.ControllerClient, namespace string, logHandle string, name string) (*corev1.Secret, error) {
	var namespaceScopedSecret corev1.Secret
	scopedLog := log.WithName("GetSecretByName").WithValues("logHandle: ", logHandle, "namespace: ", namespace)

	// Check if a namespace scoped secret exists
	namespacedName := types.NamespacedName{Namespace: namespace, Name: name}
	err := c.Get(ctx, namespacedName, &namespaceScopedSecret)
>>>>>>> e6c314f5
	if err != nil {
		// Didn't find it
		scopedLog.Error(err, "Unable to get secret", "secret name", name)
		return nil, err
	}

	return &namespaceScopedSecret, nil
}<|MERGE_RESOLUTION|>--- conflicted
+++ resolved
@@ -19,14 +19,6 @@
 	"context"
 	"errors"
 	"fmt"
-<<<<<<< HEAD
-=======
-	"reflect"
-	"strconv"
-	"strings"
-	"time"
-
->>>>>>> e6c314f5
 	splcommon "github.com/splunk/splunk-operator/pkg/splunk/common"
 	corev1 "k8s.io/api/core/v1"
 	k8serrors "k8s.io/apimachinery/pkg/api/errors"
@@ -121,11 +113,7 @@
 func SetSecretOwnerRef(ctx context.Context, client splcommon.ControllerClient, secretObjectName string, cr splcommon.MetaObject) error {
 	var err error
 
-<<<<<<< HEAD
-	secret, err := GetSecretByName(ctx, client, cr, secretObjectName)
-=======
 	secret, err := GetSecretByName(ctx, client, cr.GetNamespace(), cr.GetName(), secretObjectName)
->>>>>>> e6c314f5
 	if err != nil {
 		return err
 	}
@@ -155,11 +143,7 @@
 	var err error
 	var refCount uint = 0
 
-<<<<<<< HEAD
-	secret, err := GetSecretByName(ctx, client, cr, secretObjectName)
-=======
 	secret, err := GetSecretByName(ctx, client, cr.GetNamespace(), cr.GetName(), secretObjectName)
->>>>>>> e6c314f5
 	if err != nil {
 		return 0, err
 	}
@@ -251,12 +235,8 @@
 
 // GetExistingLatestVersionedSecret retrieves latest EXISTING versionedSecretIdentifier based secret existing currently in the namespace
 func GetExistingLatestVersionedSecret(ctx context.Context, c splcommon.ControllerClient, namespace string, versionedSecretIdentifier string, list bool) (*corev1.Secret, int, map[int]corev1.Secret) {
-<<<<<<< HEAD
 	reqLogger := log.FromContext(ctx)
 	scopedLog := reqLogger.WithName("GetExistingLatestVersionedSecret").WithValues(
-=======
-	scopedLog := log.WithName("GetExistingLatestVersionedSecret").WithValues(
->>>>>>> e6c314f5
 		"versionedSecretIdentifier", versionedSecretIdentifier,
 		"namespace", namespace)
 
@@ -314,22 +294,20 @@
 
 // GetLatestVersionedSecret is used to create/retrieve latest versionedSecretIdentifier based secret, cr is optional for owner references(pass nil if not required)
 func GetLatestVersionedSecret(ctx context.Context, c splcommon.ControllerClient, cr splcommon.MetaObject, namespace string, versionedSecretIdentifier string) (*corev1.Secret, error) {
-<<<<<<< HEAD
-=======
-	scopedLog := log.WithName("GetLatestVersionedSecret").WithValues(
+	reqLogger := log.FromContext(ctx)
+	scopedLog := reqLogger.WithName("GetLatestVersionedSecret").WithValues(
 		"versionedSecretIdentifier", versionedSecretIdentifier,
 		"namespace", namespace)
 
 	// If CR is passed log it as well
 	if cr != nil {
-		scopedLog = log.WithName("GetLatestVersionedSecret").WithValues(
+		scopedLog = reqLogger.WithName("GetLatestVersionedSecret").WithValues(
 			"versionedSecretIdentifier", versionedSecretIdentifier,
 			"cr", cr.GetName(),
 			"kind", cr.GetObjectKind(),
 			"namespace", namespace)
 	}
 
->>>>>>> e6c314f5
 	var latestVersionedSecret *corev1.Secret
 	var err error
 
@@ -345,21 +323,15 @@
 	// Check if there is atleast one versionedSecretIdentifier based secret
 	if existingLatestVersion == -1 {
 		// No secret based on versionedSecretIdentifier, create one with version v1
-<<<<<<< HEAD
-=======
 		scopedLog.Info("Creating first version secret")
->>>>>>> e6c314f5
 		latestVersionedSecret, err = ApplySplunkSecret(ctx, c, cr, splunkReadableData, splcommon.GetVersionedSecretName(versionedSecretIdentifier, splcommon.FirstVersion), namespace)
 	} else {
 		// Check if contents of latest versionedSecretIdentifier based secret is different from that of namespace scoped secrets object
 		if !reflect.DeepEqual(splunkReadableData, existingLatestVersionedSecret.Data) {
 			// Different, create a newer version versionedSecretIdentifier based secret
 			latestVersionedSecret, err = ApplySplunkSecret(ctx, c, cr, splunkReadableData, splcommon.GetVersionedSecretName(versionedSecretIdentifier, strconv.Itoa(existingLatestVersion+1)), namespace)
-<<<<<<< HEAD
-=======
 			scopedLog.Info("Data in the latest versioned secret is different from the namespace scoped secret, hence creating a new secret", "newSecretName", latestVersionedSecret.GetName(),
 				"newSecretVersion", existingLatestVersion+1, "oldSecretName", existingLatestVersionedSecret.GetName(), "oldSecretVersion", existingLatestVersion)
->>>>>>> e6c314f5
 			return latestVersionedSecret, err
 		}
 
@@ -464,22 +436,14 @@
 	return &current, nil
 }
 
-<<<<<<< HEAD
-// ApplyNamespaceScopedSecretObject creates/updates the namespace scoped "splunk-secrets" K8S secret object
-=======
 // ApplyNamespaceScopedSecretObject creates/updates the namespace scoped K8S secret object
->>>>>>> e6c314f5
 func ApplyNamespaceScopedSecretObject(ctx context.Context, client splcommon.ControllerClient, namespace string) (*corev1.Secret, error) {
 	var current corev1.Secret
 
 	name := splcommon.GetNamespaceScopedSecretName(namespace)
 
-<<<<<<< HEAD
-	reqLogger := log.FromContext(ctx)
-	scopedLog := reqLogger.WithName("ApplyNamespaceScopedSecretObject").WithValues(
-=======
+	log := log.FromContext(ctx)
 	scopedLog := log.WithName("ApplyNamespaceScopedSecretObject").WithValues(
->>>>>>> e6c314f5
 		"name", splcommon.GetNamespaceScopedSecretName(namespace),
 		"namespace", namespace)
 
@@ -491,10 +455,7 @@
 		var updateNeeded bool = false
 		for _, tokenType := range splcommon.GetSplunkSecretTokenTypes() {
 			if _, ok := current.Data[tokenType]; !ok {
-<<<<<<< HEAD
-=======
 				scopedLog.Info("Namespace scoped secret exists, missing value for token", "missingTokenType", tokenType)
->>>>>>> e6c314f5
 				if current.Data == nil || reflect.ValueOf(current.Data).Kind() != reflect.Map {
 					current.Data = make(map[string][]byte)
 				}
@@ -510,10 +471,7 @@
 
 		// Updated the secret if needed
 		if updateNeeded {
-<<<<<<< HEAD
-=======
 			scopedLog.Info("Updating namespace scoped secret due to a missing value for token")
->>>>>>> e6c314f5
 			err = UpdateResource(ctx, client, &current)
 			if err != nil {
 				return nil, err
@@ -522,19 +480,12 @@
 
 		return &current, nil
 	} else if err != nil && !k8serrors.IsNotFound(err) {
-<<<<<<< HEAD
-		// get secret call failed with othert than NotFound error return the err
-=======
 		// get secret call failed with other than NotFound error return the err
->>>>>>> e6c314f5
 		return nil, err
 	}
 
 	// Make data
-<<<<<<< HEAD
-=======
 	scopedLog.Info("Namespace scoped secret does not exist, creating and filling it with new values for all token types")
->>>>>>> e6c314f5
 	current.Data = make(map[string][]byte)
 	// Not found, update data by generating values for all types of tokens
 	for _, tokenType := range splcommon.GetSplunkSecretTokenTypes() {
@@ -566,25 +517,14 @@
 }
 
 // GetSecretByName retrieves namespace scoped secret object for a given name
-<<<<<<< HEAD
-func GetSecretByName(ctx context.Context, c splcommon.ControllerClient, cr splcommon.MetaObject, name string) (*corev1.Secret, error) {
-	var namespaceScopedSecret corev1.Secret
-	reqLogger := log.FromContext(ctx)
-	scopedLog := reqLogger.WithName("GetSecretByName").WithValues("name", cr.GetName(), "namespace", cr.GetNamespace())
-
-	// Check if a namespace scoped secret exists
-	namespacedName := types.NamespacedName{Namespace: cr.GetNamespace(), Name: name}
-	err := c.Get(ctx, namespacedName, &namespaceScopedSecret)
-
-=======
 func GetSecretByName(ctx context.Context, c splcommon.ControllerClient, namespace string, logHandle string, name string) (*corev1.Secret, error) {
 	var namespaceScopedSecret corev1.Secret
+	log := log.FromContext(ctx)
 	scopedLog := log.WithName("GetSecretByName").WithValues("logHandle: ", logHandle, "namespace: ", namespace)
 
 	// Check if a namespace scoped secret exists
 	namespacedName := types.NamespacedName{Namespace: namespace, Name: name}
 	err := c.Get(ctx, namespacedName, &namespaceScopedSecret)
->>>>>>> e6c314f5
 	if err != nil {
 		// Didn't find it
 		scopedLog.Error(err, "Unable to get secret", "secret name", name)
