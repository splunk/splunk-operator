--- conflicted
+++ resolved
@@ -146,13 +146,10 @@
 
 	// Remote Storage type.
 	Type string `json:"storageType"`
-<<<<<<< HEAD
 
 	// App Package Remote Store provider.
 	// For e.g. AWS, Azure, Minio, etc.
 	Provider string `json:"provider"`
-=======
->>>>>>> eab5cfcc
 }
 
 // VolumeAndTypeSpec used to add any custom varaibles for volume implementation
@@ -217,10 +214,6 @@
 
 // AppFrameworkSpec defines the application package remote store repository
 type AppFrameworkSpec struct {
-<<<<<<< HEAD
-
-=======
->>>>>>> eab5cfcc
 	// Defines default configuration settings for App sources
 	Defaults AppSourceDefaultSpec `json:"defaults,omitempty"`
 
