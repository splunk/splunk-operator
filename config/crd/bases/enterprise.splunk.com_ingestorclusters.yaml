--- conflicted
+++ resolved
@@ -4591,89 +4591,11 @@
                     description: App Framework version info for future use
                     type: integer
                 type: object
-<<<<<<< HEAD
-              bus:
-                description: Bus
-                properties:
-                  provider:
-                    description: Provider of queue resources
-                    enum:
-                    - sqs
-                    type: string
-                  sqs:
-                    description: sqs specific inputs
-                    properties:
-                      dlq:
-                        description: Name of the dead letter queue resource
-                        minLength: 1
-                        type: string
-                      endpoint:
-                        description: Amazon SQS Service endpoint
-                        pattern: ^https://sqs(?:-fips)?\.[a-z]+-[a-z]+(?:-[a-z]+)?-\d+\.amazonaws\.com(?:\.cn)?(?:/[A-Za-z0-9._-]+(?:/[A-Za-z0-9._-]+)*)?$
-                        type: string
-                      name:
-                        description: Name of the queue
-                        minLength: 1
-                        type: string
-                      region:
-                        description: Region of the resources
-                        pattern: ^(?:us|ap|eu|me|af|sa|ca|cn|il)(?:-[a-z]+){1,3}-\d$
-                        type: string
-                      volumes:
-                        description: List of remote storage volumes
-                        items:
-                          description: VolumeSpec defines remote volume config
-                          properties:
-                            endpoint:
-                              description: Remote volume URI
-                              type: string
-                            name:
-                              description: Remote volume name
-                              type: string
-                            path:
-                              description: Remote volume path
-                              type: string
-                            provider:
-                              description: 'App Package Remote Store provider. Supported
-                                values: aws, minio, azure, gcp.'
-                              type: string
-                            region:
-                              description: Region of the remote storage volume where
-                                apps reside. Used for aws, if provided. Not used for
-                                minio and azure.
-                              type: string
-                            secretRef:
-                              description: Secret object name
-                              type: string
-                            storageType:
-                              description: 'Remote Storage type. Supported values:
-                                s3, blob, gcs. s3 works with aws or minio providers,
-                                whereas blob works with azure provider, gcs works
-                                for gcp.'
-                              type: string
-                          type: object
-                        type: array
-                    required:
-                    - dlq
-                    - name
-                    - region
-                    type: object
-                required:
-                - provider
-                - sqs
-                type: object
-                x-kubernetes-validations:
-                - message: sqs must be provided when provider is sqs
-                  rule: self.provider != 'sqs' || has(self.sqs)
-              largeMessageStore:
-                description: Large Message Store
-=======
               message:
                 description: Auxillary message describing CR status
                 type: string
               objectStorage:
                 description: Object Storage
->>>>>>> 607632f2
                 properties:
                   provider:
                     description: Provider of queue resources
@@ -4739,6 +4661,40 @@
                         description: Name of the queue
                         minLength: 1
                         type: string
+                      volumes:
+                        description: List of remote storage volumes
+                        items:
+                          description: VolumeSpec defines remote volume config
+                          properties:
+                            endpoint:
+                              description: Remote volume URI
+                              type: string
+                            name:
+                              description: Remote volume name
+                              type: string
+                            path:
+                              description: Remote volume path
+                              type: string
+                            provider:
+                              description: 'App Package Remote Store provider. Supported
+                                values: aws, minio, azure, gcp.'
+                              type: string
+                            region:
+                              description: Region of the remote storage volume where
+                                apps reside. Used for aws, if provided. Not used for
+                                minio and azure.
+                              type: string
+                            secretRef:
+                              description: Secret object name
+                              type: string
+                            storageType:
+                              description: 'Remote Storage type. Supported values:
+                                s3, blob, gcs. s3 works with aws or minio providers,
+                                whereas blob works with azure provider, gcs works
+                                for gcp.'
+                              type: string
+                          type: object
+                        type: array
                     required:
                     - dlq
                     - name
