--- conflicted
+++ resolved
@@ -12,11 +12,7 @@
       administrative workflows using Kubernetes best practices.
     olm.properties: '[{"type": "olm.maxOpenShiftVersion", "value": "4.9"}]'
     repository: https://github.com/splunk/splunk-operator
-<<<<<<< HEAD
   name: splunk-operator.v2.5.2
-=======
-  name: splunk-operator.v2.5.1
->>>>>>> 751148cd
   namespace: placeholder
 spec:
   apiservicedefinitions: {}
@@ -278,10 +274,5 @@
   provider:
     name: Splunk Inc.
     url: www.splunk.com
-<<<<<<< HEAD
   replaces: splunk-operator.v2.5.1
   version: 2.5.2
-=======
-  replaces: splunk-operator.v2.5.0
-  version: 2.5.1
->>>>>>> 751148cd
