name: Merge Develop To Main Workflow
on: 
  workflow_dispatch:
    inputs:
      release_version:
        description: 'Version of Splunk Operator Release'
        required: true
      enterprise_version:
        description: 'Version of Splunk Enterprise Image'
        required: true
      release_candiate_version:
        description: 'Enter number to indicate version of Release Candidate'
        required: true
jobs:
  pull-request:
    runs-on: ubuntu-latest
    if: github.ref == 'refs/heads/develop'
    steps:
    - uses: actions/checkout@v3
      with:
        ref: main
    - name: Reset main branch
      run: |
        git fetch origin develop:develop
        git reset --hard develop
    - name: Load .env file
      run: |
        cat .env >> $GITHUB_ENV
    - name: Create Pull Request
      uses: peter-evans/create-pull-request@v3.10.1
      with:
        branch: "promote-develop-to-main-${{ github.event.inputs.release_version }}"
        base: "main"
        title: "Promote Develop to main for Splunk Operator Release ${{ github.event.inputs.release_version }}"
        reviewers: "${{ env.REVIEWERS }}"
        body: |
          Automated Pull Request To Merge Develop To Main For Release Version ${{ github.event.inputs.release_version }}
  
  rc-release:
    runs-on: ubuntu-latest
    needs: pull-request
    if: github.ref == 'refs/heads/develop'
    steps:
    - name: Checkout code
      uses: actions/checkout@v3
      with:
        ref: "promote-develop-to-main-${{ github.event.inputs.release_version }}"

    - name: Deep Fetch 
      run: |
        git fetch --prune --unshallow

<<<<<<< HEAD
    - name: Load .env file
      run: |
        cat .env >> $GITHUB_ENV
=======
    - name: Dotenv Action
      id: dotenv
      uses: falti/dotenv-action@d4d12eaa0e1dd06d5bdc3d7af3bf4c8c93cb5359
    - name: Set up Docker Buildx
      uses: docker/setup-buildx-action@v1
>>>>>>> df5e9cc6

    - name: Configure Docker Credentials
      uses: docker/login-action@v2
      with:
        username: ${{ secrets.DOCKERHUB_USERNAME }}
        password: ${{ secrets.DOCKERHUB_PUSH_TOKEN}}

    - name: Setup Go
      uses: actions/setup-go@v4
      with:
<<<<<<< HEAD
        go-version: ${{ env.GO_VERSION }}
    
=======
        go-version: ${{ steps.dotenv.outputs.GO_VERSION }}

>>>>>>> df5e9cc6
    - name: Install goveralls
      run: |
        go get github.com/mattn/goveralls@latest

    - name: Install Operator SDK
      run: |
        export ARCH=$(case $(uname -m) in x86_64) echo -n amd64 ;; aarch64) echo -n arm64 ;; *) echo -n $(uname -m) ;; esac)
        export OS=$(uname | awk '{print tolower($0)}')
        export OPERATOR_SDK_DL_URL=https://github.com/operator-framework/operator-sdk/releases/download/${{ env.OPERATOR_SDK_VERSION }}
        sudo curl -LO ${OPERATOR_SDK_DL_URL}/operator-sdk_${OS}_${ARCH}
        sudo chmod +x operator-sdk_${OS}_${ARCH} 
        sudo mv operator-sdk_${OS}_${ARCH} /usr/local/bin/operator-sdk

    - name: Build Splunk Operator Image
      run: |
        make docker-build IMG=splunk/splunk-operator-rc:${{ github.event.inputs.release_version }}-RC${{ github.event.inputs.release_candiate_version }}
        
    - name: Generate Release Artifacts
      run: |    
        make generate-artifacts  IMG=splunk/splunk-operator-rc:${{ github.event.inputs.release_version }}-RC${{ github.event.inputs.release_candiate_version }} VERSION=${{ github.event.inputs.release_version }} SPLUNK_ENTERPRISE_IMAGE=splunk/splunk:${{ github.event.inputs.enterprise_version }}
    
    - name: Push release RC Versioned Image
      run: |
        make docker-push IMG=splunk/splunk-operator-rc:${{ github.event.inputs.release_version }}-RC${{ github.event.inputs.release_candiate_version }}

    - name: Tag default Release Candidate Image and Push
      run: |
        docker tag splunk/splunk-operator-rc:${{ github.event.inputs.release_version }}-RC${{ github.event.inputs.release_candiate_version }} splunk/splunk-operator-rc:${{ github.event.inputs.release_version }}-RC
        docker push splunk/splunk-operator-rc:${{ github.event.inputs.release_version }}-RC
    
    - name: Upload Release Artifacts
      uses: actions/upload-artifact@82c141cc518b40d92cc801eee768e7aafc9c2fa2
      with:
        name: "release-artifacts-${{ github.event.inputs.release_version }}-RC"
        path: "release-**"<|MERGE_RESOLUTION|>--- conflicted
+++ resolved
@@ -50,17 +50,9 @@
       run: |
         git fetch --prune --unshallow
 
-<<<<<<< HEAD
     - name: Load .env file
       run: |
         cat .env >> $GITHUB_ENV
-=======
-    - name: Dotenv Action
-      id: dotenv
-      uses: falti/dotenv-action@d4d12eaa0e1dd06d5bdc3d7af3bf4c8c93cb5359
-    - name: Set up Docker Buildx
-      uses: docker/setup-buildx-action@v1
->>>>>>> df5e9cc6
 
     - name: Configure Docker Credentials
       uses: docker/login-action@v2
@@ -71,13 +63,8 @@
     - name: Setup Go
       uses: actions/setup-go@v4
       with:
-<<<<<<< HEAD
         go-version: ${{ env.GO_VERSION }}
     
-=======
-        go-version: ${{ steps.dotenv.outputs.GO_VERSION }}
-
->>>>>>> df5e9cc6
     - name: Install goveralls
       run: |
         go get github.com/mattn/goveralls@latest
