--- conflicted
+++ resolved
@@ -3,12 +3,8 @@
   push:
     branches:
       - develop
-<<<<<<< HEAD
-      - master
+      - main
       - fix-prodsec-issues
-=======
-      - main
->>>>>>> 03cb063a
 jobs:
   build-operator-image:
     runs-on: ubuntu-latest
