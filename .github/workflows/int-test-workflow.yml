--- conflicted
+++ resolved
@@ -10,7 +10,18 @@
     strategy:
       fail-fast: false
       matrix:
-        test: [appframeworks1, appframeworkc3, appframeworkm4, secret, smartstore, monitoringconsole, scaling, crcrud, licensemaster]
+        test:
+          [
+            appframeworks1,
+            appframeworkc3,
+            appframeworkm4,
+            secret,
+            smartstore,
+            monitoringconsole,
+            scaling,
+            crcrud,
+            licensemaster,
+          ]
     runs-on: ubuntu-latest
     env:
       CLUSTER_NODES: 1
@@ -32,7 +43,7 @@
       ENTERPRISE_LICENSE_LOCATION: ${{ secrets.ENTERPRISE_LICENSE_LOCATION }}
     steps:
       - name: Set Test Cluster Name
-        run: | 
+        run: |
           echo "TEST_CLUSTER_NAME=eks-integration-test-cluster-${{ matrix.test }}-$GITHUB_RUN_ID" >> $GITHUB_ENV
       - name: Set Test Cluster Nodes and Parallel Runs
         run: >-
@@ -41,7 +52,7 @@
             echo "CLUSTER_NODES=2" >> $GITHUB_ENV  
           fi
       - name: Checkcout code
-        uses: actions/checkout@v2   
+        uses: actions/checkout@v2
       - name: Dotenv Action
         id: dotenv
         uses: falti/dotenv-action@d4d12eaa0e1dd06d5bdc3d7af3bf4c8c93cb5359
@@ -65,10 +76,10 @@
         run: |
           go version
           go get -u golang.org/x/lint/golint
-      - name: Install Ginkgo 
+      - name: Install Ginkgo
         run: |
-            go get github.com/onsi/ginkgo/ginkgo
-            go get github.com/onsi/gomega/...
+          go get github.com/onsi/ginkgo/ginkgo
+          go get github.com/onsi/gomega/...
       - name: Install EKS CTL
         run: |
           curl --silent --location "https://github.com/weaveworks/eksctl/releases/latest/download/eksctl_$(uname -s)_amd64.tar.gz" | tar xz -C /tmp
@@ -110,7 +121,7 @@
           docker push ${{ secrets.ECR_REPOSITORY }}/${{ env.SPLUNK_ENTERPRISE_IMAGE }}
       - name: Create EKS cluster
         run: |
-           make cluster-up
+          make cluster-up
       - name: Change Operator Image Tag to latest
         run: |
           docker tag ${{ secrets.ECR_REPOSITORY }}/${{ env.SPLUNK_OPERATOR_IMAGE_NAME }}:$GITHUB_SHA ${{ env.SPLUNK_OPERATOR_IMAGE_NAME }}:latest
@@ -119,25 +130,20 @@
           make int-test
       - name: Collect Test Logs
         if: ${{ always() }}
-        run: | 
+        run: |
           mkdir -p /tmp/pod_logs
           find ./test -name "*.log" -exec cp {} /tmp/pod_logs \;
-<<<<<<< HEAD
       - name: Archive Pod Logs
         if: ${{ always() }}
-        uses: actions/upload-artifact@v2
-=======
-      - name: Archive Pod Logs if Failure in Smoke Test
         uses: actions/upload-artifact@82c141cc518b40d92cc801eee768e7aafc9c2fa2
->>>>>>> c145ff3e
         with:
           name: "splunk-pods-logs--artifacts-${{ matrix.test }}"
           path: "/tmp/pod_logs/**"
       - name: Cleanup up EKS cluster
         if: ${{ always() }}
-        run: | 
-           make cluster-down
-  publish_operator_image: 
+        run: |
+          make cluster-down
+  publish_operator_image:
     runs-on: ubuntu-latest
     needs: int-tests
     if: github.ref == 'refs/heads/develop'
@@ -145,30 +151,30 @@
       SPLUNK_OPERATOR_IMAGE_NAME: splunk/splunk-operator
       TAG: int
     steps:
-    - uses: actions/checkout@v2
-    - name: Dotenv Action
-      id: dotenv
-      uses: falti/dotenv-action@d4d12eaa0e1dd06d5bdc3d7af3bf4c8c93cb5359
-    - name: setup-docker
-      uses: docker-practice/actions-setup-docker@v1
-    - name: Configure AWS credentials
-      uses: aws-actions/configure-aws-credentials@v1
-      with:
-        aws-access-key-id: ${{ secrets.AWS_ACCESS_KEY_ID }}
-        aws-secret-access-key: ${{ secrets.AWS_SECRET_ACCESS_KEY }}
-        aws-region: ${{ secrets.AWS_DEFAULT_REGION }}
-    - name: Login to Amazon ECR
-      uses: aws-actions/amazon-ecr-login@v1
-    - name: Pull Splunk Operator Image Locally
-      run: |
-        docker pull ${{ secrets.ECR_REPOSITORY }}/${{ env.SPLUNK_OPERATOR_IMAGE_NAME }}:$GITHUB_SHA
-    - name: Change Operator Image Tag to edge
-      run: |
-        docker tag ${{ secrets.ECR_REPOSITORY }}/${{ env.SPLUNK_OPERATOR_IMAGE_NAME }}:$GITHUB_SHA ${{ env.SPLUNK_OPERATOR_IMAGE_NAME }}:${{ env.TAG }}
-    - name: Configure Docker Hub credentials
-      uses: docker/login-action@v1
-      with:
-        username: ${{ secrets.DOCKERHUB_USERNAME }}
-        password: ${{ secrets.DOCKERHUB_PUSH_TOKEN}}
-    - name: Push Splunk Operator Image to Docker Hub 
-      run: docker push ${{ env.SPLUNK_OPERATOR_IMAGE_NAME }}:${{ env.TAG }}+      - uses: actions/checkout@v2
+      - name: Dotenv Action
+        id: dotenv
+        uses: falti/dotenv-action@d4d12eaa0e1dd06d5bdc3d7af3bf4c8c93cb5359
+      - name: setup-docker
+        uses: docker-practice/actions-setup-docker@v1
+      - name: Configure AWS credentials
+        uses: aws-actions/configure-aws-credentials@v1
+        with:
+          aws-access-key-id: ${{ secrets.AWS_ACCESS_KEY_ID }}
+          aws-secret-access-key: ${{ secrets.AWS_SECRET_ACCESS_KEY }}
+          aws-region: ${{ secrets.AWS_DEFAULT_REGION }}
+      - name: Login to Amazon ECR
+        uses: aws-actions/amazon-ecr-login@v1
+      - name: Pull Splunk Operator Image Locally
+        run: |
+          docker pull ${{ secrets.ECR_REPOSITORY }}/${{ env.SPLUNK_OPERATOR_IMAGE_NAME }}:$GITHUB_SHA
+      - name: Change Operator Image Tag to edge
+        run: |
+          docker tag ${{ secrets.ECR_REPOSITORY }}/${{ env.SPLUNK_OPERATOR_IMAGE_NAME }}:$GITHUB_SHA ${{ env.SPLUNK_OPERATOR_IMAGE_NAME }}:${{ env.TAG }}
+      - name: Configure Docker Hub credentials
+        uses: docker/login-action@v1
+        with:
+          username: ${{ secrets.DOCKERHUB_USERNAME }}
+          password: ${{ secrets.DOCKERHUB_PUSH_TOKEN}}
+      - name: Push Splunk Operator Image to Docker Hub
+        run: docker push ${{ env.SPLUNK_OPERATOR_IMAGE_NAME }}:${{ env.TAG }}