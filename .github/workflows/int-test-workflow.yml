name: Integration Test WorkFlow
on:
  push:
    branches:
      - develop
      - master
jobs:
  int-tests:
    strategy:
      fail-fast: false
      matrix:
<<<<<<< HEAD
        test:
          [
            appframeworks1,
            appframeworkc3,
            appframeworkm4,
            secret,
            smartstore,
            monitoringconsole,
            scaling,
            crcrud,
            licensemanager,
          ]
=======
        test: [appframeworks1, appframeworkc3, appframeworkm4, secret, smartstore, monitoringconsole, scaling, crcrud, licensemaster]
>>>>>>> e6c314f5
    runs-on: ubuntu-latest
    env:
      CLUSTER_NODES: 1
      CLUSTER_WORKERS: 5
      SPLUNK_ENTERPRISE_IMAGE: splunk/splunk:edge
      SPLUNK_OPERATOR_IMAGE_NAME: splunk/splunk-operator
      SPLUNK_OPERATOR_IMAGE_FILENAME: splunk-operator
      TEST_FOCUS: "${{ matrix.test }}"
      # This regex matches any string not containing integration keyword
      TEST_TO_SKIP: "^(?:[^i]+|i(?:$|[^n]|n(?:$|[^t]|t(?:$|[^e]|e(?:$|[^g]|g(?:$|[^r]|r(?:$|[^a]|a(?:$|[^t]|t(?:$|[^i]|i(?:$|[^o]|o(?:$|[^n])))))))))))*$"
      TEST_CLUSTER_PLATFORM: eks
      EKS_VPC_PRIVATE_SUBNET_STRING: ${{ secrets.EKS_VPC_PRIVATE_SUBNET_STRING }}
      EKS_VPC_PUBLIC_SUBNET_STRING: ${{ secrets.EKS_VPC_PUBLIC_SUBNET_STRING }}
      TEST_BUCKET: ${{ secrets.TEST_BUCKET }}
      TEST_INDEXES_S3_BUCKET: ${{ secrets.TEST_INDEXES_S3_BUCKET }}
      ECR_REPOSITORY: ${{ secrets.ECR_REPOSITORY }}
      PRIVATE_REGISTRY: ${{ secrets.ECR_REPOSITORY }}
      S3_REGION: ${{ secrets.AWS_DEFAULT_REGION }}
      ENTERPRISE_LICENSE_LOCATION: ${{ secrets.ENTERPRISE_LICENSE_LOCATION }}
      CLUSTER_WIDE: "true"
    steps:
      - name: Set Test Cluster Name
        run: |
          echo "TEST_CLUSTER_NAME=eks-integration-test-cluster-${{ matrix.test }}-$GITHUB_RUN_ID" >> $GITHUB_ENV
      - name: Set Test Cluster Nodes and Parallel Runs
        run: >-
          if grep -q "appframework" <<< "${{ matrix.test }}"; then
            echo "CLUSTER_WORKERS=5" >> $GITHUB_ENV
            echo "CLUSTER_NODES=2" >> $GITHUB_ENV  
          fi
      - name: Checkcout code
        uses: actions/checkout@v2
      - name: Dotenv Action
        id: dotenv
        uses: falti/dotenv-action@d4d12eaa0e1dd06d5bdc3d7af3bf4c8c93cb5359
      - name: Install Kubectl
        uses: Azure/setup-kubectl@v1
        with:
          version: ${{ steps.dotenv.outputs.KUBECTL_VERSION }}
      - name: Install Python
        uses: actions/setup-python@v2
      - name: Install AWS CLI
        run: |
          curl "${{ steps.dotenv.outputs.AWSCLI_URL}}" -o "awscli-bundle.zip"
          unzip awscli-bundle.zip
          sudo ./awscli-bundle/install -i /usr/local/aws -b /usr/local/bin/aws
          aws --version
      - name: Setup Go
        uses: actions/setup-go@v2
        with:
          go-version: ${{ steps.dotenv.outputs.GO_VERSION }}
      - name: Install Go Lint
        run: |
          go version
          go install golang.org/x/lint/golint
      - name: Install Ginkgo 
        run: |
          go get github.com/onsi/ginkgo/ginkgo
          go get github.com/onsi/gomega/...
      - name: Install EKS CTL
        run: |
          curl --silent --location "https://github.com/weaveworks/eksctl/releases/latest/download/eksctl_$(uname -s)_amd64.tar.gz" | tar xz -C /tmp
          sudo mv /tmp/eksctl /usr/local/bin
          eksctl version
      - name: setup-docker
        uses: docker-practice/actions-setup-docker@v1
      - name: Install Operator SDK
        run: |
          sudo curl -L -o /usr/local/bin/operator-sdk https://github.com/operator-framework/operator-sdk/releases/download/${{ steps.dotenv.outputs.OPERATOR_SDK_VERSION }}/operator-sdk-${{ steps.dotenv.outputs.OPERATOR_SDK_VERSION }}-x86_64-linux-gnu
          sudo chmod +x /usr/local/bin/operator-sdk
      - name: Configure Docker Hub credentials
        uses: docker/login-action@v1
        with:
          username: ${{ secrets.DOCKERHUB_USERNAME }}
          password: ${{ secrets.DOCKERHUB_TOKEN}}
      - name: Pull Splunk Enterprise Edge Image
        run: docker pull ${{ env.SPLUNK_ENTERPRISE_IMAGE }}
      - name: Configure AWS credentials
        uses: aws-actions/configure-aws-credentials@v1
        with:
          aws-access-key-id: ${{ secrets.AWS_ACCESS_KEY_ID }}
          aws-secret-access-key: ${{ secrets.AWS_SECRET_ACCESS_KEY }}
          aws-region: ${{ secrets.AWS_DEFAULT_REGION }}
      - name: Login to Amazon ECR
        id: login-ecr
        uses: aws-actions/amazon-ecr-login@v1
      - name: Make Splunk Operator Image
        run: |
          docker pull registry.access.redhat.com/ubi8/ubi-minimal:latest
          make docker-build IMG=${{ secrets.ECR_REPOSITORY }}/${{ env.SPLUNK_OPERATOR_IMAGE_NAME }}:$GITHUB_SHA
      - name: Push Splunk Operator Image to ECR
        run: |
          echo "Uploading Image to ECR:: ${{ env.SPLUNK_OPERATOR_IMAGE_NAME }}:$GITHUB_SHA"
          make docker-push  IMG=${{ secrets.ECR_REPOSITORY }}/${{ env.SPLUNK_OPERATOR_IMAGE_NAME }}:$GITHUB_SHA
      - name: Tag and Push Splunk Enterprise Image to ECR
        run: |
          docker tag ${{ env.SPLUNK_ENTERPRISE_IMAGE }} ${{ secrets.ECR_REPOSITORY }}/${{ env.SPLUNK_ENTERPRISE_IMAGE }}
          docker push ${{ secrets.ECR_REPOSITORY }}/${{ env.SPLUNK_ENTERPRISE_IMAGE }}
      - name: Create EKS cluster
        run: |
          make cluster-up
      - name: install metric server
        run: |
          kubectl apply -f https://github.com/kubernetes-sigs/metrics-server/releases/latest/download/components.yaml
      - name: install k8s dashboard
        run: |
<<<<<<< HEAD
=======
          docker tag ${{ secrets.ECR_REPOSITORY }}/${{ env.SPLUNK_OPERATOR_IMAGE_NAME }}:$GITHUB_SHA ${{ env.SPLUNK_OPERATOR_IMAGE_NAME }}:latest
      - name: install metric server
        run: |
          kubectl apply -f https://github.com/kubernetes-sigs/metrics-server/releases/latest/download/components.yaml
      - name: install k8s dashboard
        run: |
>>>>>>> e6c314f5
          kubectl apply -f https://raw.githubusercontent.com/kubernetes/dashboard/v2.0.5/aio/deploy/recommended.yaml
      - name: Run Integration test
        run: |
          export SPLUNK_OPERATOR_IMAGE=${{ env.SPLUNK_OPERATOR_IMAGE_NAME }}:$GITHUB_SHA
          make int-test
      - name: Collect Test Logs
        if: ${{ always() }}
<<<<<<< HEAD
        run: |
=======
        run: | 
>>>>>>> e6c314f5
          mkdir -p /tmp/pod_logs
          find ./test -name "*.log" -exec cp {} /tmp/pod_logs \;
      - name: Archive Pod Logs
        if: ${{ always() }}
        uses: actions/upload-artifact@v2
        with:
          name: "splunk-pods-logs--artifacts-${{ matrix.test }}"
          path: "/tmp/pod_logs/**"
      - name: Cleanup up EKS cluster
        if: ${{ always() }}
        run: |
          make cluster-down
  publish_operator_image:
    runs-on: ubuntu-latest
    needs: int-tests
    if: github.ref == 'refs/heads/develop'
    env:
      SPLUNK_OPERATOR_IMAGE_NAME: splunk/splunk-operator
      TAG: int
    steps:
    - uses: actions/checkout@v2
    - name: Dotenv Action
      id: dotenv
      uses: falti/dotenv-action@d4d12eaa0e1dd06d5bdc3d7af3bf4c8c93cb5359
    - name: setup-docker
      uses: docker-practice/actions-setup-docker@v1
    - name: Configure AWS credentials
      uses: aws-actions/configure-aws-credentials@v1
      with:
        aws-access-key-id: ${{ secrets.AWS_ACCESS_KEY_ID }}
        aws-secret-access-key: ${{ secrets.AWS_SECRET_ACCESS_KEY }}
        aws-region: ${{ secrets.AWS_DEFAULT_REGION }}
    - name: Login to Amazon ECR
      uses: aws-actions/amazon-ecr-login@v1
    - name: Pull Splunk Operator Image Locally
      run: |
        docker pull ${{ secrets.ECR_REPOSITORY }}/${{ env.SPLUNK_OPERATOR_IMAGE_NAME }}:$GITHUB_SHA
    - name: Change Operator Image Tag to edge
      run: |
        docker tag ${{ secrets.ECR_REPOSITORY }}/${{ env.SPLUNK_OPERATOR_IMAGE_NAME }}:$GITHUB_SHA ${{ env.SPLUNK_OPERATOR_IMAGE_NAME }}:${{ env.TAG }}
    - name: Configure Docker Hub credentials
      uses: docker/login-action@v1
      with:
        username: ${{ secrets.DOCKERHUB_USERNAME }}
        password: ${{ secrets.DOCKERHUB_PUSH_TOKEN}}
    - name: Push Splunk Operator Image to Docker Hub 
      run: docker push ${{ env.SPLUNK_OPERATOR_IMAGE_NAME }}:${{ env.TAG }}
<|MERGE_RESOLUTION|>--- conflicted
+++ resolved
@@ -4,12 +4,12 @@
     branches:
       - develop
       - master
+      - app-framework-develop-merge
 jobs:
   int-tests:
     strategy:
       fail-fast: false
       matrix:
-<<<<<<< HEAD
         test:
           [
             appframeworks1,
@@ -22,13 +22,10 @@
             crcrud,
             licensemanager,
           ]
-=======
-        test: [appframeworks1, appframeworkc3, appframeworkm4, secret, smartstore, monitoringconsole, scaling, crcrud, licensemaster]
->>>>>>> e6c314f5
     runs-on: ubuntu-latest
     env:
       CLUSTER_NODES: 1
-      CLUSTER_WORKERS: 5
+      CLUSTER_WORKERS: 3
       SPLUNK_ENTERPRISE_IMAGE: splunk/splunk:edge
       SPLUNK_OPERATOR_IMAGE_NAME: splunk/splunk-operator
       SPLUNK_OPERATOR_IMAGE_FILENAME: splunk-operator
@@ -79,7 +76,7 @@
       - name: Install Go Lint
         run: |
           go version
-          go install golang.org/x/lint/golint
+          go get -u golang.org/x/lint/golint
       - name: Install Ginkgo 
         run: |
           go get github.com/onsi/ginkgo/ginkgo
@@ -126,32 +123,21 @@
       - name: Create EKS cluster
         run: |
           make cluster-up
-      - name: install metric server
+      - name: Change Operator Image Tag to latest
         run: |
-          kubectl apply -f https://github.com/kubernetes-sigs/metrics-server/releases/latest/download/components.yaml
-      - name: install k8s dashboard
-        run: |
-<<<<<<< HEAD
-=======
           docker tag ${{ secrets.ECR_REPOSITORY }}/${{ env.SPLUNK_OPERATOR_IMAGE_NAME }}:$GITHUB_SHA ${{ env.SPLUNK_OPERATOR_IMAGE_NAME }}:latest
       - name: install metric server
         run: |
           kubectl apply -f https://github.com/kubernetes-sigs/metrics-server/releases/latest/download/components.yaml
       - name: install k8s dashboard
         run: |
->>>>>>> e6c314f5
           kubectl apply -f https://raw.githubusercontent.com/kubernetes/dashboard/v2.0.5/aio/deploy/recommended.yaml
       - name: Run Integration test
         run: |
-          export SPLUNK_OPERATOR_IMAGE=${{ env.SPLUNK_OPERATOR_IMAGE_NAME }}:$GITHUB_SHA
           make int-test
       - name: Collect Test Logs
         if: ${{ always() }}
-<<<<<<< HEAD
         run: |
-=======
-        run: | 
->>>>>>> e6c314f5
           mkdir -p /tmp/pod_logs
           find ./test -name "*.log" -exec cp {} /tmp/pod_logs \;
       - name: Archive Pod Logs
