--- conflicted
+++ resolved
@@ -87,17 +87,12 @@
     - name: Login to Amazon ECR
       id: login-ecr
       uses: aws-actions/amazon-ecr-login@v1
-<<<<<<< HEAD
     - name: Login to Redhat registry
       uses: docker/login-action@v3
       with:
         registry: registry.redhat.io
         username: ${{ secrets.REDHAT_REGISTRY_ID }}
         password: ${{ secrets.REDHAT_REGISTRY_PASSWORD }}
-=======
-
-
->>>>>>> afe85a24
     - name: Make Splunk Operator Image
       run: |
         make docker-build IMG=${{ secrets.ECR_REPOSITORY }}/${{ env.SPLUNK_OPERATOR_IMAGE_NAME }}:$GITHUB_SHA
