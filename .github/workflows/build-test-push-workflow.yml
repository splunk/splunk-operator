name: Build and Test
on: push
jobs:
  check-formating:
    runs-on: ubuntu-latest
    steps:
    - uses: actions/checkout@v2
    - name: Dotenv Action
      id: dotenv
      uses: falti/dotenv-action@d4d12eaa0e1dd06d5bdc3d7af3bf4c8c93cb5359
    - name: Setup Go
      uses: actions/setup-go@v2
      with:
        go-version: ${{ steps.dotenv.outputs.GO_VERSION }}
    - name: Install golint
      run: |
        go version
        go install golang.org/x/lint/golint@latest
    - name: Check Source formatting
      run: X=`make fmt` && if [[ $? -ne 0 ]]; then false; fi
    - name: Lint source code
      run: X=`make lint` && if [[ "x$X" != "x" ]]; then echo $X && false; fi
  unit-tests:
    runs-on: ubuntu-latest
    needs: check-formating
    steps:
      - uses: actions/checkout@v2
      - name: Dotenv Action
        id: dotenv
        uses: falti/dotenv-action@d4d12eaa0e1dd06d5bdc3d7af3bf4c8c93cb5359
      - name: Setup Go
        uses: actions/setup-go@v2
        with:
          go-version: ${{ steps.dotenv.outputs.GO_VERSION }}
      - name: Install golint
        run: |
          go version
          go install golang.org/x/lint/golint@latest
      - name: Install goveralls
        run: |
          go version
          go install github.com/mattn/goveralls@latest
      - name: Run Unit Tests
        run: make test
      - name: Run Code Coverage
        run: goveralls -coverprofile=coverage.out -service=circle-ci -repotoken ${{ secrets.COVERALLS_TOKEN }}
      - name: Upload Coverage artifacts
        uses: actions/upload-artifact@82c141cc518b40d92cc801eee768e7aafc9c2fa2
        with:
          name: coverage.out
          path: coverage.out
  build-operator-image:
    runs-on: ubuntu-latest
    needs: unit-tests
    env:
      SPLUNK_ENTERPRISE_IMAGE: splunk/splunk:edge
      SPLUNK_OPERATOR_IMAGE_NAME: splunk/splunk-operator
      ECR_REPOSITORY: ${{ secrets.ECR_REPOSITORY }}
      S3_REGION: ${{ secrets.AWS_DEFAULT_REGION }}
    steps:
    - uses: actions/checkout@v2
    - name: Dotenv Action
      id: dotenv
      uses: falti/dotenv-action@d4d12eaa0e1dd06d5bdc3d7af3bf4c8c93cb5359
    - name: setup-docker
      uses: docker-practice/actions-setup-docker@v1
    - name: Install Operator SDK
      run: |
        export ARCH=$(case $(uname -m) in x86_64) echo -n amd64 ;; aarch64) echo -n arm64 ;; *) echo -n $(uname -m) ;; esac)
        export OS=$(uname | awk '{print tolower($0)}')
        export OPERATOR_SDK_DL_URL=https://github.com/operator-framework/operator-sdk/releases/download/${{ steps.dotenv.outputs.OPERATOR_SDK_VERSION }}
        sudo curl -LO ${OPERATOR_SDK_DL_URL}/operator-sdk_${OS}_${ARCH}
        sudo chmod +x operator-sdk_${OS}_${ARCH} 
        sudo mv operator-sdk_${OS}_${ARCH} /usr/local/bin/operator-sdk
    - name: Configure AWS credentials
      uses: aws-actions/configure-aws-credentials@v1
      with:
        aws-access-key-id: ${{ secrets.AWS_ACCESS_KEY_ID }}
        aws-secret-access-key: ${{ secrets.AWS_SECRET_ACCESS_KEY }}
        aws-region: ${{ secrets.AWS_DEFAULT_REGION }}
    - name: Login to Amazon ECR
      id: login-ecr
      uses: aws-actions/amazon-ecr-login@v1
    - name: Make Splunk Operator Image
      run: |
<<<<<<< HEAD
        make docker-build IMG=${{ secrets.ECR_REPOSITORY }}/${{ env.SPLUNK_OPERATOR_IMAGE_NAME }}:$GITHUB_SHA
=======
        docker pull registry.access.redhat.com/ubi8/ubi-minimal:latest
        docker build -t ${{ secrets.ECR_REPOSITORY }}/${{ env.SPLUNK_OPERATOR_IMAGE_NAME }}:$GITHUB_SHA .
>>>>>>> e6c314f5
    - name: Push Splunk Operator Image to ECR
      run: |
        echo "Uploading Image to ECR:: ${{ env.SPLUNK_OPERATOR_IMAGE_NAME }}:$GITHUB_SHA"
        make docker-push IMG=${{ secrets.ECR_REPOSITORY }}/${{ env.SPLUNK_OPERATOR_IMAGE_NAME }}:$GITHUB_SHA
  vulnerability-scan:
    runs-on: ubuntu-latest
    needs: build-operator-image
    env:
      SPLUNK_ENTERPRISE_IMAGE: splunk/splunk:edge
      SPLUNK_OPERATOR_IMAGE_NAME: splunk/splunk-operator
      ECR_REPOSITORY: ${{ secrets.ECR_REPOSITORY }}
      S3_REGION: ${{ secrets.AWS_DEFAULT_REGION }}
    steps:
    - uses: actions/checkout@v2
    - name: Dotenv Action
      id: dotenv
      uses: falti/dotenv-action@d4d12eaa0e1dd06d5bdc3d7af3bf4c8c93cb5359
    - name: setup-docker
      uses: docker-practice/actions-setup-docker@v1
    - name: Configure AWS credentials
      uses: aws-actions/configure-aws-credentials@v1
      with:
        aws-access-key-id: ${{ secrets.AWS_ACCESS_KEY_ID }}
        aws-secret-access-key: ${{ secrets.AWS_SECRET_ACCESS_KEY }}
        aws-region: ${{ secrets.AWS_DEFAULT_REGION }}
    - name: Login to Amazon ECR
      uses: aws-actions/amazon-ecr-login@v1
    - name: Pull Splunk Operator Image Locally
      run: |
        docker pull ${{ secrets.ECR_REPOSITORY }}/${{ env.SPLUNK_OPERATOR_IMAGE_NAME }}:$GITHUB_SHA
    - name: Setup clair scanner
      run: make setup_clair_scanner
    - name: Scan container image
      run: make run_clair_scan IMG=${{ secrets.ECR_REPOSITORY }}/${{ env.SPLUNK_OPERATOR_IMAGE_NAME }}:$GITHUB_SHA
    - name: Stop clair scanner
      run: make stop_clair_scanner
    - name: Save scan results as artifacts
      uses: actions/upload-artifact@82c141cc518b40d92cc801eee768e7aafc9c2fa2
      with:
        name: clair-scanner-logs
        path: clair-scanner-logs
  smoke-tests:
    needs: vulnerability-scan
    strategy:
      fail-fast: false
      matrix:
        test: [basic, appframeworks1, appframeworkc3, appframeworkm4, secret, monitoringconsole]
    runs-on: ubuntu-latest
    env:
      CLUSTER_NODES: 1
      CLUSTER_WORKERS: 3
      SPLUNK_ENTERPRISE_IMAGE: splunk/splunk:edge
      SPLUNK_OPERATOR_IMAGE_NAME: splunk/splunk-operator
      SPLUNK_OPERATOR_IMAGE_FILENAME: splunk-operator
      TEST_FOCUS: "${{ matrix.test }}"
      # This regex matches any string not containing smoke keyword
      TEST_TO_SKIP: "^(?:[^s]+|s(?:$|[^m]|m(?:$|[^o]|o(?:$|[^k]|k(?:$|[^e])))))*$"
      TEST_CLUSTER_PLATFORM: eks
      EKS_VPC_PRIVATE_SUBNET_STRING: ${{ secrets.EKS_VPC_PRIVATE_SUBNET_STRING }}
      EKS_VPC_PUBLIC_SUBNET_STRING: ${{ secrets.EKS_VPC_PUBLIC_SUBNET_STRING }}
      TEST_BUCKET: ${{ secrets.TEST_BUCKET }}
      TEST_INDEXES_S3_BUCKET: ${{ secrets.TEST_INDEXES_S3_BUCKET }}
      ECR_REPOSITORY: ${{ secrets.ECR_REPOSITORY }}
      PRIVATE_REGISTRY: ${{ secrets.ECR_REPOSITORY }}
      S3_REGION: ${{ secrets.AWS_DEFAULT_REGION }}
      ENTERPRISE_LICENSE_LOCATION: ${{ secrets.ENTERPRISE_LICENSE_LOCATION }}
      EKS_SSH_PUBLIC_KEY: ${{ secrets.EKS_SSH_PUBLIC_KEY }}
      CLUSTER_WIDE: "true"
    steps:
      - name: Set Test Cluster Name
        run: |
          echo "TEST_CLUSTER_NAME=eks-integration-test-cluster-${{ matrix.test }}-$GITHUB_RUN_ID" >> $GITHUB_ENV
      - name: Chekcout code
        uses: actions/checkout@v2
      - name: Dotenv Action
        id: dotenv
        uses: falti/dotenv-action@d4d12eaa0e1dd06d5bdc3d7af3bf4c8c93cb5359
      - name: Install Kubectl
        uses: Azure/setup-kubectl@v1
        with:
          version: ${{ steps.dotenv.outputs.KUBECTL_VERSION }}
      - name: Install Python
        uses: actions/setup-python@v2
      - name: Install AWS CLI
        run: |
          curl "${{ steps.dotenv.outputs.AWSCLI_URL}}" -o "awscli-bundle.zip"
          unzip awscli-bundle.zip
          sudo ./awscli-bundle/install -i /usr/local/aws -b /usr/local/bin/aws
          aws --version
      - name: Setup Go
        uses: actions/setup-go@v2
        with:
          go-version: ${{ steps.dotenv.outputs.GO_VERSION }}
      - name: Install Go Lint
        run: |
          go version
          go get -u golang.org/x/lint/golint
      - name: Install Ginkgo
        run: |
          go get github.com/onsi/ginkgo/ginkgo
          go get github.com/onsi/gomega/...
      - name: Install EKS CTL
        run: |
          curl --silent --location "https://github.com/weaveworks/eksctl/releases/latest/download/eksctl_$(uname -s)_amd64.tar.gz" | tar xz -C /tmp
          sudo mv /tmp/eksctl /usr/local/bin
          eksctl version
      - name: setup-docker
        uses: docker-practice/actions-setup-docker@v1
      - name: Install Operator SDK
        run: |
          sudo curl -L -o /usr/local/bin/operator-sdk https://github.com/operator-framework/operator-sdk/releases/download/${{ steps.dotenv.outputs.OPERATOR_SDK_VERSION }}/operator-sdk-${{ steps.dotenv.outputs.OPERATOR_SDK_VERSION }}-x86_64-linux-gnu
          sudo chmod +x /usr/local/bin/operator-sdk
      - name: Configure Docker Hub credentials
        uses: docker/login-action@v1
        with:
          username: ${{ secrets.DOCKERHUB_USERNAME }}
          password: ${{ secrets.DOCKERHUB_TOKEN}}
      - name: Pull Splunk Enterprise Edge Image
        run: docker pull ${{ env.SPLUNK_ENTERPRISE_IMAGE }}
      - name: Configure AWS credentials
        uses: aws-actions/configure-aws-credentials@v1
        with:
          aws-access-key-id: ${{ secrets.AWS_ACCESS_KEY_ID }}
          aws-secret-access-key: ${{ secrets.AWS_SECRET_ACCESS_KEY }}
          aws-region: ${{ secrets.AWS_DEFAULT_REGION }}
      - name: Login to Amazon ECR
        id: login-ecr
        uses: aws-actions/amazon-ecr-login@v1
      - name: Tag and Push Splunk Enterprise Image to ECR
        run: |
          docker tag ${{ env.SPLUNK_ENTERPRISE_IMAGE }} ${{ secrets.ECR_REPOSITORY }}/${{ env.SPLUNK_ENTERPRISE_IMAGE }}
          docker push ${{ secrets.ECR_REPOSITORY }}/${{ env.SPLUNK_ENTERPRISE_IMAGE }}
      - name: Pull Splunk Operator Image Locally
        run: |
          docker pull ${{ secrets.ECR_REPOSITORY }}/${{ env.SPLUNK_OPERATOR_IMAGE_NAME }}:$GITHUB_SHA
      - name: Change Operator Image Tag to latest
        run: |
          docker tag ${{ secrets.ECR_REPOSITORY }}/${{ env.SPLUNK_OPERATOR_IMAGE_NAME }}:$GITHUB_SHA ${{ env.SPLUNK_OPERATOR_IMAGE_NAME }}:latest
      - name: Create EKS cluster
        run: |
           make cluster-up
      - name: install metric server
        run: |
          kubectl apply -f https://github.com/kubernetes-sigs/metrics-server/releases/latest/download/components.yaml
      - name: install k8s dashboard
        run: |
          kubectl apply -f https://raw.githubusercontent.com/kubernetes/dashboard/v2.0.5/aio/deploy/recommended.yaml
      - name: Run smoke test
        id: smoketest
        run: |
          export SPLUNK_OPERATOR_IMAGE=${{ env.SPLUNK_OPERATOR_IMAGE_NAME }}:$GITHUB_SHA
          make int-test
      - name: Collect Test Logs
        if: ${{ always() }}
        run: | 
          mkdir -p /tmp/pod_logs
          find ./test -name "*.log" -exec cp {} /tmp/pod_logs \;
      - name: Archive Pod Logs
        if: ${{ always() }}
        uses: actions/upload-artifact@v2
        with:
          name: "splunk-pods-logs--artifacts-${{ matrix.test }}"
          path: "/tmp/pod_logs/**"
      - name: Cleanup up EKS cluster
        if: ${{ always() }}
        run: |
          make cluster-down
  push-latest:
    needs: smoke-tests
    if: github.ref == 'refs/heads/master'
    runs-on: ubuntu-latest
    env:
      SPLUNK_OPERATOR_IMAGE_NAME: splunk/splunk-operator
      TAG: latest
    steps:
    - name: Checkout Code
      uses: actions/checkout@v2
    - name: Dotenv Action
      id: dotenv
      uses: falti/dotenv-action@d4d12eaa0e1dd06d5bdc3d7af3bf4c8c93cb5359
    - name: setup-docker
      uses: docker-practice/actions-setup-docker@v1
    - name: Configure Docker Hub credentials
      uses: docker/login-action@v1
      with:
        username: ${{ secrets.DOCKERHUB_USERNAME }}
        password: ${{ secrets.DOCKERHUB_PUSH_TOKEN}}
    - name: Configure AWS credentials
      uses: aws-actions/configure-aws-credentials@v1
      with:
        aws-access-key-id: ${{ secrets.AWS_ACCESS_KEY_ID }}
        aws-secret-access-key: ${{ secrets.AWS_SECRET_ACCESS_KEY }}
        aws-region: ${{ secrets.AWS_DEFAULT_REGION }}
    - name: Login to Amazon ECR
      uses: aws-actions/amazon-ecr-login@v1
    - name: Pull Splunk Operator Image Locally
      run: |
        docker pull ${{ secrets.ECR_REPOSITORY }}/${{ env.SPLUNK_OPERATOR_IMAGE_NAME }}:$GITHUB_SHA
    - name: Change Operator Image Tag to latest
      run: |
        docker tag ${{ secrets.ECR_REPOSITORY }}/${{ env.SPLUNK_OPERATOR_IMAGE_NAME }}:$GITHUB_SHA ${{ env.SPLUNK_OPERATOR_IMAGE_NAME }}:${{ env.TAG }}
    - name: Push Splunk Operator Image to Docker Hub 
      run: docker push ${{ env.SPLUNK_OPERATOR_IMAGE_NAME }}:${{ env.TAG }}<|MERGE_RESOLUTION|>--- conflicted
+++ resolved
@@ -83,16 +83,12 @@
       uses: aws-actions/amazon-ecr-login@v1
     - name: Make Splunk Operator Image
       run: |
-<<<<<<< HEAD
-        make docker-build IMG=${{ secrets.ECR_REPOSITORY }}/${{ env.SPLUNK_OPERATOR_IMAGE_NAME }}:$GITHUB_SHA
-=======
         docker pull registry.access.redhat.com/ubi8/ubi-minimal:latest
         docker build -t ${{ secrets.ECR_REPOSITORY }}/${{ env.SPLUNK_OPERATOR_IMAGE_NAME }}:$GITHUB_SHA .
->>>>>>> e6c314f5
     - name: Push Splunk Operator Image to ECR
       run: |
         echo "Uploading Image to ECR:: ${{ env.SPLUNK_OPERATOR_IMAGE_NAME }}:$GITHUB_SHA"
-        make docker-push IMG=${{ secrets.ECR_REPOSITORY }}/${{ env.SPLUNK_OPERATOR_IMAGE_NAME }}:$GITHUB_SHA
+        docker push ${{ secrets.ECR_REPOSITORY }}/${{ env.SPLUNK_OPERATOR_IMAGE_NAME }}:$GITHUB_SHA
   vulnerability-scan:
     runs-on: ubuntu-latest
     needs: build-operator-image
@@ -119,10 +115,13 @@
     - name: Pull Splunk Operator Image Locally
       run: |
         docker pull ${{ secrets.ECR_REPOSITORY }}/${{ env.SPLUNK_OPERATOR_IMAGE_NAME }}:$GITHUB_SHA
+    - name: Change Operator Image Tag to latest
+      run: |
+        docker tag ${{ secrets.ECR_REPOSITORY }}/${{ env.SPLUNK_OPERATOR_IMAGE_NAME }}:$GITHUB_SHA ${{ env.SPLUNK_OPERATOR_IMAGE_NAME }}:latest
     - name: Setup clair scanner
       run: make setup_clair_scanner
     - name: Scan container image
-      run: make run_clair_scan IMG=${{ secrets.ECR_REPOSITORY }}/${{ env.SPLUNK_OPERATOR_IMAGE_NAME }}:$GITHUB_SHA
+      run: make run_clair_scan
     - name: Stop clair scanner
       run: make stop_clair_scanner
     - name: Save scan results as artifacts
@@ -239,7 +238,6 @@
       - name: Run smoke test
         id: smoketest
         run: |
-          export SPLUNK_OPERATOR_IMAGE=${{ env.SPLUNK_OPERATOR_IMAGE_NAME }}:$GITHUB_SHA
           make int-test
       - name: Collect Test Logs
         if: ${{ always() }}
