name: Build and Test
on: push
jobs:
  check-formating:
    runs-on: ubuntu-latest
    steps:
    - uses: actions/checkout@v2
    - name: Dotenv Action
      id: dotenv
      uses: falti/dotenv-action@d4d12eaa0e1dd06d5bdc3d7af3bf4c8c93cb5359
    - name: Setup Go
      uses: actions/setup-go@v2
      with:
        go-version: ${{ steps.dotenv.outputs.GO_VERSION }}
    - name: Install golint
      run: |
        go version
        go get -u golang.org/x/lint/golint
    - name: Check Source formatting
      run: X=`make fmt` && if [[ "x$X" != "x" ]]; then echo $X && false; fi
    - name: Lint source code
      run: X=`make lint` && if [[ "x$X" != "x" ]]; then echo $X && false; fi
  unit-tests:
    runs-on: ubuntu-latest
    needs: check-formating
    steps:
      - uses: actions/checkout@v2
      - name: Dotenv Action
        id: dotenv
        uses: falti/dotenv-action@d4d12eaa0e1dd06d5bdc3d7af3bf4c8c93cb5359
      - name: Setup Go
        uses: actions/setup-go@v2
        with:
          go-version: ${{ steps.dotenv.outputs.GO_VERSION }}
      - name: Install golint
        run: |
          go version
          go get -u golang.org/x/lint/golint
      - name: Install goveralls
        run: |
          go version
          go get github.com/mattn/goveralls@latest
      - name: Run Unit Tests
        run: make test  
      - name: Run Code Coverage
        run: goveralls -coverprofile=coverage.out -service=circle-ci -repotoken ${{ secrets.COVERALLS_TOKEN }}
      - name: Upload Coverage artifacts
        uses: actions/upload-artifact@82c141cc518b40d92cc801eee768e7aafc9c2fa2
        with:
          name: coverage.out
          path: coverage.out
  build-operator-image:
    runs-on: ubuntu-latest
    needs: unit-tests
    env:
      SPLUNK_ENTERPRISE_IMAGE: splunk/splunk:edge
      SPLUNK_OPERATOR_IMAGE_NAME: splunk/splunk-operator
      ECR_REPOSITORY: ${{ secrets.ECR_REPOSITORY }}
      S3_REGION: ${{ secrets.AWS_DEFAULT_REGION }}
    steps:
    - uses: actions/checkout@v2
    - name: Dotenv Action
      id: dotenv
      uses: falti/dotenv-action@d4d12eaa0e1dd06d5bdc3d7af3bf4c8c93cb5359
    - name: setup-docker
      uses: docker-practice/actions-setup-docker@v1
    - name: Install Operator SDK
      run: |
        sudo curl -L -o /usr/local/bin/operator-sdk https://github.com/operator-framework/operator-sdk/releases/download/${{ steps.dotenv.outputs.OPERATOR_SDK_VERSION }}/operator-sdk-${{ steps.dotenv.outputs.OPERATOR_SDK_VERSION }}-x86_64-linux-gnu
        sudo chmod +x /usr/local/bin/operator-sdk
    - name: Configure AWS credentials
      uses: aws-actions/configure-aws-credentials@v1
      with:
        aws-access-key-id: ${{ secrets.AWS_ACCESS_KEY_ID }}
        aws-secret-access-key: ${{ secrets.AWS_SECRET_ACCESS_KEY }}
        aws-region: ${{ secrets.AWS_DEFAULT_REGION }}
    - name: Login to Amazon ECR
      id: login-ecr
      uses: aws-actions/amazon-ecr-login@v1
    - name: Make Splunk Operator Image
      run: |
        docker pull registry.access.redhat.com/ubi8/ubi-minimal:latest
        operator-sdk build --verbose ${{ secrets.ECR_REPOSITORY }}/${{ env.SPLUNK_OPERATOR_IMAGE_NAME }}:$GITHUB_SHA
    - name: Push Splunk Operator Image to ECR
      run: |
        echo "Uploading Image to ECR:: ${{ env.SPLUNK_OPERATOR_IMAGE_NAME }}:$GITHUB_SHA"
        docker push ${{ secrets.ECR_REPOSITORY }}/${{ env.SPLUNK_OPERATOR_IMAGE_NAME }}:$GITHUB_SHA
  vulnerability-scan:
    runs-on: ubuntu-latest
    needs: build-operator-image
    env:
      SPLUNK_ENTERPRISE_IMAGE: splunk/splunk:edge
      SPLUNK_OPERATOR_IMAGE_NAME: splunk/splunk-operator
      ECR_REPOSITORY: ${{ secrets.ECR_REPOSITORY }}
      S3_REGION: ${{ secrets.AWS_DEFAULT_REGION }}
    steps:
    - uses: actions/checkout@v2
    - name: Dotenv Action
      id: dotenv
      uses: falti/dotenv-action@d4d12eaa0e1dd06d5bdc3d7af3bf4c8c93cb5359
    - name: setup-docker
      uses: docker-practice/actions-setup-docker@v1
    - name: Configure AWS credentials
      uses: aws-actions/configure-aws-credentials@v1
      with:
        aws-access-key-id: ${{ secrets.AWS_ACCESS_KEY_ID }}
        aws-secret-access-key: ${{ secrets.AWS_SECRET_ACCESS_KEY }}
        aws-region: ${{ secrets.AWS_DEFAULT_REGION }}
    - name: Login to Amazon ECR
      uses: aws-actions/amazon-ecr-login@v1
    - name: Pull Splunk Operator Image Locally
      run: |
        docker pull ${{ secrets.ECR_REPOSITORY }}/${{ env.SPLUNK_OPERATOR_IMAGE_NAME }}:$GITHUB_SHA
    - name: Change Operator Image Tag to latest
      run: |
        docker tag ${{ secrets.ECR_REPOSITORY }}/${{ env.SPLUNK_OPERATOR_IMAGE_NAME }}:$GITHUB_SHA ${{ env.SPLUNK_OPERATOR_IMAGE_NAME }}:latest
    - name: Setup clair scanner
      run: make setup_clair_scanner
    - name: Scan container image
      run: make run_clair_scan
    - name: Stop clair scanner
      run: make stop_clair_scanner
    - name: Save scan results as artifacts
      uses: actions/upload-artifact@82c141cc518b40d92cc801eee768e7aafc9c2fa2
      with:
        name: clair-scanner-logs
        path: clair-scanner-logs
  smoke-tests:
    needs: vulnerability-scan
    strategy:
      fail-fast: false
      matrix:
        test: [basic, appframeworks1, appframeworkc3, appframeworkm4, secret, monitoringconsole]
    runs-on: ubuntu-latest
    env:
      CLUSTER_NODES: 1
      CLUSTER_WORKERS: 3
      SPLUNK_ENTERPRISE_IMAGE: splunk/splunk:edge
      SPLUNK_OPERATOR_IMAGE_NAME: splunk/splunk-operator
      SPLUNK_OPERATOR_IMAGE_FILENAME: splunk-operator
      TEST_FOCUS: "${{ matrix.test }}"
      # This regex matches any string not containing smoke keyword
      TEST_TO_SKIP: "^(?:[^s]+|s(?:$|[^m]|m(?:$|[^o]|o(?:$|[^k]|k(?:$|[^e])))))*$"
      TEST_CLUSTER_PLATFORM: eks
      EKS_VPC_PRIVATE_SUBNET_STRING: ${{ secrets.EKS_VPC_PRIVATE_SUBNET_STRING }}
      EKS_VPC_PUBLIC_SUBNET_STRING: ${{ secrets.EKS_VPC_PUBLIC_SUBNET_STRING }}
      TEST_BUCKET: ${{ secrets.TEST_BUCKET }}
      TEST_INDEXES_S3_BUCKET: ${{ secrets.TEST_INDEXES_S3_BUCKET }}
      ECR_REPOSITORY: ${{ secrets.ECR_REPOSITORY }}
      PRIVATE_REGISTRY: ${{ secrets.ECR_REPOSITORY }}
      S3_REGION: ${{ secrets.AWS_DEFAULT_REGION }}
      ENTERPRISE_LICENSE_LOCATION: ${{ secrets.ENTERPRISE_LICENSE_LOCATION }}
    steps:
      - name: Set Test Cluster Name
        run: | 
          echo "TEST_CLUSTER_NAME=eks-integration-test-cluster-${{ matrix.test }}-$GITHUB_RUN_ID" >> $GITHUB_ENV
      - name: Set Test Cluster Nodes and Parallel Runs
        run: >-
          if [ ${{ matrix.test }} == "appframework" ]; then 
            echo "CLUSTER_WORKERS=5" >> $GITHUB_ENV
            echo "CLUSTER_NODES=2" >> $GITHUB_ENV  
          fi
      - name: Chekcout code
        uses: actions/checkout@v2  
      - name: Dotenv Action
        id: dotenv
        uses: falti/dotenv-action@d4d12eaa0e1dd06d5bdc3d7af3bf4c8c93cb5359
      - name: Install Kubectl
        uses: Azure/setup-kubectl@v1
        with:
          version: ${{ steps.dotenv.outputs.KUBECTL_VERSION }}
      - name: Install Python
        uses: actions/setup-python@v2
      - name: Install AWS CLI
        run: |
          curl "${{ steps.dotenv.outputs.AWSCLI_URL}}" -o "awscli-bundle.zip"
          unzip awscli-bundle.zip
          sudo ./awscli-bundle/install -i /usr/local/aws -b /usr/local/bin/aws
          aws --version
      - name: Setup Go
        uses: actions/setup-go@v2
        with:
          go-version: ${{ steps.dotenv.outputs.GO_VERSION }}
      - name: Install Go Lint
        run: |
          go version
          go get -u golang.org/x/lint/golint
      - name: Install Ginkgo 
        run: |
            go get github.com/onsi/ginkgo/ginkgo
            go get github.com/onsi/gomega/...
      - name: Install EKS CTL
        run: |
          curl --silent --location "https://github.com/weaveworks/eksctl/releases/latest/download/eksctl_$(uname -s)_amd64.tar.gz" | tar xz -C /tmp
          sudo mv /tmp/eksctl /usr/local/bin
          eksctl version
      - name: setup-docker
        uses: docker-practice/actions-setup-docker@v1
      - name: Install Operator SDK
        run: |
          sudo curl -L -o /usr/local/bin/operator-sdk https://github.com/operator-framework/operator-sdk/releases/download/${{ steps.dotenv.outputs.OPERATOR_SDK_VERSION }}/operator-sdk-${{ steps.dotenv.outputs.OPERATOR_SDK_VERSION }}-x86_64-linux-gnu
          sudo chmod +x /usr/local/bin/operator-sdk
      - name: Configure Docker Hub credentials
        uses: docker/login-action@v1
        with:
          username: ${{ secrets.DOCKERHUB_USERNAME }}
          password: ${{ secrets.DOCKERHUB_TOKEN}}
      - name: Pull Splunk Enterprise Edge Image
        run: docker pull ${{ env.SPLUNK_ENTERPRISE_IMAGE }}
      - name: Configure AWS credentials
        uses: aws-actions/configure-aws-credentials@v1
        with:
          aws-access-key-id: ${{ secrets.AWS_ACCESS_KEY_ID }}
          aws-secret-access-key: ${{ secrets.AWS_SECRET_ACCESS_KEY }}
          aws-region: ${{ secrets.AWS_DEFAULT_REGION }}
      - name: Login to Amazon ECR
        id: login-ecr
        uses: aws-actions/amazon-ecr-login@v1
      - name: Tag and Push Splunk Enterprise Image to ECR
        run: |
          docker tag ${{ env.SPLUNK_ENTERPRISE_IMAGE }} ${{ secrets.ECR_REPOSITORY }}/${{ env.SPLUNK_ENTERPRISE_IMAGE }}
          docker push ${{ secrets.ECR_REPOSITORY }}/${{ env.SPLUNK_ENTERPRISE_IMAGE }}
      - name: Pull Splunk Operator Image Locally
        run: |
          docker pull ${{ secrets.ECR_REPOSITORY }}/${{ env.SPLUNK_OPERATOR_IMAGE_NAME }}:$GITHUB_SHA
      - name: Change Operator Image Tag to latest
        run: |
          docker tag ${{ secrets.ECR_REPOSITORY }}/${{ env.SPLUNK_OPERATOR_IMAGE_NAME }}:$GITHUB_SHA ${{ env.SPLUNK_OPERATOR_IMAGE_NAME }}:latest
      - name: Create EKS cluster
        run: |
           make cluster-up
      - name: Run smoke test
        id: smoketest
        run: |
          make int-test
      - name: Collect Test Logs
        if: ${{ always() }}
        run: | 
          mkdir -p /tmp/pod_logs
          find ./test -name "*.log" -exec cp {} /tmp/pod_logs \;
<<<<<<< HEAD
      - name: Archive Pod Logs
        if: ${{ always() }}
        uses: actions/upload-artifact@v2
=======
      - name: Archive Pod Logs if Failure in Smoke Test
        uses: actions/upload-artifact@82c141cc518b40d92cc801eee768e7aafc9c2fa2
>>>>>>> c145ff3e
        with:
          name: "splunk-pods-logs--artifacts-${{ matrix.test }}"
          path: "/tmp/pod_logs/**"
      - name: Cleanup up EKS cluster
        if: ${{ always() }}
        run: | 
           make cluster-down
  push-latest:
    needs: smoke-tests
    if: github.ref == 'refs/heads/master' 
    runs-on: ubuntu-latest
    env:
      SPLUNK_OPERATOR_IMAGE_NAME: splunk/splunk-operator
      TAG: latest
    steps:
    - name: Checkout Code
      uses: actions/checkout@v2
    - name: Dotenv Action
      id: dotenv
      uses: falti/dotenv-action@d4d12eaa0e1dd06d5bdc3d7af3bf4c8c93cb5359
    - name: setup-docker
      uses: docker-practice/actions-setup-docker@v1
    - name: Configure Docker Hub credentials
      uses: docker/login-action@v1
      with:
        username: ${{ secrets.DOCKERHUB_USERNAME }}
        password: ${{ secrets.DOCKERHUB_PUSH_TOKEN}}
    - name: Configure AWS credentials
      uses: aws-actions/configure-aws-credentials@v1
      with:
        aws-access-key-id: ${{ secrets.AWS_ACCESS_KEY_ID }}
        aws-secret-access-key: ${{ secrets.AWS_SECRET_ACCESS_KEY }}
        aws-region: ${{ secrets.AWS_DEFAULT_REGION }}
    - name: Login to Amazon ECR
      uses: aws-actions/amazon-ecr-login@v1
    - name: Pull Splunk Operator Image Locally
      run: |
        docker pull ${{ secrets.ECR_REPOSITORY }}/${{ env.SPLUNK_OPERATOR_IMAGE_NAME }}:$GITHUB_SHA
    - name: Change Operator Image Tag to latest
      run: |
        docker tag ${{ secrets.ECR_REPOSITORY }}/${{ env.SPLUNK_OPERATOR_IMAGE_NAME }}:$GITHUB_SHA ${{ env.SPLUNK_OPERATOR_IMAGE_NAME }}:${{ env.TAG }}
    - name: Push Splunk Operator Image to Docker Hub 
      run: docker push ${{ env.SPLUNK_OPERATOR_IMAGE_NAME }}:${{ env.TAG }}<|MERGE_RESOLUTION|>--- conflicted
+++ resolved
@@ -4,26 +4,6 @@
   check-formating:
     runs-on: ubuntu-latest
     steps:
-    - uses: actions/checkout@v2
-    - name: Dotenv Action
-      id: dotenv
-      uses: falti/dotenv-action@d4d12eaa0e1dd06d5bdc3d7af3bf4c8c93cb5359
-    - name: Setup Go
-      uses: actions/setup-go@v2
-      with:
-        go-version: ${{ steps.dotenv.outputs.GO_VERSION }}
-    - name: Install golint
-      run: |
-        go version
-        go get -u golang.org/x/lint/golint
-    - name: Check Source formatting
-      run: X=`make fmt` && if [[ "x$X" != "x" ]]; then echo $X && false; fi
-    - name: Lint source code
-      run: X=`make lint` && if [[ "x$X" != "x" ]]; then echo $X && false; fi
-  unit-tests:
-    runs-on: ubuntu-latest
-    needs: check-formating
-    steps:
       - uses: actions/checkout@v2
       - name: Dotenv Action
         id: dotenv
@@ -36,12 +16,32 @@
         run: |
           go version
           go get -u golang.org/x/lint/golint
+      - name: Check Source formatting
+        run: X=`make fmt` && if [[ "x$X" != "x" ]]; then echo $X && false; fi
+      - name: Lint source code
+        run: X=`make lint` && if [[ "x$X" != "x" ]]; then echo $X && false; fi
+  unit-tests:
+    runs-on: ubuntu-latest
+    needs: check-formating
+    steps:
+      - uses: actions/checkout@v2
+      - name: Dotenv Action
+        id: dotenv
+        uses: falti/dotenv-action@d4d12eaa0e1dd06d5bdc3d7af3bf4c8c93cb5359
+      - name: Setup Go
+        uses: actions/setup-go@v2
+        with:
+          go-version: ${{ steps.dotenv.outputs.GO_VERSION }}
+      - name: Install golint
+        run: |
+          go version
+          go get -u golang.org/x/lint/golint
       - name: Install goveralls
         run: |
           go version
           go get github.com/mattn/goveralls@latest
       - name: Run Unit Tests
-        run: make test  
+        run: make test
       - name: Run Code Coverage
         run: goveralls -coverprofile=coverage.out -service=circle-ci -repotoken ${{ secrets.COVERALLS_TOKEN }}
       - name: Upload Coverage artifacts
@@ -58,33 +58,33 @@
       ECR_REPOSITORY: ${{ secrets.ECR_REPOSITORY }}
       S3_REGION: ${{ secrets.AWS_DEFAULT_REGION }}
     steps:
-    - uses: actions/checkout@v2
-    - name: Dotenv Action
-      id: dotenv
-      uses: falti/dotenv-action@d4d12eaa0e1dd06d5bdc3d7af3bf4c8c93cb5359
-    - name: setup-docker
-      uses: docker-practice/actions-setup-docker@v1
-    - name: Install Operator SDK
-      run: |
-        sudo curl -L -o /usr/local/bin/operator-sdk https://github.com/operator-framework/operator-sdk/releases/download/${{ steps.dotenv.outputs.OPERATOR_SDK_VERSION }}/operator-sdk-${{ steps.dotenv.outputs.OPERATOR_SDK_VERSION }}-x86_64-linux-gnu
-        sudo chmod +x /usr/local/bin/operator-sdk
-    - name: Configure AWS credentials
-      uses: aws-actions/configure-aws-credentials@v1
-      with:
-        aws-access-key-id: ${{ secrets.AWS_ACCESS_KEY_ID }}
-        aws-secret-access-key: ${{ secrets.AWS_SECRET_ACCESS_KEY }}
-        aws-region: ${{ secrets.AWS_DEFAULT_REGION }}
-    - name: Login to Amazon ECR
-      id: login-ecr
-      uses: aws-actions/amazon-ecr-login@v1
-    - name: Make Splunk Operator Image
-      run: |
-        docker pull registry.access.redhat.com/ubi8/ubi-minimal:latest
-        operator-sdk build --verbose ${{ secrets.ECR_REPOSITORY }}/${{ env.SPLUNK_OPERATOR_IMAGE_NAME }}:$GITHUB_SHA
-    - name: Push Splunk Operator Image to ECR
-      run: |
-        echo "Uploading Image to ECR:: ${{ env.SPLUNK_OPERATOR_IMAGE_NAME }}:$GITHUB_SHA"
-        docker push ${{ secrets.ECR_REPOSITORY }}/${{ env.SPLUNK_OPERATOR_IMAGE_NAME }}:$GITHUB_SHA
+      - uses: actions/checkout@v2
+      - name: Dotenv Action
+        id: dotenv
+        uses: falti/dotenv-action@d4d12eaa0e1dd06d5bdc3d7af3bf4c8c93cb5359
+      - name: setup-docker
+        uses: docker-practice/actions-setup-docker@v1
+      - name: Install Operator SDK
+        run: |
+          sudo curl -L -o /usr/local/bin/operator-sdk https://github.com/operator-framework/operator-sdk/releases/download/${{ steps.dotenv.outputs.OPERATOR_SDK_VERSION }}/operator-sdk-${{ steps.dotenv.outputs.OPERATOR_SDK_VERSION }}-x86_64-linux-gnu
+          sudo chmod +x /usr/local/bin/operator-sdk
+      - name: Configure AWS credentials
+        uses: aws-actions/configure-aws-credentials@v1
+        with:
+          aws-access-key-id: ${{ secrets.AWS_ACCESS_KEY_ID }}
+          aws-secret-access-key: ${{ secrets.AWS_SECRET_ACCESS_KEY }}
+          aws-region: ${{ secrets.AWS_DEFAULT_REGION }}
+      - name: Login to Amazon ECR
+        id: login-ecr
+        uses: aws-actions/amazon-ecr-login@v1
+      - name: Make Splunk Operator Image
+        run: |
+          docker pull registry.access.redhat.com/ubi8/ubi-minimal:latest
+          operator-sdk build --verbose ${{ secrets.ECR_REPOSITORY }}/${{ env.SPLUNK_OPERATOR_IMAGE_NAME }}:$GITHUB_SHA
+      - name: Push Splunk Operator Image to ECR
+        run: |
+          echo "Uploading Image to ECR:: ${{ env.SPLUNK_OPERATOR_IMAGE_NAME }}:$GITHUB_SHA"
+          docker push ${{ secrets.ECR_REPOSITORY }}/${{ env.SPLUNK_OPERATOR_IMAGE_NAME }}:$GITHUB_SHA
   vulnerability-scan:
     runs-on: ubuntu-latest
     needs: build-operator-image
@@ -94,43 +94,51 @@
       ECR_REPOSITORY: ${{ secrets.ECR_REPOSITORY }}
       S3_REGION: ${{ secrets.AWS_DEFAULT_REGION }}
     steps:
-    - uses: actions/checkout@v2
-    - name: Dotenv Action
-      id: dotenv
-      uses: falti/dotenv-action@d4d12eaa0e1dd06d5bdc3d7af3bf4c8c93cb5359
-    - name: setup-docker
-      uses: docker-practice/actions-setup-docker@v1
-    - name: Configure AWS credentials
-      uses: aws-actions/configure-aws-credentials@v1
-      with:
-        aws-access-key-id: ${{ secrets.AWS_ACCESS_KEY_ID }}
-        aws-secret-access-key: ${{ secrets.AWS_SECRET_ACCESS_KEY }}
-        aws-region: ${{ secrets.AWS_DEFAULT_REGION }}
-    - name: Login to Amazon ECR
-      uses: aws-actions/amazon-ecr-login@v1
-    - name: Pull Splunk Operator Image Locally
-      run: |
-        docker pull ${{ secrets.ECR_REPOSITORY }}/${{ env.SPLUNK_OPERATOR_IMAGE_NAME }}:$GITHUB_SHA
-    - name: Change Operator Image Tag to latest
-      run: |
-        docker tag ${{ secrets.ECR_REPOSITORY }}/${{ env.SPLUNK_OPERATOR_IMAGE_NAME }}:$GITHUB_SHA ${{ env.SPLUNK_OPERATOR_IMAGE_NAME }}:latest
-    - name: Setup clair scanner
-      run: make setup_clair_scanner
-    - name: Scan container image
-      run: make run_clair_scan
-    - name: Stop clair scanner
-      run: make stop_clair_scanner
-    - name: Save scan results as artifacts
-      uses: actions/upload-artifact@82c141cc518b40d92cc801eee768e7aafc9c2fa2
-      with:
-        name: clair-scanner-logs
-        path: clair-scanner-logs
+      - uses: actions/checkout@v2
+      - name: Dotenv Action
+        id: dotenv
+        uses: falti/dotenv-action@d4d12eaa0e1dd06d5bdc3d7af3bf4c8c93cb5359
+      - name: setup-docker
+        uses: docker-practice/actions-setup-docker@v1
+      - name: Configure AWS credentials
+        uses: aws-actions/configure-aws-credentials@v1
+        with:
+          aws-access-key-id: ${{ secrets.AWS_ACCESS_KEY_ID }}
+          aws-secret-access-key: ${{ secrets.AWS_SECRET_ACCESS_KEY }}
+          aws-region: ${{ secrets.AWS_DEFAULT_REGION }}
+      - name: Login to Amazon ECR
+        uses: aws-actions/amazon-ecr-login@v1
+      - name: Pull Splunk Operator Image Locally
+        run: |
+          docker pull ${{ secrets.ECR_REPOSITORY }}/${{ env.SPLUNK_OPERATOR_IMAGE_NAME }}:$GITHUB_SHA
+      - name: Change Operator Image Tag to latest
+        run: |
+          docker tag ${{ secrets.ECR_REPOSITORY }}/${{ env.SPLUNK_OPERATOR_IMAGE_NAME }}:$GITHUB_SHA ${{ env.SPLUNK_OPERATOR_IMAGE_NAME }}:latest
+      - name: Setup clair scanner
+        run: make setup_clair_scanner
+      - name: Scan container image
+        run: make run_clair_scan
+      - name: Stop clair scanner
+        run: make stop_clair_scanner
+      - name: Save scan results as artifacts
+        uses: actions/upload-artifact@82c141cc518b40d92cc801eee768e7aafc9c2fa2
+        with:
+          name: clair-scanner-logs
+          path: clair-scanner-logs
   smoke-tests:
     needs: vulnerability-scan
     strategy:
       fail-fast: false
       matrix:
-        test: [basic, appframeworks1, appframeworkc3, appframeworkm4, secret, monitoringconsole]
+        test:
+          [
+            basic,
+            appframeworks1,
+            appframeworkc3,
+            appframeworkm4,
+            secret,
+            monitoringconsole,
+          ]
     runs-on: ubuntu-latest
     env:
       CLUSTER_NODES: 1
@@ -152,7 +160,7 @@
       ENTERPRISE_LICENSE_LOCATION: ${{ secrets.ENTERPRISE_LICENSE_LOCATION }}
     steps:
       - name: Set Test Cluster Name
-        run: | 
+        run: |
           echo "TEST_CLUSTER_NAME=eks-integration-test-cluster-${{ matrix.test }}-$GITHUB_RUN_ID" >> $GITHUB_ENV
       - name: Set Test Cluster Nodes and Parallel Runs
         run: >-
@@ -161,7 +169,7 @@
             echo "CLUSTER_NODES=2" >> $GITHUB_ENV  
           fi
       - name: Chekcout code
-        uses: actions/checkout@v2  
+        uses: actions/checkout@v2
       - name: Dotenv Action
         id: dotenv
         uses: falti/dotenv-action@d4d12eaa0e1dd06d5bdc3d7af3bf4c8c93cb5359
@@ -185,10 +193,10 @@
         run: |
           go version
           go get -u golang.org/x/lint/golint
-      - name: Install Ginkgo 
-        run: |
-            go get github.com/onsi/ginkgo/ginkgo
-            go get github.com/onsi/gomega/...
+      - name: Install Ginkgo
+        run: |
+          go get github.com/onsi/ginkgo/ginkgo
+          go get github.com/onsi/gomega/...
       - name: Install EKS CTL
         run: |
           curl --silent --location "https://github.com/weaveworks/eksctl/releases/latest/download/eksctl_$(uname -s)_amd64.tar.gz" | tar xz -C /tmp
@@ -228,64 +236,59 @@
           docker tag ${{ secrets.ECR_REPOSITORY }}/${{ env.SPLUNK_OPERATOR_IMAGE_NAME }}:$GITHUB_SHA ${{ env.SPLUNK_OPERATOR_IMAGE_NAME }}:latest
       - name: Create EKS cluster
         run: |
-           make cluster-up
+          make cluster-up
       - name: Run smoke test
         id: smoketest
         run: |
           make int-test
       - name: Collect Test Logs
         if: ${{ always() }}
-        run: | 
+        run: |
           mkdir -p /tmp/pod_logs
           find ./test -name "*.log" -exec cp {} /tmp/pod_logs \;
-<<<<<<< HEAD
       - name: Archive Pod Logs
         if: ${{ always() }}
-        uses: actions/upload-artifact@v2
-=======
-      - name: Archive Pod Logs if Failure in Smoke Test
         uses: actions/upload-artifact@82c141cc518b40d92cc801eee768e7aafc9c2fa2
->>>>>>> c145ff3e
         with:
           name: "splunk-pods-logs--artifacts-${{ matrix.test }}"
           path: "/tmp/pod_logs/**"
       - name: Cleanup up EKS cluster
         if: ${{ always() }}
-        run: | 
-           make cluster-down
+        run: |
+          make cluster-down
   push-latest:
     needs: smoke-tests
-    if: github.ref == 'refs/heads/master' 
+    if: github.ref == 'refs/heads/master'
     runs-on: ubuntu-latest
     env:
       SPLUNK_OPERATOR_IMAGE_NAME: splunk/splunk-operator
       TAG: latest
     steps:
-    - name: Checkout Code
-      uses: actions/checkout@v2
-    - name: Dotenv Action
-      id: dotenv
-      uses: falti/dotenv-action@d4d12eaa0e1dd06d5bdc3d7af3bf4c8c93cb5359
-    - name: setup-docker
-      uses: docker-practice/actions-setup-docker@v1
-    - name: Configure Docker Hub credentials
-      uses: docker/login-action@v1
-      with:
-        username: ${{ secrets.DOCKERHUB_USERNAME }}
-        password: ${{ secrets.DOCKERHUB_PUSH_TOKEN}}
-    - name: Configure AWS credentials
-      uses: aws-actions/configure-aws-credentials@v1
-      with:
-        aws-access-key-id: ${{ secrets.AWS_ACCESS_KEY_ID }}
-        aws-secret-access-key: ${{ secrets.AWS_SECRET_ACCESS_KEY }}
-        aws-region: ${{ secrets.AWS_DEFAULT_REGION }}
-    - name: Login to Amazon ECR
-      uses: aws-actions/amazon-ecr-login@v1
-    - name: Pull Splunk Operator Image Locally
-      run: |
-        docker pull ${{ secrets.ECR_REPOSITORY }}/${{ env.SPLUNK_OPERATOR_IMAGE_NAME }}:$GITHUB_SHA
-    - name: Change Operator Image Tag to latest
-      run: |
-        docker tag ${{ secrets.ECR_REPOSITORY }}/${{ env.SPLUNK_OPERATOR_IMAGE_NAME }}:$GITHUB_SHA ${{ env.SPLUNK_OPERATOR_IMAGE_NAME }}:${{ env.TAG }}
-    - name: Push Splunk Operator Image to Docker Hub 
-      run: docker push ${{ env.SPLUNK_OPERATOR_IMAGE_NAME }}:${{ env.TAG }}+      - name: Checkout Code
+        uses: actions/checkout@v2
+      - name: Dotenv Action
+        id: dotenv
+        uses: falti/dotenv-action@d4d12eaa0e1dd06d5bdc3d7af3bf4c8c93cb5359
+      - name: setup-docker
+        uses: docker-practice/actions-setup-docker@v1
+      - name: Configure Docker Hub credentials
+        uses: docker/login-action@v1
+        with:
+          username: ${{ secrets.DOCKERHUB_USERNAME }}
+          password: ${{ secrets.DOCKERHUB_PUSH_TOKEN}}
+      - name: Configure AWS credentials
+        uses: aws-actions/configure-aws-credentials@v1
+        with:
+          aws-access-key-id: ${{ secrets.AWS_ACCESS_KEY_ID }}
+          aws-secret-access-key: ${{ secrets.AWS_SECRET_ACCESS_KEY }}
+          aws-region: ${{ secrets.AWS_DEFAULT_REGION }}
+      - name: Login to Amazon ECR
+        uses: aws-actions/amazon-ecr-login@v1
+      - name: Pull Splunk Operator Image Locally
+        run: |
+          docker pull ${{ secrets.ECR_REPOSITORY }}/${{ env.SPLUNK_OPERATOR_IMAGE_NAME }}:$GITHUB_SHA
+      - name: Change Operator Image Tag to latest
+        run: |
+          docker tag ${{ secrets.ECR_REPOSITORY }}/${{ env.SPLUNK_OPERATOR_IMAGE_NAME }}:$GITHUB_SHA ${{ env.SPLUNK_OPERATOR_IMAGE_NAME }}:${{ env.TAG }}
+      - name: Push Splunk Operator Image to Docker Hub
+        run: docker push ${{ env.SPLUNK_OPERATOR_IMAGE_NAME }}:${{ env.TAG }}