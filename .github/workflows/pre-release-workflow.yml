name: Pre Release Workflow
on:
  workflow_dispatch:
    inputs:
      release_version:
        description: 'Version of Splunk Operator Release'
        required: true
      old_operator_version:
        description: 'OLD OPERATOR VERSION'
        required: true
      new_operator_version:
        description: 'NEW OPERATOR VERSION'
        required: true
      old_operator_image_version:
        description: 'OLD OPERATOR IMAGE VERSION'
        required: true
      new_operator_image_version:
        description: 'NEW OPERATOR IMAGE VERSION'
        required: true
      old_enterprise_version:
        description: 'OLD ENTERPRISE IMAGE VERSION'
        required: true
      new_enterprise_version:
        description: 'NEW ENTERPRISE IMAGE VERSION'
        required: true
jobs:
  automated-release:
    name: Automated Pre Release
    runs-on: ubuntu-latest
    if:
      contains('
        refs/heads/develop
        ', github.ref)
    steps:
    - name: Checkout code
      uses: actions/checkout@v2

    - name: Deep Fetch 
      run: |
        git fetch --prune --unshallow

    - name: Create ChangeLog since last release
      run: |
        git log $(git describe --tags --abbrev=0)..HEAD --oneline >> docs/ChangeLog-NEW.md

    - name: Dotenv Action
      id: dotenv
      uses: falti/dotenv-action@d4d12eaa0e1dd06d5bdc3d7af3bf4c8c93cb5359
<<<<<<< HEAD

    - name: Install yq
      run: |
        wget https://github.com/mikefarah/yq/releases/download/3.2.1/yq_linux_amd64 -O /usr/bin/yq
        chmod +x /usr/bin/yq
=======
>>>>>>> e6c314f5
    
    - name: setup-docker
      uses: docker-practice/actions-setup-docker@v1

    - name: Configure Docker Credentials
      uses: docker/login-action@v1
      with:
        username: ${{ secrets.DOCKERHUB_USERNAME }}
        password: ${{ secrets.DOCKERHUB_PUSH_TOKEN}}
    
    - name: Setup Go
      uses: actions/setup-go@v2
      with:
        go-version: ${{ steps.dotenv.outputs.GO_VERSION }}
    
    - name: Install golint
      run: |
        go get -u golang.org/x/lint/golint
    
    - name: Install goveralls
      run: |
        go get github.com/mattn/goveralls@latest

<<<<<<< HEAD
    - name: Install Operator SDK
      run: |
        export ARCH=$(case $(uname -m) in x86_64) echo -n amd64 ;; aarch64) echo -n arm64 ;; *) echo -n $(uname -m) ;; esac)
        export OS=$(uname | awk '{print tolower($0)}')
        export OPERATOR_SDK_DL_URL=https://github.com/operator-framework/operator-sdk/releases/download/${{ steps.dotenv.outputs.OPERATOR_SDK_VERSION }}
        sudo curl -LO ${OPERATOR_SDK_DL_URL}/operator-sdk_${OS}_${ARCH}
        sudo chmod +x operator-sdk_${OS}_${ARCH} 
        sudo mv operator-sdk_${OS}_${ARCH} /usr/local/bin/operator-sdk

=======
>>>>>>> e6c314f5
    - name: Update Operator Image name in DOCS
      if: github.event.inputs.old_operator_version != github.event.inputs.new_operator_version
      uses: jacobtomlinson/gha-find-replace@f485fdc3f67a6d87ae6e3d11e41f648c26d7aee3
      with:
        find: "splunk-operator:${{ github.event.inputs.old_operator_version }}"
        replace: "splunk-operator:${{ github.event.inputs.new_operator_version }}"
        exclude: "ChangeLog.md"
        include: "**.md"

    - name: Update Splunk Operator Install URL in DOCS
      if: github.event.inputs.old_operator_version != github.event.inputs.new_operator_version
      uses: jacobtomlinson/gha-find-replace@f485fdc3f67a6d87ae6e3d11e41f648c26d7aee3
      with:
        find: "/download/${{ github.event.inputs.old_operator_version }}/splunk-operator"
        replace: "/download/${{ github.event.inputs.new_operator_version }}/splunk-operator"
        exclude: "ChangeLog.md"
        include: "**.md"

    - name: Update Splunk Operator VERSION in DOCS
      if: github.event.inputs.old_operator_version != github.event.inputs.new_operator_version
      uses: jacobtomlinson/gha-find-replace@f485fdc3f67a6d87ae6e3d11e41f648c26d7aee3
      with:
        find: "${{ github.event.inputs.old_operator_version }} or later"
        replace: "${{ github.event.inputs.new_operator_version }} or later"
        exclude: "ChangeLog.md"
        include: "**.md"

    - name: Update Splunk Enterprise Image in operator.yaml
      if: github.event.inputs.old_enterprise_version != github.event.inputs.new_enterprise_version
      uses: jacobtomlinson/gha-find-replace@f485fdc3f67a6d87ae6e3d11e41f648c26d7aee3
      with:
        find: "${{ github.event.inputs.old_enterprise_version }}"
        replace: "${{ github.event.inputs.new_enterprise_version }}"
        include: "**operator.yaml"

    - name: Update Splunk Enterprise image in DOCS
      if: github.event.inputs.old_enterprise_version != github.event.inputs.new_enterprise_version
      uses: jacobtomlinson/gha-find-replace@f485fdc3f67a6d87ae6e3d11e41f648c26d7aee3
      with:
        find: "${{ github.event.inputs.old_enterprise_version }} or later"
        replace: "${{ github.event.inputs.new_enterprise_version }} or later"
        exclude: "ChangeLog.md"
        include: "**.md"

<<<<<<< HEAD
    - name: Run Make Package
      run: |
        make docker-build IMG=splunk/splunk-operator-rc:${{ github.event.inputs.release_version }}-RC
        make generate-artifacts  IMG=splunk/splunk-operator-rc:${{ github.event.inputs.release_version }}-RC VERSION=${{ github.event.inputs.release_version }} SPLUNK_ENTERPRISE_IMAGE=splunk/splunk/${{ github.event.inputs.new_enterprise_version }}
  
    - name: Tag and Push release RC Image
      run: |
        make docker-push IMG=splunk/splunk-operator-rc:${{ github.event.inputs.release_version }}-RC 

    - name: Update Operator Image name in Release Folder
      uses: jacobtomlinson/gha-find-replace@f485fdc3f67a6d87ae6e3d11e41f648c26d7aee3
      with:
        find: "splunk/splunk-operator:${{ env.SHORT_SHA }}"
        replace: "splunk/splunk-operator-rc:${{ github.event.inputs.release_version }}"
        include: "release-${{ env.SHORT_SHA }}/**"

    - name: Upload Release Artifacts
      uses: actions/upload-artifact@82c141cc518b40d92cc801eee768e7aafc9c2fa2
      with:
        name: "release-artifacts-${{ github.event.inputs.release_version }}"
        path: "release-**"

=======
>>>>>>> e6c314f5
    - name: Reset go.mod and go.sum before creating Pull Request
      run: |
        git checkout go.sum
        git checkout go.mod
        git status

    - name: Create Pull Request
      uses: peter-evans/create-pull-request@v3.10.1
      with:
        branch: "release/${{ github.event.inputs.release_version }}"
        title: "Splunk Operator ${{ github.event.inputs.release_version }} release"
        reviewers: "${{ steps.dotenv.outputs.REVIEWERS }}"
        body: |
          ### Automated Pull Request for Splunk Operator Release ${{ github.event.inputs.release_version }}
          * Changes added to docs/ChangeLog-NEW.md. Please filter and update ChangeLog.md
          * Delete ChangeLog-New.md<|MERGE_RESOLUTION|>--- conflicted
+++ resolved
@@ -46,14 +46,6 @@
     - name: Dotenv Action
       id: dotenv
       uses: falti/dotenv-action@d4d12eaa0e1dd06d5bdc3d7af3bf4c8c93cb5359
-<<<<<<< HEAD
-
-    - name: Install yq
-      run: |
-        wget https://github.com/mikefarah/yq/releases/download/3.2.1/yq_linux_amd64 -O /usr/bin/yq
-        chmod +x /usr/bin/yq
-=======
->>>>>>> e6c314f5
     
     - name: setup-docker
       uses: docker-practice/actions-setup-docker@v1
@@ -77,18 +69,6 @@
       run: |
         go get github.com/mattn/goveralls@latest
 
-<<<<<<< HEAD
-    - name: Install Operator SDK
-      run: |
-        export ARCH=$(case $(uname -m) in x86_64) echo -n amd64 ;; aarch64) echo -n arm64 ;; *) echo -n $(uname -m) ;; esac)
-        export OS=$(uname | awk '{print tolower($0)}')
-        export OPERATOR_SDK_DL_URL=https://github.com/operator-framework/operator-sdk/releases/download/${{ steps.dotenv.outputs.OPERATOR_SDK_VERSION }}
-        sudo curl -LO ${OPERATOR_SDK_DL_URL}/operator-sdk_${OS}_${ARCH}
-        sudo chmod +x operator-sdk_${OS}_${ARCH} 
-        sudo mv operator-sdk_${OS}_${ARCH} /usr/local/bin/operator-sdk
-
-=======
->>>>>>> e6c314f5
     - name: Update Operator Image name in DOCS
       if: github.event.inputs.old_operator_version != github.event.inputs.new_operator_version
       uses: jacobtomlinson/gha-find-replace@f485fdc3f67a6d87ae6e3d11e41f648c26d7aee3
@@ -133,31 +113,6 @@
         exclude: "ChangeLog.md"
         include: "**.md"
 
-<<<<<<< HEAD
-    - name: Run Make Package
-      run: |
-        make docker-build IMG=splunk/splunk-operator-rc:${{ github.event.inputs.release_version }}-RC
-        make generate-artifacts  IMG=splunk/splunk-operator-rc:${{ github.event.inputs.release_version }}-RC VERSION=${{ github.event.inputs.release_version }} SPLUNK_ENTERPRISE_IMAGE=splunk/splunk/${{ github.event.inputs.new_enterprise_version }}
-  
-    - name: Tag and Push release RC Image
-      run: |
-        make docker-push IMG=splunk/splunk-operator-rc:${{ github.event.inputs.release_version }}-RC 
-
-    - name: Update Operator Image name in Release Folder
-      uses: jacobtomlinson/gha-find-replace@f485fdc3f67a6d87ae6e3d11e41f648c26d7aee3
-      with:
-        find: "splunk/splunk-operator:${{ env.SHORT_SHA }}"
-        replace: "splunk/splunk-operator-rc:${{ github.event.inputs.release_version }}"
-        include: "release-${{ env.SHORT_SHA }}/**"
-
-    - name: Upload Release Artifacts
-      uses: actions/upload-artifact@82c141cc518b40d92cc801eee768e7aafc9c2fa2
-      with:
-        name: "release-artifacts-${{ github.event.inputs.release_version }}"
-        path: "release-**"
-
-=======
->>>>>>> e6c314f5
     - name: Reset go.mod and go.sum before creating Pull Request
       run: |
         git checkout go.sum
