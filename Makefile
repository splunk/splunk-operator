--- conflicted
+++ resolved
@@ -143,24 +143,6 @@
 docker-push: ## Push docker image with the manager.
 	docker push ${IMG}
 
-<<<<<<< HEAD
-# PLATFORMS defines the target platforms for  the manager image be build to provide support to multiple
-# architectures. (i.e. make docker-buildx IMG=myregistry/mypoperator:0.0.1). To use this option you need to:
-# - able to use docker buildx . More info: https://docs.docker.com/build/buildx/
-# - have enable BuildKit, More info: https://docs.docker.com/develop/develop-images/build_enhancements/
-# - be able to push the image for your registry (i.e. if you do not inform a valid value via IMG=<myregistry/image:<tag>> than the export will fail)
-# To properly provided solutions that supports more than one platform you should use this option.
-PLATFORMS ?= linux/arm64,linux/amd64,linux/s390x,linux/ppc64le
-.PHONY: docker-buildx
-docker-buildx: #test ## Build and push docker image for the manager for cross-platform support
-	# copy existing Dockerfile and insert --platform=${BUILDPLATFORM} into Dockerfile.cross, and preserve the original Dockerfile
-	sed -e '1 s/\(^FROM\)/FROM --platform=\$$\{BUILDPLATFORM\}/; t' -e ' 1,// s//FROM --platform=\$$\{BUILDPLATFORM\}/' Dockerfile > Dockerfile.cross
-	- docker buildx create --name project-v3-builder
-	docker buildx use project-v3-builder
-	- docker buildx build --push --platform=$(PLATFORMS) --tag ${IMG} -f Dockerfile.cross .
-	- docker buildx rm project-v3-builder
-	rm Dockerfile.cross
-=======
 # Docker-buildx is used to build the image for multiple OS/platforms
 # IMG is a mandatory argument to specify the image name
 # Defaults:
@@ -181,7 +163,6 @@
 		--build-arg BASE_IMAGE="${BASE_IMAGE}" \
 		--build-arg BASE_IMAGE_VERSION="${BASE_IMAGE_VERSION}" \
 		--tag "${IMG}" -f Dockerfile .
->>>>>>> 8306aea3
 
 ##@ Deployment
 install: manifests kustomize ## Install CRDs into the K8s cluster specified in ~/.kube/config.
