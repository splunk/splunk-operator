--- conflicted
+++ resolved
@@ -13,12 +13,9 @@
 # add namespace to this
 WATCH_NAMESPACE ?= ""
 
-<<<<<<< HEAD
-=======
 # NAMESPACE defines default namespace where operator will be installed 
 NAMESPACE ?= "splunk-operator"
 
->>>>>>> e6c314f5
 # CHANNELS define the bundle channels used in the bundle.
 # Add a new line here if you would like to change its default config. (E.g CHANNELS = "candidate,fast,stable")
 # To re-generate a bundle for other specific channels without changing the standard setup, you can:
@@ -52,11 +49,7 @@
 # Image URL to use all building/pushing image targets
 IMG ?= controller:latest
 # ENVTEST_K8S_VERSION refers to the version of kubebuilder assets to be downloaded by envtest binary.
-<<<<<<< HEAD
-ENVTEST_K8S_VERSION = 1.23
-=======
 ENVTEST_K8S_VERSION = 1.22
->>>>>>> e6c314f5
 
 # Get the currently used golang install path (in GOPATH/bin, unless GOBIN is set)
 ifeq (,$(shell go env GOBIN))
@@ -78,8 +71,6 @@
 	SCANNER_FILE = clair-scanner_windows_amd64.exe
 endif
 
-<<<<<<< HEAD
-=======
 SED := sed -i 
 ifeq ($(shell uname), Linux)
 	SED = sed -i  
@@ -89,17 +80,12 @@
 	SED = sed -i  
 endif
 
->>>>>>> e6c314f5
 # Setting SHELL to bash allows bash commands to be executed by recipes.
 # This is a requirement for 'setup-envtest.sh' in the test target.
 # Options are set to exit when a recipe line exits non-zero or a piped command fails.
 SHELL = /usr/bin/env bash -o pipefail
 .SHELLFLAGS = -ec
 
-<<<<<<< HEAD
-.PHONY: all
-=======
->>>>>>> e6c314f5
 all: build
 
 ##@ General
@@ -114,92 +100,6 @@
 # https://en.wikipedia.org/wiki/ANSI_escape_code#SGR_parameters
 # More info on the awk command:
 # http://linuxcommand.org/lc3_adv_awk.php
-<<<<<<< HEAD
-
-.PHONY: help
-help: ## Display this help.
-	@awk 'BEGIN {FS = ":.*##"; printf "\nUsage:\n  make \033[36m<target>\033[0m\n"} /^[a-zA-Z_0-9-]+:.*?##/ { printf "  \033[36m%-15s\033[0m %s\n", $$1, $$2 } /^##@/ { printf "\n\033[1m%s\033[0m\n", substr($$0, 5) } ' $(MAKEFILE_LIST)
-
-##@ Development
-
-.PHONY: manifests
-manifests: controller-gen ## Generate WebhookConfiguration, ClusterRole and CustomResourceDefinition objects.
-	$(CONTROLLER_GEN) rbac:roleName=manager-role crd webhook paths="./..." output:crd:artifacts:config=config/crd/bases
-	rm config/crd/bases/_.yaml
-
-.PHONY: generate
-generate: controller-gen ## Generate code containing DeepCopy, DeepCopyInto, and DeepCopyObject method implementations.
-	$(CONTROLLER_GEN) object:headerFile="hack/boilerplate.go.txt" paths="./..."
-
-.PHONY: fmt
-fmt: ## Run go fmt against code.
-	go fmt ./...
-
-.PHONY: vet
-vet: ## Run go vet against code.
-	go vet ./...
-
-.PHONY: test
-test: manifests generate fmt vet envtest ## Run tests.
-	KUBEBUILDER_ASSETS="$(shell $(ENVTEST) use $(ENVTEST_K8S_VERSION) -p path)" go test  -v -covermode=count -coverprofile=coverage.out --timeout=300s   ./pkg/splunk/common ./pkg/splunk/enterprise ./pkg/splunk/controller ./pkg/splunk/client ./pkg/splunk/util ./controllers 
-
-##@ Build
-
-.PHONY: build
-build: generate fmt vet ## Build manager binary.
-	go build -o bin/manager main.go
-
-.PHONY: run
-run: manifests generate fmt vet ## Run a controller from your host.
-	go run ./main.go
-
-.PHONY: docker-build
-docker-build: test ## Build docker image with the manager.
-	docker build -t ${IMG} .
-
-.PHONY: docker-push
-docker-push: ## Push docker image with the manager.
-	docker push ${IMG}
-
-ifndef ignore-not-found
-  ignore-not-found = false
-endif
-##@ Deployment
-
-.PHONY: install
-install: manifests kustomize ## Install CRDs into the K8s cluster specified in ~/.kube/config.
-	$(KUSTOMIZE) build config/crd | kubectl apply -f -
-
-.PHONY: uninstall
-uninstall: manifests kustomize ## Uninstall CRDs from the K8s cluster specified in ~/.kube/config.
-	$(KUSTOMIZE) build config/crd | kubectl delete --ignore-not-found=$(ignore-not-found) -f -
-
-.PHONY: deploy
-deploy: manifests kustomize ## Deploy controller to the K8s cluster specified in ~/.kube/config.
-	cd config/manager && $(KUSTOMIZE) edit set image controller=${IMG}
-	RELATED_IMAGE_SPLUNK_ENTERPRISE=${SPLUNK_ENTERPRISE_IMAGE} WATCH_NAMESPACE=${WATCH_NAMESPACE} $(KUSTOMIZE) build config/default | kubectl apply -f -
-
-.PHONY: undeploy
-undeploy: ## Undeploy controller from the K8s cluster specified in ~/.kube/config.
-	$(KUSTOMIZE) build config/default | kubectl delete -f -
-
-
-CONTROLLER_GEN = $(shell pwd)/bin/controller-gen
-.PHONY: controller-gen
-controller-gen: ## Download controller-gen locally if necessary.
-	$(call go-get-tool,$(CONTROLLER_GEN),sigs.k8s.io/controller-tools/cmd/controller-gen@v0.8.0)
-
-KUSTOMIZE = $(shell pwd)/bin/kustomize
-.PHONY: kustomize
-kustomize: ## Download kustomize locally if necessary.
-	$(call go-get-tool,$(KUSTOMIZE),sigs.k8s.io/kustomize/kustomize/v3@v3.8.7)
-
-ENVTEST = $(shell pwd)/bin/setup-envtest
-.PHONY: envtest
-envtest: ## Download envtest-setup locally if necessary.
-	$(call go-get-tool,$(ENVTEST),sigs.k8s.io/controller-runtime/tools/setup-envtest@latest)
-
-=======
 
 help: ## Display this help.
 	@awk 'BEGIN {FS = ":.*##"; printf "\nUsage:\n  make \033[36m<target>\033[0m\n"} /^[a-zA-Z_0-9-]+:.*?##/ { printf "  \033[36m%-15s\033[0m %s\n", $$1, $$2 } /^##@/ { printf "\n\033[1m%s\033[0m\n", substr($$0, 5) } ' $(MAKEFILE_LIST)
@@ -270,7 +170,6 @@
 envtest: ## Download envtest-setup locally if necessary.
 	$(call go-get-tool,$(ENVTEST),sigs.k8s.io/controller-runtime/tools/setup-envtest@latest)
 
->>>>>>> e6c314f5
 # go-get-tool will 'go get' any package $2 and install it to $1.
 PROJECT_DIR := $(shell dirname $(abspath $(lastword $(MAKEFILE_LIST))))
 define go-get-tool
@@ -284,8 +183,6 @@
 rm -rf $$TMP_DIR ;\
 }
 endef
-<<<<<<< HEAD
-=======
 
 .PHONY: bundle
 bundle: manifests kustomize ## Generate bundle manifests and metadata, then validate generated files.
@@ -370,114 +267,17 @@
 
 lint:
 	@golint ./...
->>>>>>> e6c314f5
-
-.PHONY: bundle
-bundle: manifests kustomize ## Generate bundle manifests and metadata, then validate generated files.
-	operator-sdk generate kustomize manifests -q
-	cd config/manager && $(KUSTOMIZE) edit set image controller=$(IMG)
-	$(KUSTOMIZE) build config/manifests | operator-sdk generate bundle $(BUNDLE_GEN_FLAGS)
-	operator-sdk bundle validate ./bundle
-
-.PHONY: bundle-build
-bundle-build: ## Build the bundle image.
-	docker build -f bundle.Dockerfile -t $(BUNDLE_IMG) .
-
-.PHONY: bundle-push
-bundle-push: ## Push the bundle image.
-	$(MAKE) docker-push IMG=$(BUNDLE_IMG)
-
-.PHONY: opm
-OPM = ./bin/opm
-opm: ## Download opm locally if necessary.
-ifeq (,$(wildcard $(OPM)))
-ifeq (,$(shell which opm 2>/dev/null))
-	@{ \
-	set -e ;\
-	mkdir -p $(dir $(OPM)) ;\
-	OS=$(shell go env GOOS) && ARCH=$(shell go env GOARCH) && \
-	curl -sSLo $(OPM) https://github.com/operator-framework/operator-registry/releases/download/v1.18.1/$${OS}-$${ARCH}-opm ;\
-	chmod +x $(OPM) ;\
-	}
-else
-OPM = $(shell which opm)
-endif
-endif
-
-# A comma-separated list of bundle images (e.g. make catalog-build BUNDLE_IMGS=example.com/operator-bundle:v0.1.0,example.com/operator-bundle:v0.2.0).
-# These images MUST exist in a registry and be pull-able.
-BUNDLE_IMGS ?= $(BUNDLE_IMG)
-
-# BUNDLE_GEN_FLAGS are the flags passed to the operator-sdk generate bundle command
-BUNDLE_GEN_FLAGS ?= -q --overwrite --version $(VERSION) $(BUNDLE_METADATA_OPTS)
-
-# USE_IMAGE_DIGESTS defines if images are resolved via tags or digests
-# You can enable this value if you would like to use SHA Based Digests
-# To enable set flag to true
-USE_IMAGE_DIGESTS ?= false
-ifeq ($(USE_IMAGE_DIGESTS), true)
-    BUNDLE_GEN_FLAGS += --use-image-digests
-endif
-
-# The image tag given to the resulting catalog image (e.g. make catalog-build CATALOG_IMG=example.com/operator-catalog:v0.2.0).
-CATALOG_IMG ?= $(IMAGE_TAG_BASE)-catalog:v$(VERSION)
-
-# Set CATALOG_BASE_IMG to an existing catalog image tag to add $BUNDLE_IMGS to that image.
-ifneq ($(origin CATALOG_BASE_IMG), undefined)
-FROM_INDEX_OPT := --from-index $(CATALOG_BASE_IMG)
-endif
-
-# Build a catalog image by adding bundle images to an empty catalog using the operator package manager tool, 'opm'.
-# This recipe invokes 'opm' in 'semver' bundle add mode. For more information on add modes, see:
-# https://github.com/operator-framework/community-operators/blob/7f1438c/docs/packaging-operator.md#updating-your-existing-operator
-.PHONY: catalog-build
-catalog-build: opm ## Build a catalog image.
-	$(OPM) index add --container-tool docker --mode semver --tag $(CATALOG_IMG) --bundles $(BUNDLE_IMGS) $(FROM_INDEX_OPT)
-
-# Push the catalog image.
-.PHONY: catalog-push
-catalog-push: ## Push a catalog image.
-	$(MAKE) docker-push IMG=$(CATALOG_IMG)
-
-
-
-.PHONY: code/sec
-code/sec: $GOBIN/gosec ## Run gosec
-	gosec -severity medium --confidence medium -quiet ./...
-
-$GOBIN/gosec:
-	go get -u github.com/securego/gosec/cmd/gosec
-
-.PHONY: cluster-up
-cluster-up:
-	@test/deploy-cluster.sh up
-
-.PHONY: cluster-down
-cluster-down:
-	@test/deploy-cluster.sh down
-
-.PHONY: ins-test
-int-test:
-	@echo Run integration test
-	@test/run-tests.sh
-
-.PHONY: lint
-lint:
-	@golint ./...
-
-.PHONY: lang
+
 lang:
 	@echo Running bias language linter
 	@tools/bias_language_linter.sh
 
-.PHONY: stop_clair_scanner
 stop_clair_scanner:
 	@docker stop clair_db || true
 	@docker rm clair_db || true
 	@docker stop clair || true
 	@docker rm clair || true
 
-.PHONY: setup_clair_scanner
 setup_clair_scanner: stop_clair_scanner
 	@mkdir -p clair-scanner-logs
 	@docker pull arminc/clair-db:${SCANNER_DATE} || docker pull arminc/clair-db:${SCANNER_DATE_YEST} || echo "WARNING: Failed to pull daily image, defaulting to latest" >> clair-scanner-logs/clair_setup_errors.log ; docker pull arminc/clair-db:latest
@@ -490,28 +290,44 @@
 	@retries=0 ; while( ! wget -T 10 -q -O /dev/null http://0.0.0.0:6060/v1/namespaces ) ; do sleep 1 ; echo -n "." ; if [ $$retries -eq 10 ] ; then echo " Timeout, aborting." ; exit 1 ; fi ; retries=$$(($$retries+1)) ; done
 	@echo "Clair daemon started."
 
-.PHONY: run_clair_scanner
 run_clair_scan:
-<<<<<<< HEAD
-	@./clair-scanner -c http://0.0.0.0:6060 --ip ${SCANNER_LOCALIP} -r clair-scanner-logs/results.json -l clair-scanner-logs/results.log ${IMG}
+	@./clair-scanner -c http://0.0.0.0:6060 --ip ${SCANNER_LOCALIP} -r clair-scanner-logs/results.json -l clair-scanner-logs/results.log splunk/splunk-operator
 
 
 # generate artifacts needed to deploy operator, this is current way of doing it, need to fix this
-.PHONY: generate-artifacts
-generate-artifacts: manifests kustomize ## Deploy controller to the K8s cluster specified in ~/.kube/config.
+generate-artifacts-namespace: manifests kustomize ## Deploy controller to the K8s cluster specified in ~/.kube/config.
 	mkdir -p release-${VERSION}
+	cp config/default/kustomization-namespace.yaml config/default/kustomization.yaml
+	$(SED) "s/namespace: splunk-operator/namespace: ${NAMESPACE}/g"  config/default/kustomization.yaml
+	$(SED) "s|SPLUNK_ENTERPRISE_IMAGE|${SPLUNK_ENTERPRISE_IMAGE}|g"  config/default/kustomization.yaml
+	$(SED) "s/ClusterRole/Role/g"  config/rbac/role.yaml
+	$(SED) "s/ClusterRole/Role/g"  config/rbac/role_binding.yaml
 	cd config/manager && $(KUSTOMIZE) edit set image controller=${IMG}
-	RELATED_IMAGE_SPLUNK_ENTERPRISE=${SPLUNK_ENTERPRISE_IMAGE} WATCH_NAMESPACE=${WATCH_NAMESPACE} $(KUSTOMIZE) build config/default > release-${VERSION}/splunk-operator-install.yaml
-
-
-##### this varaiables are for setting up development system########################
-export ARCH=$(case $(uname -m) in x86_64) echo -n amd64 ;; aarch64) echo -n arm64 ;; *) echo -n $(uname -m) ;; esac)
-export OS=$(uname | awk '{print tolower($0)}')
-GO_DOWNLOAD_URL=https://go.dev/dl/go1.17.7.$(OS)-$(ARCH).pkg
-export OPERATOR_SDK_DL_URL=https://github.com/operator-framework/operator-sdk/releases/download/v1.18.1
+	RELATED_IMAGE_SPLUNK_ENTERPRISE=${SPLUNK_ENTERPRISE_IMAGE} WATCH_NAMESPACE=${WATCH_NAMESPACE} $(KUSTOMIZE) build config/default > release-${VERSION}/splunk-operator-namespace.yaml
+	$(SED) "s/Role/ClusterRole/g"  config/rbac/role.yaml
+	$(SED) "s/Role/ClusterRole/g"  config/rbac/role_binding.yaml
+
+
+# generate artifacts needed to deploy operator, this is current way of doing it, need to fix this
+generate-artifacts-cluster: manifests kustomize ## Deploy controller to the K8s cluster specified in ~/.kube/config.
+	mkdir -p release-${VERSION}
+	cp config/default/kustomization-cluster.yaml config/default/kustomization.yaml
+	$(SED) "s/namespace: splunk-operator/namespace: ${NAMESPACE}/g"  config/default/kustomization.yaml
+	$(SED) "s|SPLUNK_ENTERPRISE_IMAGE|${SPLUNK_ENTERPRISE_IMAGE}|g"  config/default/kustomization.yaml
+	$(SED) "s/WATCH_NAMESPACE_VALUE/\"${WATCH_NAMESPACE}\"/g"  config/default/kustomization.yaml
+	cd config/manager && $(KUSTOMIZE) edit set image controller=${IMG}
+	RELATED_IMAGE_SPLUNK_ENTERPRISE=${SPLUNK_ENTERPRISE_IMAGE} WATCH_NAMESPACE=${WATCH_NAMESPACE} $(KUSTOMIZE) build config/default > release-${VERSION}/splunk-operator-cluster.yaml
+
+generate-artifacts: generate-artifacts-cluster generate-artifacts-namespace
+	echo "artifacts generation complete"
+
+#############################
+
+GO_DOWNLOAD_URL=https://go.dev/dl/go1.17.7.darwin-amd64.pkg
+export OPERATOR_SDK_DL_URL=https://github.com/operator-framework/operator-sdk/releases/download/v1.17.0
 OPERATOR_SDK_DOWNLOAD_URL=curl -LO ${OPERATOR_SDK_DL_URL}/operator-sdk_${OS}_${ARCH}
-MINIKUBE_DOWNLOAD_URL=https://storage.googleapis.com/minikube/releases/latest/minikube-$(OS)-$(ARCH)
-KUBECTL_DOWNLOAD_URL="https://dl.k8s.io/release/$(curl -L -s https://dl.k8s.io/release/stable.txt)/bin/$(OS)/$(ARCH)/kubectl"
+MINIKUBE_DOWNLOAD_URL=https://storage.googleapis.com/minikube/releases/latest/minikube-darwin-amd64
+KUBECTL_DOWNLOAD_URL="https://dl.k8s.io/release/$(curl -L -s https://dl.k8s.io/release/stable.txt)/bin/darwin/amd64/kubectl"
 
 .PHONY: setup/devsetup
 setup/devsetup:
@@ -525,59 +341,6 @@
 	@sudo chmod +x operator-sdk_${OS}_${ARCH} && sudo mv operator-sdk_${OS}_${ARCH} /usr/local/bin/operator-sdk
 	
 
-.PHONY: clean
-=======
-	@./clair-scanner -c http://0.0.0.0:6060 --ip ${SCANNER_LOCALIP} -r clair-scanner-logs/results.json -l clair-scanner-logs/results.log splunk/splunk-operator
-
-
-# generate artifacts needed to deploy operator, this is current way of doing it, need to fix this
-generate-artifacts-namespace: manifests kustomize ## Deploy controller to the K8s cluster specified in ~/.kube/config.
-	mkdir -p release-${VERSION}
-	cp config/default/kustomization-namespace.yaml config/default/kustomization.yaml
-	$(SED) "s/namespace: splunk-operator/namespace: ${NAMESPACE}/g"  config/default/kustomization.yaml
-	$(SED) "s|SPLUNK_ENTERPRISE_IMAGE|${SPLUNK_ENTERPRISE_IMAGE}|g"  config/default/kustomization.yaml
-	$(SED) "s/ClusterRole/Role/g"  config/rbac/role.yaml
-	$(SED) "s/ClusterRole/Role/g"  config/rbac/role_binding.yaml
-	cd conig/manager && $(KUSTOMIZE) edit set image controller=${IMG}
-	RELATED_IMAGE_SPLUNK_ENTERPRISE=${SPLUNK_ENTERPRISE_IMAGE} WATCH_NAMESPACE=${WATCH_NAMESPACE} $(KUSTOMIZE) build config/default > release-${VERSION}/splunk-operator-namespace.yaml
-	$(SED) "s/Role/ClusterRole/g"  config/rbac/role.yaml
-	$(SED) "s/Role/ClusterRole/g"  config/rbac/role_binding.yaml
-
-
-# generate artifacts needed to deploy operator, this is current way of doing it, need to fix this
-generate-artifacts-cluster: manifests kustomize ## Deploy controller to the K8s cluster specified in ~/.kube/config.
-	mkdir -p release-${VERSION}
-	cp config/default/kustomization-cluster.yaml config/default/kustomization.yaml
-	$(SED) "s/namespace: splunk-operator/namespace: ${NAMESPACE}/g"  config/default/kustomization.yaml
-	$(SED) "s|SPLUNK_ENTERPRISE_IMAGE|${SPLUNK_ENTERPRISE_IMAGE}|g"  config/default/kustomization.yaml
-	$(SED) "s/WATCH_NAMESPACE_VALUE/\"${WATCH_NAMESPACE}\"/g"  config/default/kustomization.yaml
-	cd config/manager && $(KUSTOMIZE) edit set image controller=${IMG}
-	RELATED_IMAGE_SPLUNK_ENTERPRISE=${SPLUNK_ENTERPRISE_IMAGE} WATCH_NAMESPACE=${WATCH_NAMESPACE} $(KUSTOMIZE) build config/default > release-${VERSION}/splunk-operator-cluster.yaml
-
-generate-artifacts: generate-artifacts-cluster generate-artifacts-namespace
-	echo "artifacts generation complete"
-
-#############################
-
-GO_DOWNLOAD_URL=https://go.dev/dl/go1.17.7.darwin-amd64.pkg
-export OPERATOR_SDK_DL_URL=https://github.com/operator-framework/operator-sdk/releases/download/v1.17.0
-OPERATOR_SDK_DOWNLOAD_URL=curl -LO ${OPERATOR_SDK_DL_URL}/operator-sdk_${OS}_${ARCH}
-MINIKUBE_DOWNLOAD_URL=https://storage.googleapis.com/minikube/releases/latest/minikube-darwin-amd64
-KUBECTL_DOWNLOAD_URL="https://dl.k8s.io/release/$(curl -L -s https://dl.k8s.io/release/stable.txt)/bin/darwin/amd64/kubectl"
-
-.PHONY: setup/devsetup
-setup/devsetup:
-	@echo Installing go
-	@curl -Lo go.tar.gz ${GO_DOWNLOAD_URL} && tar -C /usr/local -xvzf  go.tar.gz
-	@curl -Lo kubectl ${KUBECTL_DOWNLOAD_URL} && chmod +x kubectl && sudo mv kubectl /usr/local/bin/
-	@echo Installing Kubectl
-	@curl -Lo kubectl ${KUBECTL_DOWNLOAD_URL} && chmod +x kubectl && sudo mv kubectl /usr/local/bin/
-	@echo Installing operator-sdk
-	@curl -LO ${OPERATOR_SDK_DL_URL}/operator-sdk_${OS}_${ARCH}
-	@sudo chmod +x operator-sdk_${OS}_${ARCH} && sudo mv operator-sdk_${OS}_${ARCH} /usr/local/bin/operator-sdk
-	
-
->>>>>>> e6c314f5
 clean: stop_clair_scanner
 	@rm -rf ./build/_output
 	@docker rmi  $(IMG) || true
