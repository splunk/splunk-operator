/*
Copyright 2025.

Licensed under the Apache License, Version 2.0 (the "License");
you may not use this file except in compliance with the License.
You may obtain a copy of the License at

    http://www.apache.org/licenses/LICENSE-2.0

Unless required by applicable law or agreed to in writing, software
distributed under the License is distributed on an "AS IS" BASIS,
WITHOUT WARRANTIES OR CONDITIONS OF ANY KIND, either express or implied.
See the License for the specific language governing permissions and
limitations under the License.
*/

package v4

import (
	corev1 "k8s.io/api/core/v1"
	metav1 "k8s.io/apimachinery/pkg/apis/meta/v1"
	"k8s.io/apimachinery/pkg/runtime"
)

// EDIT THIS FILE!  THIS IS SCAFFOLDING FOR YOU TO OWN!
// NOTE: json tags are required.  Any new fields you add must have json tags for the fields to be serialized.

const (
	// IngestorClusterPausedAnnotation is the annotation that pauses the reconciliation (triggers
	// an immediate requeue)
	IngestorClusterPausedAnnotation = "ingestorcluster.enterprise.splunk.com/paused"
)

// IngestorClusterSpec defines the spec of Ingestor Cluster
type IngestorClusterSpec struct {
	// Common Splunk spec
	CommonSplunkSpec `json:",inline"`

	// Number of ingestor pods
	Replicas int32 `json:"replicas"`

	// Splunk Enterprise app repository that specifies remote app location and scope for Splunk app management
	AppFrameworkConfig AppFrameworkSpec `json:"appRepo,omitempty"`

	// Push Bus spec
	PushBus PushBusSpec `json:"pushBus"`

	// Pipeline configuration
	PipelineConfig PipelineConfigSpec `json:"pipelineConfig"`
<<<<<<< HEAD

	// Secret ref
	SecretRef string `json:"secretRef"`
=======
>>>>>>> 8876d0e3
}

// Helper types
// Only SQS as of now
type PushBusSpec struct {
	Type string `json:"type"`

	SQS SQSSpec `json:"sqs"`
}

type SQSSpec struct {
	QueueName string `json:"queueName"`

	AuthRegion string `json:"authRegion"`

	Endpoint string `json:"endpoint"`

	LargeMessageStoreEndpoint string `json:"largeMessageStoreEndpoint"`

	LargeMessageStorePath string `json:"largeMessageStorePath"`

	DeadLetterQueueName string `json:"deadLetterQueueName"`

	MaxRetriesPerPart int `json:"maxRetriesPerPart"`

	RetryPolicy string `json:"retryPolicy"`

	SendInterval string `json:"sendInterval"`
}

type PipelineConfigSpec struct {
	RemoteQueueRuleset bool `json:"remoteQueueRuleset"`

	RuleSet bool `json:"ruleSet"`

	RemoteQueueTyping bool `json:"remoteQueueTyping"`

	RemoteQueueOutput bool `json:"remoteQueueOutput"`

	Typing bool `json:"typing"`

	IndexerPipe bool `json:"indexerPipe"`
}

// IngestorClusterStatus defines the observed state of Ingestor Cluster
type IngestorClusterStatus struct {
	// Phase of the ingestor pods
	Phase Phase `json:"phase"`

	// Number of desired ingestor pods
	Replicas int32 `json:"replicas"`

	// Number of ready ingestor pods
	ReadyReplicas int32 `json:"readyReplicas"`

	// Selector for pods used by HorizontalPodAutoscaler
	Selector string `json:"selector"`

	// Resource revision tracker
	ResourceRevMap map[string]string `json:"resourceRevMap"`

	// App Framework context
	AppContext AppDeploymentContext `json:"appContext"`

	// Telemetry App installation flag
	TelAppInstalled bool `json:"telAppInstalled"`

	// Auxillary message describing CR status
	Message string `json:"message"`
}

// +kubebuilder:object:root=true
// +kubebuilder:subresource:status

// IngestorCluster is the Schema for a Splunk Enterprise ingestor cluster pods
// +k8s:openapi-gen=true
// +kubebuilder:subresource:status
// +kubebuilder:subresource:scale:specpath=.spec.replicas,statuspath=.status.replicas,selectorpath=.status.selector
// +kubebuilder:resource:path=ingestorclusters,scope=Namespaced,shortName=ing
// +kubebuilder:printcolumn:name="Phase",type="string",JSONPath=".status.phase",description="Status of ingestor cluster pods"
// +kubebuilder:printcolumn:name="Desired",type="integer",JSONPath=".status.replicas",description="Number of desired ingestor cluster pods"
// +kubebuilder:printcolumn:name="Ready",type="integer",JSONPath=".status.readyReplicas",description="Current number of ready ingestor cluster pods"
// +kubebuilder:printcolumn:name="Age",type="date",JSONPath=".metadata.creationTimestamp",description="Age of ingestor cluster resource"
// +kubebuilder:printcolumn:name="Message",type="string",JSONPath=".status.message",description="Auxillary message describing CR status"
// +kubebuilder:storageversion

// IngestorCluster is the Schema for the ingestorclusters API
type IngestorCluster struct {
	metav1.TypeMeta   `json:",inline"`
	metav1.ObjectMeta `json:"metadata,omitempty,omitzero"`

	Spec   IngestorClusterSpec   `json:"spec"`
	Status IngestorClusterStatus `json:"status,omitempty,omitzero"`
}

// DeepCopyObject implements runtime.Object
func (in *IngestorCluster) DeepCopyObject() runtime.Object {
	if c := in.DeepCopy(); c != nil {
		return c
	}
	return nil
}

// +kubebuilder:object:root=true

// IngestorClusterList contains a list of IngestorCluster
type IngestorClusterList struct {
	metav1.TypeMeta `json:",inline"`
	metav1.ListMeta `json:"metadata,omitempty"`
	Items           []IngestorCluster `json:"items"`
}

func init() {
	SchemeBuilder.Register(&IngestorCluster{}, &IngestorClusterList{})
}

// NewEvent creates a new event associated with the object and ready
// to be published to Kubernetes API
func (ic *IngestorCluster) NewEvent(eventType, reason, message string) corev1.Event {
	t := metav1.Now()
	return corev1.Event{
		ObjectMeta: metav1.ObjectMeta{
			GenerateName: reason + "-",
			Namespace:    ic.ObjectMeta.Namespace,
		},
		InvolvedObject: corev1.ObjectReference{
			Kind:       "IngestorCluster",
			Namespace:  ic.Namespace,
			Name:       ic.Name,
			UID:        ic.UID,
			APIVersion: GroupVersion.String(),
		},
		Reason:  reason,
		Message: message,
		Source: corev1.EventSource{
			Component: "splunk-ingestorcluster-controller",
		},
		FirstTimestamp:      t,
		LastTimestamp:       t,
		Count:               1,
		Type:                eventType,
		ReportingController: "enterprise.splunk.com/ingestorcluster-controller",
	}
}<|MERGE_RESOLUTION|>--- conflicted
+++ resolved
@@ -47,12 +47,6 @@
 
 	// Pipeline configuration
 	PipelineConfig PipelineConfigSpec `json:"pipelineConfig"`
-<<<<<<< HEAD
-
-	// Secret ref
-	SecretRef string `json:"secretRef"`
-=======
->>>>>>> 8876d0e3
 }
 
 // Helper types
