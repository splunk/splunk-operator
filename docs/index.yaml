--- conflicted
+++ resolved
@@ -2,7 +2,6 @@
 entries:
   splunk-enterprise:
   - apiVersion: v2
-<<<<<<< HEAD
     appVersion: 2.5.2
     created: "2024-02-29T11:04:35.96595-08:00"
     dependencies:
@@ -25,10 +24,6 @@
   - apiVersion: v2
     appVersion: 2.5.1
     created: "2024-02-29T11:04:35.751907-08:00"
-=======
-    appVersion: 2.5.1
-    created: "2024-02-20T10:52:46.032948-08:00"
->>>>>>> 751148cd
     dependencies:
     - condition: splunk-operator.enabled
       name: splunk-operator
@@ -48,11 +43,7 @@
     version: 2.5.1
   - apiVersion: v2
     appVersion: 2.5.0
-<<<<<<< HEAD
     created: "2024-02-29T11:04:35.550092-08:00"
-=======
-    created: "2024-02-20T10:52:45.982924-08:00"
->>>>>>> 751148cd
     dependencies:
     - condition: splunk-operator.enabled
       name: splunk-operator
@@ -72,11 +63,7 @@
     version: 2.5.0
   - apiVersion: v2
     appVersion: 2.4.0
-<<<<<<< HEAD
     created: "2024-02-29T11:04:35.418818-08:00"
-=======
-    created: "2024-02-20T10:52:45.941086-08:00"
->>>>>>> 751148cd
     dependencies:
     - condition: splunk-operator.enabled
       name: splunk-operator
@@ -98,11 +85,7 @@
     version: 2.4.0
   - apiVersion: v2
     appVersion: 2.3.0
-<<<<<<< HEAD
     created: "2024-02-29T11:04:35.327593-08:00"
-=======
-    created: "2024-02-20T10:52:45.912109-08:00"
->>>>>>> 751148cd
     dependencies:
     - condition: splunk-operator.enabled
       name: splunk-operator
@@ -124,11 +107,7 @@
     version: 2.3.0
   - apiVersion: v2
     appVersion: 2.2.1
-<<<<<<< HEAD
     created: "2024-02-29T11:04:35.278896-08:00"
-=======
-    created: "2024-02-20T10:52:45.896417-08:00"
->>>>>>> 751148cd
     dependencies:
     - condition: splunk-operator.enabled
       name: splunk-operator
@@ -143,11 +122,7 @@
     version: 2.2.1
   - apiVersion: v2
     appVersion: 2.2.0
-<<<<<<< HEAD
     created: "2024-02-29T11:04:35.231474-08:00"
-=======
-    created: "2024-02-20T10:52:45.881394-08:00"
->>>>>>> 751148cd
     dependencies:
     - condition: splunk-operator.enabled
       name: splunk-operator
@@ -162,11 +137,7 @@
     version: 2.2.0
   - apiVersion: v2
     appVersion: 2.1.0
-<<<<<<< HEAD
     created: "2024-02-29T11:04:35.143211-08:00"
-=======
-    created: "2024-02-20T10:52:45.8558-08:00"
->>>>>>> 751148cd
     dependencies:
     - condition: splunk-operator.enabled
       name: splunk-operator
@@ -181,7 +152,6 @@
     version: 1.0.0
   splunk-operator:
   - apiVersion: v2
-<<<<<<< HEAD
     appVersion: 2.5.2
     created: "2024-02-29T11:04:36.292954-08:00"
     description: A Helm chart for the Splunk Operator for Kubernetes
@@ -199,10 +169,6 @@
   - apiVersion: v2
     appVersion: 2.5.1
     created: "2024-02-29T11:04:36.253326-08:00"
-=======
-    appVersion: 2.5.1
-    created: "2024-02-20T10:52:46.127737-08:00"
->>>>>>> 751148cd
     description: A Helm chart for the Splunk Operator for Kubernetes
     digest: 5c90889e175bbfc79cbb7f83bf213de43a46c4d688574d04ff82aa16dcd8681a
     maintainers:
@@ -217,11 +183,7 @@
     version: 2.5.1
   - apiVersion: v2
     appVersion: 2.5.0
-<<<<<<< HEAD
     created: "2024-02-29T11:04:36.210826-08:00"
-=======
-    created: "2024-02-20T10:52:46.116065-08:00"
->>>>>>> 751148cd
     description: A Helm chart for the Splunk Operator for Kubernetes
     digest: ed93f8fac421f92cfdbfd043ec27911a07ec7db2c05b4efc3137cef4f2bfca4a
     maintainers:
@@ -236,11 +198,7 @@
     version: 2.5.0
   - apiVersion: v2
     appVersion: 2.4.0
-<<<<<<< HEAD
     created: "2024-02-29T11:04:36.168828-08:00"
-=======
-    created: "2024-02-20T10:52:46.101936-08:00"
->>>>>>> 751148cd
     description: A Helm chart for the Splunk Operator for Kubernetes
     digest: 9d0377747e46df4bf4b9dbd447c9ff46c926bfe2c66fd07d6d27a61abb31cb42
     maintainers:
@@ -257,11 +215,7 @@
     version: 2.4.0
   - apiVersion: v2
     appVersion: 2.3.0
-<<<<<<< HEAD
     created: "2024-02-29T11:04:36.127792-08:00"
-=======
-    created: "2024-02-20T10:52:46.088599-08:00"
->>>>>>> 751148cd
     description: A Helm chart for the Splunk Operator for Kubernetes
     digest: 23e70ec4059bc92920d7d3adce3bff6b8aba0d5eb5d4c0efe225bf3b88d5b274
     maintainers:
@@ -278,11 +232,7 @@
     version: 2.3.0
   - apiVersion: v2
     appVersion: 2.2.1
-<<<<<<< HEAD
     created: "2024-02-29T11:04:36.084283-08:00"
-=======
-    created: "2024-02-20T10:52:46.070858-08:00"
->>>>>>> 751148cd
     description: A Helm chart for the Splunk Operator for Kubernetes
     digest: 8868b9ae2ebde0c667b13c97d71d904a31b5a9f2c803b199bc77324f1727e1fd
     name: splunk-operator
@@ -292,11 +242,7 @@
     version: 2.2.1
   - apiVersion: v2
     appVersion: 2.2.0
-<<<<<<< HEAD
     created: "2024-02-29T11:04:36.043345-08:00"
-=======
-    created: "2024-02-20T10:52:46.056944-08:00"
->>>>>>> 751148cd
     description: A Helm chart for the Splunk Operator for Kubernetes
     digest: 49c72276bd7ff93465b0545d8b0814f684cade7d2cd191b6d73d4c3660bd1fb4
     name: splunk-operator
@@ -306,11 +252,7 @@
     version: 2.2.0
   - apiVersion: v2
     appVersion: 2.1.0
-<<<<<<< HEAD
     created: "2024-02-29T11:04:36.00884-08:00"
-=======
-    created: "2024-02-20T10:52:46.044805-08:00"
->>>>>>> 751148cd
     description: A Helm chart for the Splunk Operator for Kubernetes
     digest: 34e5463f8f5442655d05cb616b50391b738a0827b30d8440b4c7fce99a291d9a
     name: splunk-operator
@@ -318,8 +260,4 @@
     urls:
     - https://splunk.github.io/splunk-operator/splunk-operator-1.0.0.tgz
     version: 1.0.0
-<<<<<<< HEAD
 generated: "2024-02-29T11:04:35.08619-08:00"
-=======
-generated: "2024-02-20T10:52:45.840335-08:00"
->>>>>>> 751148cd
