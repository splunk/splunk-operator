# How to upgrade Splunk Operator and Splunk Enterprise Deployments

To upgrade the Splunk Operator for Kubernetes, you will overwrite the prior Operator release with the latest version. Once the lastest version of `splunk-operator-namespace.yaml` ([see below](#upgrading-splunk-operator-and-splunk-operator-deployment)) is applied the CRD's are updated and Operator deployment is updated with newer version of Splunk Operator image. Any new spec defined by the operator will be applied to the pods managed by Splunk Operator for Kubernetes.
​
A Splunk Operator for Kubernetes upgrade might include support for a later version of the Splunk Enterprise Docker image. In that scenario, after the Splunk Operator completes its upgrade, the pods managed by Splunk Operator for Kubernetes will be restarted using the latest Splunk Enterprise Docker image.
​
* Note: The Splunk Operator does not provide a way to downgrade to a previous release.
​
## Prerequisites
​
* Before you upgrade, review the Splunk Operator [change log](https://github.com/splunk/splunk-operator/releases) page for information on changes made in the latest release. The Splunk Enterprise Docker image compatibility is noted in each release version.
​
* If the Splunk Enterprise Docker image changes, review the Splunk Enterprise [Upgrade Readme](https://docs.splunk.com/Documentation/Splunk/latest/Installation/AboutupgradingREADTHISFIRST) page before upgrading.
​
* For general information about Splunk Enterprise compatibility and the upgrade process, see [How to upgrade Splunk Enterprise](https://docs.splunk.com/Documentation/Splunk/latest/Installation/HowtoupgradeSplunk).
​
* If you use forwarders, verify the Splunk Enterprise version compatibility with the forwarders in the [Compatibility between forwarders and Splunk Enterprise indexers](https://docs.splunk.com/Documentation/Forwarder/latest/Forwarder/Compatibilitybetweenforwardersandindexers) documentation.
​


# Splunk Operator Upgrade

## Steps to upgrade from version greater than 1.0.5 to latest

1. Download the latest Splunk Operator installation yaml file.
​
```
<<<<<<< HEAD
wget -O splunk-operator-namespace.yaml https://github.com/splunk/splunk-operator/releases/download/2.5.1/splunk-operator-namespace.yaml
=======
wget -O splunk-operator-namespace.yaml https://github.com/splunk/splunk-operator/releases/download/2.5.0/splunk-operator-namespace.yaml
>>>>>>> 546f9da2
```
​
2. (Optional) Review the file and update it with your specific customizations used during your install.

​
3. Upgrade the Splunk Operator.​
```
kubectl apply -f splunk-operator-namespace.yaml --server-side  --force-conflicts
```
​
After applying the yaml, a new operator pod will be created and the existing operator pod will be terminated. Example:
​
```
kubectl get pods
NAME                                                  READY   STATUS    RESTARTS   AGE
splunk-operator-controller-manager-75f5d4d85b-8pshn   1/1     Running   0          5s
```
​
If a Splunk Operator release changes the custom resource (CRD) API version, the administrator is responsible for updating their Custom Resource specification to reference the latest CRD API version.

### Upgrading Splunk Enterprise Docker Image with the Operator Upgrade

Splunk Operator follows the upgrade path steps mentioned in [Splunk documentation](https://docs.splunk.com/Documentation/Splunk/9.1.2/Installation/HowtoupgradeSplunk). If a Splunk Operator release includes an updated Splunk Enterprise Docker image, the operator upgrade will also initiate pod restart using the latest Splunk Enterprise Docker image. To follow the best practices described under the [General Process to Upgrade the Splunk Enterprise], a recommeded upgrade path is followed while initiating pod restarts of different Splunk Instances. At each step, if a particular CR instance exists, a certain flow is imposed to ensure that each instance is updated in the correct order. After an instance is upgraded, the Operator verifies if the upgrade was successful and all the components are working as expected. If any unexpected behaviour is detected, the process is terminated.


## Steps to Upgrade from 1.0.5 or older version to latest

Upgrading the Splunk Operator from 1.0.5 or older version to latest is a new installation rather than an upgrade from current operator installation. The older Splunk Operator must be cleaned up before installing the new version. You should upgrade operator to 1.1.0 first and then use [normal upgrade process from 1.1.0 to latest](#Steps-to-upgrade-from-version-greater-than-1.0.5-to-latest).

Script [upgrade-to-1.1.0.sh](https://github.com/splunk/splunk-operator/releases/download/1.1.0/upgrade-to-1.1.0.sh) helps you to do the cleanup, and install 1.1.0 Splunk operator. The script expects the current namespace where the operator is installed and the path to the latest operator deployment manifest file. The script performs the following steps

* Backup of all the operator resources within the namespace like
** service-account, deployment, role, role-binding, cluster-role, cluster-role-binding
* Deletes all the old Splunk Operator resources and deployment
* Installs the operator in Splunk-operator namespace.
### Upgrading Splunk Operator and Splunk Operator Deployment

1. Download the upgrade script.

```
wget -O operator-upgarde.sh https://github.com/splunk/splunk-operator/releases/download/1.1.0/upgrade-to-1.1.0.sh
```

2. Download the 1.1.0 Splunk Operator installation yaml file.

```
wget -O splunk-operator-install.yaml https://github.com/splunk/splunk-operator/releases/download/1.1.0/splunk-operator-install.yaml
```

3. (Optional) Review the file and update it with your specific customizations used during your install.

4. Upgrade the Splunk Operator.

Set KUBECONFIG and run the already downloaded `operator-upgrade.sh` script with the following mandatory arguments

* `current_namespace` current namespace where operator is installed
* `manifest_file`: path to 1.1.0 Splunk Operator manifest file

### Example

```bash
>upgrade-to-1.1.0.sh --current_namespace=splunk-operator --manifest_file=splunk-operator-install.yaml
```

Note: This script can be run from `Mac` or `Linux` system. To run this script on `Windows`, use `cygwin`.

## Configuring Operator to watch specific namespace

If Splunk Operator is installed clusterwide then
Edit `deployment` `splunk-operator-controller-manager-<podid>` in `splunk-operator` namespace, set `WATCH_NAMESPACE` field to the namespace that needs to be monitored by Splunk Operator

```yaml
...
        env:
        - name: WATCH_NAMESPACE
          value: "splunk-operator"
        - name: RELATED_IMAGE_SPLUNK_ENTERPRISE
          value: splunk/splunk:9.0.3-a2
        - name: OPERATOR_NAME
          value: splunk-operator
        - name: POD_NAME
          valueFrom:
            fieldRef:
              apiVersion: v1
              fieldPath: metadata.name
...
```
​
If a Splunk Operator release includes an updated Splunk Enterprise Docker image, the operator upgrade will also initiate pod restart using the latest Splunk Enterprise Docker image.

## Verify Upgrade is Successful
​
To verify the Splunk Operator has been upgraded to the release image in `splunk-operator-install.yaml`,  you can check the version of the operator image in the deployment spec and subsequently the image in Pod spec of the newly deployed operator pod.

Example:

```bash
kubectl get deployment splunk-operator -o yaml | grep -i image
image: docker.io/splunk/splunk-operator:<desired_operator_version>
imagePullPolicy: IfNotPresent
```

```bash
kubectl get pod <splunk_operator_pod> -o yaml | grep -i image
image: docker.io/splunk/splunk-operator:<desired_operator_version>
imagePullPolicy: IfNotPresent
```
​
To verify that a new Splunk Enterprise Docker image was applied to a pod, you can check the version of the image. Example:
​
```bash
kubectl get pods splunk-<crname>-monitoring-console-0 -o yaml | grep -i image
image: splunk/splunk:9.0.3-a2
imagePullPolicy: IfNotPresent
```
## Splunk Enterprise Cluster upgrade example

This is an example of the process followed by the Splunk Operator if the operator version is upgraded and a later Splunk Enterprise Docker image is available:
​
1. A new Splunk Operator pod will be created, and the existing operator pod will be terminated.
3. Any existing License Manager, Standalone, Monitoring console, Cluster manager, Search Head, ClusterManager, Indexer pods will be terminated to be redeployed with the upgraded spec.
4. Splunk Operator follows the upgrade path steps mentioned in Splunk documentation. The termination and redeployment of the pods happen in a particular order based on a recommended upgrade path.
5. After a ClusterManager pod is restarted, the Indexer Cluster pods which are connected to it are terminated and redeployed.
6. After all pods in the Indexer cluster and Search head cluster are redeployed, the Monitoring Console pod is terminated and redeployed.
7. Each pod upgrade is verified to ensure the process was successful and everything is working as expected.

* Note: If there are multiple pods per Custom Resource, the pods are terminated and re-deployed in a descending order with the highest numbered pod going first<|MERGE_RESOLUTION|>--- conflicted
+++ resolved
@@ -1,5 +1,6 @@
 # How to upgrade Splunk Operator and Splunk Enterprise Deployments
 
+To upgrade the Splunk Operator for Kubernetes, you will overwrite the prior Operator release with the latest version. Once the lastest version of `splunk-operator-namespace.yaml` ([see below](#upgrading-splunk-operator-and-splunk-operator-deployment)) is applied the CRD's are updated and Operator deployment is updated with newer version of Splunk Operator image. Any new spec defined by the operator will be applied to the pods managed by Splunk Operator for Kubernetes.
 To upgrade the Splunk Operator for Kubernetes, you will overwrite the prior Operator release with the latest version. Once the lastest version of `splunk-operator-namespace.yaml` ([see below](#upgrading-splunk-operator-and-splunk-operator-deployment)) is applied the CRD's are updated and Operator deployment is updated with newer version of Splunk Operator image. Any new spec defined by the operator will be applied to the pods managed by Splunk Operator for Kubernetes.
 ​
 A Splunk Operator for Kubernetes upgrade might include support for a later version of the Splunk Enterprise Docker image. In that scenario, after the Splunk Operator completes its upgrade, the pods managed by Splunk Operator for Kubernetes will be restarted using the latest Splunk Enterprise Docker image.
@@ -10,6 +11,7 @@
 ​
 * Before you upgrade, review the Splunk Operator [change log](https://github.com/splunk/splunk-operator/releases) page for information on changes made in the latest release. The Splunk Enterprise Docker image compatibility is noted in each release version.
 ​
+* If the Splunk Enterprise Docker image changes, review the Splunk Enterprise [Upgrade Readme](https://docs.splunk.com/Documentation/Splunk/latest/Installation/AboutupgradingREADTHISFIRST) page before upgrading.
 * If the Splunk Enterprise Docker image changes, review the Splunk Enterprise [Upgrade Readme](https://docs.splunk.com/Documentation/Splunk/latest/Installation/AboutupgradingREADTHISFIRST) page before upgrading.
 ​
 * For general information about Splunk Enterprise compatibility and the upgrade process, see [How to upgrade Splunk Enterprise](https://docs.splunk.com/Documentation/Splunk/latest/Installation/HowtoupgradeSplunk).
@@ -25,11 +27,7 @@
 1. Download the latest Splunk Operator installation yaml file.
 ​
 ```
-<<<<<<< HEAD
 wget -O splunk-operator-namespace.yaml https://github.com/splunk/splunk-operator/releases/download/2.5.1/splunk-operator-namespace.yaml
-=======
-wget -O splunk-operator-namespace.yaml https://github.com/splunk/splunk-operator/releases/download/2.5.0/splunk-operator-namespace.yaml
->>>>>>> 546f9da2
 ```
 ​
 2. (Optional) Review the file and update it with your specific customizations used during your install.
@@ -48,6 +46,12 @@
 splunk-operator-controller-manager-75f5d4d85b-8pshn   1/1     Running   0          5s
 ```
 ​
+If a Splunk Operator release changes the custom resource (CRD) API version, the administrator is responsible for updating their Custom Resource specification to reference the latest CRD API version.
+
+### Upgrading Splunk Enterprise Docker Image with the Operator Upgrade
+
+Splunk Operator follows the upgrade path steps mentioned in [Splunk documentation](https://docs.splunk.com/Documentation/Splunk/9.1.2/Installation/HowtoupgradeSplunk). If a Splunk Operator release includes an updated Splunk Enterprise Docker image, the operator upgrade will also initiate pod restart using the latest Splunk Enterprise Docker image. To follow the best practices described under the [General Process to Upgrade the Splunk Enterprise], a recommeded upgrade path is followed while initiating pod restarts of different Splunk Instances. At each step, if a particular CR instance exists, a certain flow is imposed to ensure that each instance is updated in the correct order. After an instance is upgraded, the Operator verifies if the upgrade was successful and all the components are working as expected. If any unexpected behaviour is detected, the process is terminated.
+
 If a Splunk Operator release changes the custom resource (CRD) API version, the administrator is responsible for updating their Custom Resource specification to reference the latest CRD API version.
 
 ### Upgrading Splunk Enterprise Docker Image with the Operator Upgrade
@@ -136,6 +140,7 @@
 kubectl get pod <splunk_operator_pod> -o yaml | grep -i image
 image: docker.io/splunk/splunk-operator:<desired_operator_version>
 imagePullPolicy: IfNotPresent
+imagePullPolicy: IfNotPresent
 ```
 ​
 To verify that a new Splunk Enterprise Docker image was applied to a pod, you can check the version of the image. Example:
@@ -155,5 +160,10 @@
 5. After a ClusterManager pod is restarted, the Indexer Cluster pods which are connected to it are terminated and redeployed.
 6. After all pods in the Indexer cluster and Search head cluster are redeployed, the Monitoring Console pod is terminated and redeployed.
 7. Each pod upgrade is verified to ensure the process was successful and everything is working as expected.
+3. Any existing License Manager, Standalone, Monitoring console, Cluster manager, Search Head, ClusterManager, Indexer pods will be terminated to be redeployed with the upgraded spec.
+4. Splunk Operator follows the upgrade path steps mentioned in Splunk documentation. The termination and redeployment of the pods happen in a particular order based on a recommended upgrade path.
+5. After a ClusterManager pod is restarted, the Indexer Cluster pods which are connected to it are terminated and redeployed.
+6. After all pods in the Indexer cluster and Search head cluster are redeployed, the Monitoring Console pod is terminated and redeployed.
+7. Each pod upgrade is verified to ensure the process was successful and everything is working as expected.
 
 * Note: If there are multiple pods per Custom Resource, the pods are terminated and re-deployed in a descending order with the highest numbered pod going first