# How to upgrade Splunk Operator and Splunk Enterprise Deployments
​
To upgrade the Splunk Operator for Kubernetes, you will overwrite the prior Operator release with the latest version. Once the lastest version of `splunk-operator-install.yaml` ([see below](#upgrading-splunk-operator-and-splunk-operator-deployment)) is applied the CRD's are updated and Operator deployment is updated with newer version of Splunk Operator image. Any new spec defined by the operator will be applied to the pods managed by Splunk Operator for Kubernetes.  
​
A Splunk Operator for Kubernetes upgrade might include support for a later version of the Splunk Enterprise Docker image. In that scenario, after the Splunk Operator completes its upgrade, the pods managed by Splunk Operator for Kubernetes will be restarted using the latest Splunk Enterprise Docker image.
​
* Note: The Splunk Operator does not provide a way to downgrade to a previous release.
​
## Prerequisites
​
* Before you upgrade, review the Splunk Operator [change log](https://github.com/splunk/splunk-operator/releases) page for information on changes made in the latest release. The Splunk Enterprise Docker image compatibility is noted in each release version.
​
* If the Splunk Enterprise Docker image changes, review the Splunk Enterprise [Upgrade Readme](https://docs.splunk.com/Documentation/Splunk/latest/Installation/AboutupgradingREADTHISFIRST) page before upgrading. 
​
* For general information about Splunk Enterprise compatibility and the upgrade process, see [How to upgrade Splunk Enterprise](https://docs.splunk.com/Documentation/Splunk/latest/Installation/HowtoupgradeSplunk).
​
* If you use forwarders, verify the Splunk Enterprise version compatibility with the forwarders in the [Compatibility between forwarders and Splunk Enterprise indexers](https://docs.splunk.com/Documentation/Forwarder/latest/Forwarder/Compatibilitybetweenforwardersandindexers) documentation.
​
## Upgrading Splunk Operator and Splunk Operator Deployment

1. Download the upgrade script.

```
wget -O upgrade-to-1.1.0.sh https://github.com/splunk/splunk-operator/releases/download/1.1.0/upgrade-to-1.1.0.sh
```

2. Download the latest Splunk Operator installation yaml file.

```
wget -O splunk-operator-install.yaml https://github.com/splunk/splunk-operator/releases/download/1.1.0/splunk-operator-install.yaml
```

<<<<<<< HEAD
3. (Optional) Review the file and update it with your specific customizations used during your install. 

=======
2. Download the upgrade script.
​
```
wget -O upgrade-to-1.1.0.sh https://github.com/splunk/splunk-operator/releases/download/1.1.0/upgrade-to-1.1.0.sh
```

3. (Optional) Review the file and update it with your specific customizations used during your install. 
​
>>>>>>> 06111874
4. Upgrade the Splunk Operator.
# Splunk Operator Upgrade

Upgrading the Splunk operator to Version 1.1.0 is a new installation rather than an upgrade from the current operator. The older Splunk operator must be cleaned up before installing the new version. Script [upgrade-to-1.1.0.sh](https://github.com/splunk/splunk-operator/releases/download/1.1.0/upgrade-to-1.1.0.sh) helps you to do the cleanup. The script expects the current namespace where the operator is installed and the path to the 1.1.0 manifest file. The script performs the following steps

* Backup of all the operator resources within the namespace like
** service-account, deployment, role, role-binding, cluster-role, cluster-role-binding
* Deletes all the old Splunk operator resources and deployment
* Installs the operator 1.1.0 in Splunk-operator namespace.

By default Splunk operator 1.1.0 will be installed to watch cluster-wide


## Steps for upgrade from 1.0.5 to 1.1.0


Set KUBECONFIG and run [upgrade-to-1.1.0.sh](https://github.com/splunk/splunk-operator/releases/download/1.1.0/upgrade-to-1.1.0.sh) script with the following mandatory arguments
* `current_namespace` current namespace where operator is installed
* `manifest_file`: path to 1.1.0 Splunk operator manifest file


### Example

```
>upgrade-to-1.1.0.sh --current_namespace=splunk-operator --manifest_file=splunk-operator-install.yaml
```

Note: This script can be run from `Mac` or `Linux` system. To run this script on `Windows`, use `cygwin`.

## Configuring Operator to watch specific namespace

Edit `configmap` `splunk-operator-config` in `splunk-operator` namespace, set `WATCH_NAMESPACE` field to the namespace that needs to be monitored by Splunk operator

```
apiVersion: v1
data:
  OPERATOR_NAME: "splunk-operator"
  RELATED_IMAGE_SPLUNK_ENTERPRISE: splunk/splunk:latest
  WATCH_NAMESPACE: "add namespace here"
kind: ConfigMap
metadata:
  labels:
    name: splunk-operator
  name: splunk-operator-config
  namespace: splunk-operator
```
​
If a Splunk Operator release changes the custom resource (CRD) API version, the administrator is responsible for updating their Custom Resource specification to reference the latest CRD API version.  
​
If a Splunk Operator release includes an updated Splunk Enterprise Docker image, the operator upgrade will also initiate pod restart using the latest Splunk Enterprise Docker image.
​
## Verify Upgrade is Successful
​
To verify the Splunk Operator has been upgraded to the release image in `splunk-operator-install.yaml`,  you can check the version of the operator image in the deployment spec and subsequently the image in Pod spec of the newly deployed operator pod.

Example:

```
kubectl get deployment splunk-operator -o yaml | grep -i image
image: docker.io/splunk/splunk-operator:<desired_operator_version>
imagePullPolicy: IfNotPresent
```

```
kubectl get pod <splunk_operator_pod> -o yaml | grep -i image
image: docker.io/splunk/splunk-operator:<desired_operator_version>
imagePullPolicy: IfNotPresent 
```
​
To verify that a new Splunk Enterprise Docker image was applied to a pod, you can check the version of the image. Example:
​
```
kubectl get pods splunk-default-monitoring-console-0 -o yaml | grep -i image
image: splunk/splunk:8.2.3.3
imagePullPolicy: IfNotPresent
image: splunk/splunk:8.2.6
```
​
## Splunk Enterprise Cluster upgrade example
This is an example of the process followed by the Splunk Operator if the operator version is upgraded and a later Splunk Enterprise Docker image is available:
​
1. A new Splunk Operator pod will be created, and the existing operator pod will be terminated.
2. Any existing License Manager, Search Head, Deployer, ClusterMaster, Standalone pods will be terminated to be redeployed with the upgraded spec.
3. After a ClusterMaster pod is restarted, the Indexer Cluster pods which are connected to it are terminated and redeployed.
4. After all pods in the Indexer cluster and Search head cluster are redeployed, the Monitoring Console pod is terminated and redeployed.
* Note: If there are multiple pods per Custom Resource, the pods are terminated and re-deployed in a descending order with the highest numbered pod going first<|MERGE_RESOLUTION|>--- conflicted
+++ resolved
@@ -30,19 +30,9 @@
 wget -O splunk-operator-install.yaml https://github.com/splunk/splunk-operator/releases/download/1.1.0/splunk-operator-install.yaml
 ```
 
-<<<<<<< HEAD
 3. (Optional) Review the file and update it with your specific customizations used during your install. 
 
-=======
-2. Download the upgrade script.
-​
-```
-wget -O upgrade-to-1.1.0.sh https://github.com/splunk/splunk-operator/releases/download/1.1.0/upgrade-to-1.1.0.sh
-```
 
-3. (Optional) Review the file and update it with your specific customizations used during your install. 
-​
->>>>>>> 06111874
 4. Upgrade the Splunk Operator.
 # Splunk Operator Upgrade
 
