--- conflicted
+++ resolved
@@ -44,11 +44,7 @@
 | endpoint   | string | [Optional, if not provided formed based on region] AWS SQS Service endpoint
 | dlq   | string | [Required] Name of the dead letter queue |
 
-<<<<<<< HEAD
 **First provisioning or update of any of the bus inputs requires Ingestor Cluster and Indexer Cluster Splunkd restart, but this restart is implemented automatically and done by SOK.**
-=======
-Change of any of the queue inputs triggers the restart of Splunk so that appropriate .conf files are correctly refreshed and consumed.
->>>>>>> 607632f2
 
 ## Example
 ```
