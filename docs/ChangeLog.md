# Splunk Operator for Kubernetes Change Log
<<<<<<< HEAD
=======
## 1.0.5 (2021-12-17)
* This is the 1.0.5 release. The Splunk Operator for Kubernetes is a supported platform for deploying Splunk Enterprise with the prerequisites and constraints laid out [here](https://github.com/splunk/splunk-operator/blob/develop/docs/README.md#prerequisites-for-the-splunk-operator)

* This release depends upon changes made concurrently in the Splunk Enterprise container images. You should use the splunk/splunk:8.2.3.3 image with it

* CSPL-1553: Modify apiVersion in cluster_role.yaml to rbac.authorization.k8s.io/v1 (for compatibility with Kubernetes 1.22+)

## 1.0.4 (2021-12-13)
* This is the 1.0.4 release. The Splunk Operator for Kubernetes is a supported platform for deploying Splunk Enterprise with the prerequisites and constraints laid out [here](https://github.com/splunk/splunk-operator/blob/develop/docs/README.md#prerequisites-for-the-splunk-operator)

* This release depends upon changes made concurrently in the Splunk Enterprise container images. You should use the splunk/splunk:8.2.3.2 image with it

>>>>>>> ab92d89e
## 1.0.3 (2021-10-05)
* This is the 1.0.3 release. The Splunk Operator for Kubernetes is a supported platform for deploying Splunk Enterprise with the prerequisites and constraints laid out [here](https://github.com/splunk/splunk-operator/blob/develop/docs/README.md#prerequisites-for-the-splunk-operator)

* This release depends upon changes made concurrently in the Splunk Enterprise container images. You should use the splunk/splunk:8.2.2 image with it

* CSPL-1230: Remove need for Secret keys in IAM env

* CSPL-1316: Avoid re-entrant code flow for App framework

* CSPL-1302: Bias-language removal Phase 1 [Comments & Docs]

* CSPL-1301: Trigger app install for modified app packages

* CSPL-1283: Fix AWS & minio S3 client code to support App framework on GCS

* CSPL-1271: Fix a bug where standalone with replicas>1 won't come up

* Functional Automation test updates

* Migration of CI/CD from circleCI to GitHub Actions

## 1.0.2 (2021-08-20)
* This is the 1.0.2 release. The Splunk Operator for Kubernetes is a supported platform for deploying Splunk Enterprise with the prerequisites and constraints laid out [here](https://github.com/splunk/splunk-operator/blob/develop/docs/README.md#prerequisites-for-the-splunk-operator)

* This release depends upon changes made concurrently in the Splunk Enterprise container images. You should use the splunk/splunk:8.2.1-a2 image with it

* CSPL-725 - Operator App Management Framework Phase 2 (Beta Release)
  
* CSPL-1139: Make the Liveness and Readiness Probe initial delay time configurable

* Documentation updates to include
  * Updated documentation for App Framework
  * Updated documentation for Smartstore examples

* Known Issues
  * CSPL-1250 - [AppFramework] On App install/update to the Search Head Cluster(SHC), the deployer unnecessarily includes the apps which were installed in the previous bundle push along with the new/updated app. This can potentially delay the app install/update process

## 1.0.1 (2021-06-09)
* This is the 1.0.1 release. The Splunk Operator for Kubernetes is a supported platform for deploying Splunk Enterprise with the prerequisites and constraints laid out [here](https://github.com/splunk/splunk-operator/blob/develop/docs/README.md#prerequisites-for-the-splunk-operator)

* This release depends upon changes made concurrently in the Splunk Enterprise container images. You should use the splunk/splunk:8.2.0 image with it

* Upgraded operator-sdk version from v0.15.1 to v0.18.2

* CSPL-633 - Added new 'extraEnv' parameter in CR spec. This enables customers to pass 'ExtraEnv' variables to the Splunk instance containers

* Documentation updates to include
  * Updated documentation for Multisite example
  * Additional information for using multiple license files
  * Clarify how admins can setup additional Smartstore & Index configuration on top of the existing CR method via Apps

* Functional Test automation increased parallelism

## 1.0.0 GA(2021-04-19)
* This is the GA 1.0.0 release. The Splunk Operator for Kubernetes is a supported platform for deploying Splunk Enterprise with the prerequisites and constraints laid out [here](https://github.com/splunk/splunk-operator/blob/develop/docs/README.md#prerequisites-for-the-splunk-operator)

* This release depends upon changes made concurrently in the Splunk Enterprise container images. You should use the splunk/splunk:8.1.3 image with it

* CSPL-555 - Use pre-defined system resource values for Montioring Console pod (CPU & Memory) to avoid continuous reset of the MC pod when those values aren't consistent on different CRs

* CSPL-780 - When deleting Search Head Cluster's custom resources, add fix to delete PVCs for both the "search-head" and "deployer" components 

* Documentation updates to include 
  * System resources & Storage requirements
  * How to Upgrade Splunk Operator
  * Ingress documentation updates with ngingx examples
  * How to configure Indexer cluster to use License Manager

* Nightly build pipeline enhanced to run on EKS Cluster

* Functional Test automation enhancements and refactoring

## 1.0.0-RC(2021-03-22)
* This a release candidate for upcoming GA release.

* This release depends upon changes made concurrently in the Splunk Enterprise container images. You should use the splunk/splunk:8.1.3 image with it

* Changed CRD version from v1beta1 to v1, 1.0.0-RC operator version

* CSPL-826 - Created documentation detailing secure Splunk deployments in Kubernetes.

* CSPL-674 - Removed Spark support

* CSPL-624 - Added Splunk Operator upgrade documentation

* Security enhancements 

* Test automation enhancements

## 0.2.2 Beta(2021-02-09)
* This release depends upon changes made concurrently in the Splunk Enterprise container images. You should use the splunk/splunk:8.1.2 image with it, or alternatively any release version 8.1.0 or later

* This release updates the CRDs which may require updates to the custom resources being used in existing deployments

* CSPL-526 - Enhanced ingress documentation with guidelines on ingesting data into the K8S cluster using ingress controllers(istio, nginx)

* CSPL-564 - Changed the way licenseMasterRef is configured on the ClusterMaster and IndexerCluster CRDs

* CSPL-609 - Added a shortname stdaln for the Standalone CRD

* CSPL-637 - Updated Splunk port names to conform with Istio ingress controllers convention

* CSPL-660 - Separated storage class specifications for etc and var volumes

* CSPL-663 - Optimize deployment of Splunk apps on SHC using new parameter defaultsUrlApps

* CSPL-694 - Avoid unnecessary pod resets

* CSPL-720 - Added support to configure a custom service account per Splunk Enterprise CRD

* CSPL-721 - Mounted etc and var as emptyDirs volumes on the monitoring console

## 0.2.1 Beta(2020-12-15)
* This release depends upon changes made concurrently in the Splunk Enterprise container images. You must use the latest splunk/splunk:edge nightly image with it, or alternatively any release version 8.1.0 or later

* CSPL-529 - Fixed incorrect deletion of Indexer PVCs upon deletion of ClusterMaster

* CSPL 466 - Fixed infinite reconcile loop of the Operator when an Indexer Cluster is created with peers < SF, RF

* CSPL-532 - Fixed a race condition where changing the idxc.secret on the global secret object could result in an infinite loop of container restarts

* Increased code coverage

* CSPL-534 - Fixed unnecessary pod recycles on scale up/down

* CSPL-592 - Initiate a pod recycle on change of environment variables of containers

* CSPL-658 - Fixed incorrect change of Indexer state from Configured to New in the Monitoring Console

## 0.2.0 Beta (2020-10-15)
* This release depends upon changes made concurrently in the Splunk Enterprise container images. You must use the latest splunk/splunk:edge nightly image with it, or alternatively any release version 8.1.0 or later.

* The API has been updated to v1beta1, with one new Custom Resource Definition added: ClusterMaster. Refer the revised [Custom Resources](CustomResources.md) and [Examples](Examples.md) documentation for details on all the changes. This is a major update and is not backward-compatible. You will have to completely remove any older versions, and any resources managed by the operator, before upgrading to this release.

* Password management has been enhanced to make use of a centralized approach to create & maintain Splunk secrets within a Kubernetes Cluster. Refer [PasswordManagement.md](PasswordManagement.md) for more details in Setup & Usage

* Introduction of SmartStore Index management feature. With this update, SmartStore-enabled Indexes can be configured through Custom resources. For more details, refer to [SmartStore.md](SmartStore.md) 

* Added support for deployment of Multi-site Indexer Cluster. This release introduces a new ClusterMaster Custom Resource, thus allowing the Cluster Manager to have it's own resource specifications. Further, the ClusterMaster & IndexerCluster Custom Resources can together be used to configure both Single & Multi-site Indexer clusters. For more details see [Examples.md](Examples.md) & [MultisiteExamples.md](MultisiteExamples.md)

* Feature to automatically add a configured Monitoring Console pod within a namespace. With this release, a Monitoring Console pod is automatically configured & also has the ability to reconfigure itself based on the changes within the namespace. For more details, refer to [Examples.md](Examples.md)

* Introduction of Ginkgo based test framework for CI/CD pipeline. Smoke Test cases added to validate the fundamental use cases related to Splunk custom resources. For more details, refer to [README.md](README.md)

* Feature to enable Ephermal storage support for Splunk volumes

* Add provision to enable custom ports on Splunk containers

## 0.1.0 Alpha (2020-03-20)

* This release depends upon changes made concurrently in the Splunk
  Enterprise container images. You must use the latest splunk/splunk:edge
  nightly image with it, or alternatively any release version 8.0.3 or later.

* The API has been updated to v1alpha2, and involves the replacement of
  the SplunkEnterprise custom resource with 5 new custom resources:
  Spark, LicenseMaster, Standalone, SearchHeadCluster and IndexerCluster.
  Please read the revised [Custom Resources](CustomResources.md) and
  [Examples](Examples.md) documentation for details on all the changes. This
  is a major update and is not backwards-compatible. You will have to
  completely remove any older versions, and any resources managed by the
  operator, before upgrading to this release.

* Scaling, upgrades and other updates are now more actively managed for the
  SearchHeadCluster and IndexerCluster resources. This helps protect against
  data loss and maximizes availability while changes are being made. You can
  now also use the "kubectl scale" command, and Horizontal Pod Autoscalers
  with all resources (except LicenseMaster, which always uses a single Pod).

* A new serviceTemplate spec parameter has been added for all Splunk Enterprise
  custom resources. This may be used to define a template the operator uses for
  the creation of (non headless) services.

* Splunk Enterprise clusters may now be created without having to provide a
  license file via the licenseURL parameter. When no license is provided,
  a default trial license will now be used.

* Annotations and labels from the managed custom resources are now appended
  to any corresponding Pod and Service objects that the operator creates.

* A unique pass4SymmKey secret will now be randomly generated, to resolve
  cluster manager warnings about using the default value.

* Integrated with CircleCI and Coverall for CICD and code coverage, and
  added a bunch of unit tests to bring coverage up to over 90%.

## 0.0.6 Alpha (2019-12-12)

* The operator now injects a podAntiAffinity rule to try to ensure
  that no two pods of the same type are scheduled on the same host

* Ingest updates: HEC is now always enabled by default; added S2S port
  9997 to indexer pod specs, added splunk-indexer-service, doc updates

* Fixed bugs and updated docs, YAML deployment files, roles and bindings
  to better accomodate using a single instance of the Splunk operator to
  manage SplunkEnterprise stacks across an entire cluster (cluster scope).

* Fixed deadlock condition between deployer and search heads when
  apps_location is specified (note this this also requires a patch
  in splunk-ansible https://github.com/splunk/splunk-ansible/pull/312

* Fixed issues with randomly generated secrets sometimes containing
  characters that broken ansible's YAML parsing, causing failures
  to provision new stacks. All randomly-generated secrets now use
  only alpha-numeric characters. Exception is hec_token which now
  uses a UUID like format.

* DFS spark worker pool now uses a Deployment instead of StatefulSet

* Added annotations to get istio to not intercept certain ports

* Removed unused port 60000 from splunk-operator deployment spec

* Pod template change now log the name of the thing that was updated

## 0.0.5 Alpha (2019-10-31)

* Added port 8088 to expose on indexers, and only exposting DFC ports on search heads
* Bug fix: The spark-manager deployment was always updated during reconciliation

## 0.0.4 Alpha (2019-10-22)

* Updates to SplunkEnterprise objects are now handled, enabling deployments to be upgraded and modified after creation
* Added liveness and readiness probes to all Splunk Enterprise and Spark pods
* All Splunk Enterprise containers now run using the unprivileged `splunk` user and group
* The minimum required version of Splunk Enterprise is now 8.0
* The `splunk-operator` container now uses Red Hat's [Universal Base Image](https://developers.redhat.com/products/rhel/ubi/) version 8

## 0.0.3 Alpha (2019-08-14)

* Switched single instances, deployer, cluster manager and license manager
from using Deployment to StatefulSet

## 0.0.2 & 0.0.1

* Internal only releases<|MERGE_RESOLUTION|>--- conflicted
+++ resolved
@@ -1,6 +1,4 @@
 # Splunk Operator for Kubernetes Change Log
-<<<<<<< HEAD
-=======
 ## 1.0.5 (2021-12-17)
 * This is the 1.0.5 release. The Splunk Operator for Kubernetes is a supported platform for deploying Splunk Enterprise with the prerequisites and constraints laid out [here](https://github.com/splunk/splunk-operator/blob/develop/docs/README.md#prerequisites-for-the-splunk-operator)
 
@@ -13,7 +11,6 @@
 
 * This release depends upon changes made concurrently in the Splunk Enterprise container images. You should use the splunk/splunk:8.2.3.2 image with it
 
->>>>>>> ab92d89e
 ## 1.0.3 (2021-10-05)
 * This is the 1.0.3 release. The Splunk Operator for Kubernetes is a supported platform for deploying Splunk Enterprise with the prerequisites and constraints laid out [here](https://github.com/splunk/splunk-operator/blob/develop/docs/README.md#prerequisites-for-the-splunk-operator)
 
