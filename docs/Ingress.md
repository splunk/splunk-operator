# Configuring Ingress 

Using `port-forward` is great for testing, but you will ultimately want to make it easier to access your Splunk cluster outside of Kubernetes. A common approach is through the use of [Kubernetes Ingress Controllers](https://kubernetes.io/docs/concepts/services-networking/ingress-controllers/).

There are many Ingress Controllers available, with each having their own pros and cons. There are just as many ways to configure each of them, which also depends upon your specific infrastructure and organizational policies. 

The Splunk Operator will automatically create and manage Kubernetes Services for all of the relevant components, and we expect these will provide for easy integration with most Ingress Controllers and configurations.

```
$ kubectl get services -o name
service/splunk-cluster-cluster-master-service
service/splunk-cluster-deployer-service
service/splunk-cluster-indexer-headless
service/splunk-cluster-indexer-service
service/splunk-cluster-license-master-service
service/splunk-cluster-search-head-headless
service/splunk-cluster-search-head-service
service/splunk-standalone-standalone-headless
service/splunk-standalone-standalone-service
```

We provide some examples below for configuring a few of the most popular Ingress controllers: [Istio](https://istio.io/) , [Nginx-inc](https://docs.nginx.com/nginx-ingress-controller/overview/) and [Ingress Nginx](https://kubernetes.github.io/ingress-nginx/user-guide/nginx-configuration). We hope these will serve as a useful starting point to configuring ingress in your environment.

* [Configuring Ingress Using Istio](#Configuring-Ingress-Using-Istio)
* [Configuring Ingress Using NGINX](#Configuring-Ingress-Using-NGINX)
* [Using Let's Encrypt to manage TLS certificates ](#installing-the-splunk-operator)


Before deploying an example, you will need to review the yaml and replace “example.com” with the domain name you would like to use and replace “example” in the service names with the name of your custom resource object. You will also need to point your DNS for all the desired hostnames to the IP addresses of your ingress load balancer.


#### Important Notes on using Splunk on Kubernetes 

#### Load Balancer Requirements

When configuring ingress for use with Splunk Forwarders, the configured ingress load balancer must resolve to two or more IPs. This is required so the auto load balancing capability of the forwarders is preserved.

#### Splunk default network ports

When creating a new Splunk instance on Kubernetes, the default network ports will be used for internal communication such as internal logs, replication, and others. Any change in how these ports are configured needs to be consistent across the cluster. 

For Ingress we recommend using separate ports for encrypted and non-encrypted traffic. In this documentation we will use port 9998 for encrypted data coming from outside the cluster, while keeping the default 9997 for non-encrypted intra-cluster communication. For example, this  [ServiceTemplate configuration](#serviceTemplate) creates a standalone instance with port 9998 exposed.

#### Indexer Discovery is not supported
Indexer Discovery is not supported on a Kubernetes cluster. Instead, the Ingress controllers will be responsible to connect forwarders to peer nodes in Indexer clusters.


## Configuring Ingress Using Istio

Istio as an ingress controller allows the cluster to receive requests from external sources and routes them to a desired destination within the cluster. Istio utilizes an Envoy proxy that allows for precise control over how data is routed to services by looking at attributes such as, hostname, uri, and HTTP headers. Through the use of destination rules, it also allows for fine grain control over how data is routed even within services themselves. 

For instructions on how to install and configure Istio for your specific infrastructure, see the Istio [getting started guide](https://istio.io/docs/setup/getting-started/).

Most scenarios for Istio will require the configuration of a Gateway and a Virtual Service. Familiarize yourself with the [Istio Gateway](https://istio.io/latest/docs/reference/config/networking/gateway/) and [Istio Virtual Service ](https://istio.io/latest/docs/reference/config/networking/virtual-service/).

### Configuring Ingress for Splunk Web

You can configure Istio to provide direct access to Splunk Web.

#### Standalone Configuration

1. Create a Gateway to receive traffic on port 80

```yaml
apiVersion: networking.istio.io/v1beta1
kind: Gateway
metadata:
  name: splunk-web
spec:
  selector:
    istio: ingressgateway # use istio default ingress gateway
  servers:
  - port:
      number: 80
      name: UI
      protocol: TCP
    hosts:
    - "splunk.example.com"
```

2. Create a virtual service to route traffic to your service. In this example we use a standalone:

```yaml
apiVersion: networking.istio.io/v1beta1
kind: VirtualService
metadata:
  name: splunk-web
spec:
  hosts:
  - "splunk.example.com"
    gateways:
  - "splunk-web"
    tcp:
  - match:
    - port: 80
    route:
    - destination:
        port:
          number: 8000
        host: splunk-standalone-standalone-service
```

3. Get the External-IP for Istio using the command:

```shell
kubectl get svc -n istio-system
```

4. Use a browser to connect to the External-IP to access Splunk Web. For example:

```
http://<LoadBalance-External-IP>
```

#### Multiple Hosts Configuration

If your deployment has multiple hosts such as Search Heads and Cluster Master, use this example to configure Splunk Web access, and HTTP Event Collector port. Follow the steps here [HEC Documentation](https://docs.splunk.com/Documentation/Splunk/8.1.2/Data/UsetheHTTPEventCollector) to learn how to create a HEC token and how to send data using HTTP. 

1. Create a Gateway for multiple hosts.

```yaml
apiVersion: networking.istio.io/v1beta1
kind: Gateway
metadata:
  name: splunk-web
spec:
  selector:
    istio: ingressgateway # use istio default ingress gateway
  servers:
  - port:
      number: 80
      name: http
      protocol: HTTP
    hosts:
    - "splunk.example.com"
    - "deployer.splunk.example.com"
    - "cluster-master.splunk.example.com"
    - "license-master.splunk.example.com"
```

2. Create a VirtualService for each of the components that you want to expose outside of Kubernetes:

```yaml
apiVersion: networking.istio.io/v1beta1
kind: VirtualService
metadata:
  name: splunk-web
spec:
  hosts:
  - "splunk.example.com"
  gateways:
  - "splunk-web"
  http:
  - match:
    - uri:
        prefix: "/services/collector"
    route:
    - destination:
        port:
          number: 8088
        host: splunk-example-indexer-service
  - route:
    - destination:
        port:
          number: 8000
        host: splunk-example-search-head-service
---
apiVersion: networking.istio.io/v1beta1
kind: VirtualService
metadata:
  name: splunk-deployer
spec:
  hosts:
  - "deployer.splunk.example.com"
  gateways:
  - "splunk-web"
  http:
  - route:
    - destination:
        port:
          number: 8000
        host: splunk-example-deployer-service
---
apiVersion: networking.istio.io/v1beta1
kind: VirtualService
metadata:
  name: splunk-cluster-master
spec:
  hosts:
  - "cluster-master.splunk.example.com"
  gateways:
  - "splunk-web"
  http:
  - route:
    - destination:
        port:
          number: 8000
        host: splunk-example-cluster-master-service
---
apiVersion: networking.istio.io/v1beta1
kind: VirtualService
metadata:
  name: splunk-license-master
spec:
  hosts:
  - "license-master.splunk.example.com"
  gateways:
  - "splunk-web"
  http:
  - route:
    - destination:
        port:
          number: 8000
        host: splunk-example-license-master-service
```

3. Create a DestinationRule to ensure user sessions are sticky to specific search heads:

```yaml
apiVersion: networking.istio.io/v1beta1
kind: DestinationRule
metadata:
  name: splunk-search-head-rule
spec:
  host: splunk-example-search-head-service
  trafficPolicy:
    loadBalancer:
      consistentHash:
        httpCookie:
          name: SPLUNK_ISTIO_SESSION
          ttl: 3600s
```

If you are using HTTP Event Collector, modify your `ingress-gateway` service to listen for inbound TCP connections on port 8088.

```shell
$ kubectl patch -n istio-system service istio-ingressgateway --patch '{"spec":{"ports":[{"name":"splunk-hec","port":8088,"protocol":"TCP"}]}}'
```

### Configuring Ingress for Splunk Forwarder data
The pre-requisites for enabling inbound communications from Splunk Forwarders to the cluster are configuring the Istio Gateway and Istio Virtual Service:

1. Create a Gateway:

```yaml
apiVersion: networking.istio.io/v1beta1
kind: Gateway
metadata:
  name: splunk-s2s
spec:
  selector:
    istio: ingressgateway # use istio default ingress gateway
  servers:
  - port:
      number: 9997
      name: tcp-s2s
      protocol: TCP
    hosts:
    - "splunk.example.com"
```

2. Create a Virtual Service:

```yaml
apiVersion: networking.istio.io/v1beta1
kind: VirtualService
metadata:
  name: splunk-s2s
spec:
  hosts:
  - "splunk.example.com"
  gateways:
  - "splunk-s2s"
  tcp:
  - match:
    - port: 9997
    route:
    - destination:
        port:
          number: 9997
        host: splunk-example-indexer-service
```

3. Modify your `ingress-gateway` service to listen for inbound TCP connections on port 9997:

```shell
$ kubectl patch -n istio-system service istio-ingressgateway --patch '{"spec":{"ports":[{"name":"splunk-s2s","port":9997,"protocol":"TCP"}]}}'
```

4. Use the External-IP from Istio in the forwarder's outputs.conf.

```shell
kubectl get svc -n istio-system
```


### Configuring Ingress for Splunk Forwarder data with TLS
It is highly recommended that you always use TLS encryption for your Splunk Enterprise endpoints. The following sections will cover the two main configurations supported by Istio.

#### Splunk Forwarder data with end-to-end TLS
In this configuration Istio passes the encrypted traffic to Splunk Enterprise without any termination. Note that you need to configure the TLS certificates on the Forwarder as well as any Splunk Enterprise indexers, cluster peers, or standalone instances.



<img src="pictures/TLS-End-to-End.png?" alt="End-to-End Configuration" align="left" style="zoom:50%;" />

<<<<<<< HEAD
When using TLS for Ingress, we recommend you add an additional port for secure communication. By default, port 9997 will be assigned for non-encrypted traffic and you can use any other available port for secure communications. 

This example shows how to add port 9998 for a standalone instance:
=======
>>>>>>> 25c62213


When using TLS for Ingress, we recommend you add an additional port for secure communication. By default, port 9997 will be assigned for non-encrypted traffic and you can use any other available port for secure communications. This example shows how to add port 9998 for a standalone instance.
<a name="serviceTemplate"></a>
```yaml
apiVersion: enterprise.splunk.com/v1beta1
kind: Standalone
metadata:
  name: standalone
  labels:
    app: SplunkStandAlone
    type: Splunk
  finalizers:
  - enterprise.splunk.com/delete-pvc
spec:
  serviceTemplate:
    spec:
      ports:
      - name: splunktest
        port: 9998
        protocol: TCP
        targetPort: 9998
```

1. Modify your `ingress-gateway` Service to listen for S2S TCP connections on the new port created (9998):

```shell
$ kubectl patch -n istio-system service istio-ingressgateway --patch '{"spec":{"ports":[{"name":"splunk-tls","port":9998,"protocol":"TCP"}]}}'
```

2. Create a Gateway with TLS Passthrough:

```yaml
apiVersion: networking.istio.io/v1beta1
kind: Gateway
metadata:
  name: splunk-s2s
spec:
  selector:
    istio: ingressgateway # use istio default ingress gateway
  servers:
  - port:
      number: 9998
      name: tls-s2s
      protocol: TLS
    tls:
      mode: PASSTHROUGH
    hosts:
    - "*"
```

3. Create a Virtual Service for TLS routing:

```yaml
apiVersion: networking.istio.io/v1beta1
kind: VirtualService
metadata:
  name: splunk-s2s
spec:
  hosts:
  - "*"
  gateways:
  - "splunk-s2s"
  tls:
  - match:
    - port: 9998
      sniHosts:
      - "splunk.example.com"
    route:
    - destination:
        host: splunk-standalone-standalone-service
        port:
          number: 9998
```

*Note*: this TLS example requires that `outputs.conf` on your forwarders includes the setting `tlsHostname = splunk.example.com`. Istio requires the TLS header to be defined so it to know which indexers to forward the traffic to. If this parameter is not defined, your forwarder connections will fail.

If you only have one indexer cluster that you would like to use as the destination for all S2S traffic, you can optionally replace `splunk.example.com` in the above examples with the wildcard `*`. When you use this wildcard, you do not have to set the `tlsHostname` parameter in `outputs.conf` on your forwarders.

Configure the Forwarder's outputs.conf and the Indexer's inputs.conf using the documentation [Configure Secure Forwarding](https://docs.splunk.com/Documentation/Splunk/latest/Security/Aboutsecuringdatafromforwarders)

#### Splunk Forwarder data with TLS Gateway Termination

In this configuration, Istio is terminating the encryption at the Gateway and forwarding the decrypted traffic to Splunk Enterprise. Note that in this case the Forwarder's outputs.conf should be configured for TLS, while the Indexer's input.conf should be configured to accept non-encrypted traffic.



<img src="pictures/TLS-Gateway-Termination.png?" alt="End-to-End Configuration" align="left" style="zoom:50%;" />

<<<<<<< HEAD
1. Create a TLS secret with the certificates needed to decrypt traffic. These are the same commands used on your Indexer to terminate TLS:
=======


Create a TLS secret with the certificates needed to decrypt traffic. These are the same commands used on your Indexer to terminate TLS.
>>>>>>> 25c62213

```shell
kubectl create -n istio-system secret tls s2s-tls --key=<Path to private key> --cert=<Path to Indexer certificate>
```

2. Create a Gateway that terminates TLS:

```yaml
apiVersion: networking.istio.io/v1beta1
kind: Gateway
metadata:
  name: splunk-s2s
spec:
  selector:
    istio: ingressgateway # use istio default ingress gateway
  servers:
  - port:
      number: 9997
      name: tls-s2s
      protocol: TLS
    tls:
      mode: SIMPLE
      credentialName: s2s-tls # must be the same as secret
    hosts:
    - "*"
```

3. Create a Virtual Service for TCP routing:

```yaml
apiVersion: networking.istio.io/v1beta1
kind: VirtualService
metadata:
  name: splunk-s2s
spec:
  hosts:
  - "*"
  gateways:
  - splunk-s2s
  tcp:
  - match:
    - port: 9997
    route:
    - destination:
        port:
          number: 9997
        host: splunk-standalone-standalone-service
```
Note that the Virtual Service no longer handles TLS since it has been terminated at the gateway.

4. Configure your Forwarder and Indexer or Standalone certificates using the documentation: [Securing data from forwarders](https://docs.splunk.com/Documentation/Splunk/latest/Security/Aboutsecuringdatafromforwarders). 

##### Documentation tested on Istio v1.8 and Kubernetes v1.17

## Note on Service Mesh and Istio

Istio is a popular choice for its Service Mesh capabilities. However, Service Mesh for Splunk instances are only supported on Istio v1.8 and above, along with Kubernetes v1.19 and above. At the time of this documentation, neither Amazon AWS nor Google Cloud have updated their stack to these versions.

## Configuring Ingress Using NGINX

**NOTE**: There are at least 3 flavors of the Nginx Ingress controller.

- Kubernetes Ingress Nginx (open source)
- Nginx Ingress Open Source (F5's open source version)
- Nginx Ingress Plus (F5's paid version)

[Nginx Comparison Chart](https://github.com/nginxinc/kubernetes-ingress/blob/master/docs/nginx-ingress-controllers.md).

It is important to confirm which Nginx Ingress controller you intended to implement, as they have *very* different annotations and configurations. For these examples, we are using the Kubernetes Ingress Nginx (option 1) and the Nginx Ingress Open Source (option 2).

## Configuring Ingress Using Kubernetes Ingress Nginx 

For instructions on how to install and configure the NGINX Ingress Controller, see the 
[NGINX Ingress Controller GitHub repository](https://github.com/nginxinc/kubernetes-ingress/) and the [Installation Guide](https://kubernetes.github.io/ingress-nginx/deploy/).

This Ingress Controller uses a ConfigMap to enable Ingress access to the cluster. Currently there is no support for TCP gateway termination. Requests for this feature are available in [Request 3087](https://github.com/kubernetes/ingress-nginx/issues/3087), and [Ticket 636](https://github.com/kubernetes/ingress-nginx/issues/636) but at this time only HTTPS is supported for gateway termination.

For Splunk Forwarder communications over TCP, the only configuration available is End-to-End TLS termination. The details for creating and managing certificates, as well as the Forwarder and Indexer's configurations are the same as the example for Istio End-to-End TLS above.

For all configurations below, we started with the standard yaml provided in the Installation Guide for AWS as a template: 
[Ingress NGINX AWS Sample Deployment](https://raw.githubusercontent.com/kubernetes/ingress-nginx/controller-v0.43.0/deploy/static/provider/aws/deploy.yaml). Then we will add or update those components based on each scenario. 

### Configuring Ingress for Splunk Web 

You can configure Nginx to provide direct access to Splunk Web.

Example to create the Ingress configuration for a standalone:

```yaml
apiVersion: networking.k8s.io/v1beta1
kind: Ingress
metadata:
  name: ingress-standalone
  annotations:
    # use the shared ingress-nginx
    kubernetes.io/ingress.class: "nginx"
    nginx.ingress.kubernetes.io/default-backend: splunk-standalone-standalone-service
spec:
  rules:
  - host: splunk.example.com
    http:
      paths:
      - path: /
        backend:
          serviceName: splunk-standalone-standalone-service
          servicePort: 8000
```



Example to create an Ingress configuration for multiple hosts:

```yaml
apiVersion: networking.k8s.io/v1beta1
kind: Ingress
metadata:
  name: ingress-standalone
  annotations:
    # use the shared ingress-nginx
    kubernetes.io/ingress.class: "nginx"
    nginx.ingress.kubernetes.io/default-backend: splunk-standalone-standalone-service
spec:
  rules:
  - host: splunk.example.com
    http:
      paths:
      - path: /
        backend:
          serviceName: splunk-example-search-head-service
          servicePort: 8000
      - path: /services/collector
        backend:
          serviceName: splunk-example-indexer-service
          servicePort: 8088
  - host: deployer.splunk.example.com
    http:
      paths:
      - backend:
          serviceName: splunk-example-deployer-service
          servicePort: 8000
  - host: cluster-master.splunk.example.com
    http:
      paths:
      - backend:
          serviceName: splunk-example-cluster-master-service
          servicePort: 8000
```



### Configuring Ingress NGINX for Splunk Forwarders with End-to-End TLS


Note: In this example we used port 9997 for non-encrypted communication, and 9998 for encrypted.

Update the default Ingress NGINX configuration to add the ConfigMap and Service ports:

1. Create a configMap to define the port-to-service routing

```yaml
apiVersion: v1
kind: ConfigMap
metadata:
  name: tcp-services
  namespace: ingress-nginx
data:
  9997: "default/splunk-standalone-standalone-service:9997"
  9998: "default/splunk-standalone-standalone-service:9998"
```

2. Add the two ports into the Service used to configure the Load Balancer

```yaml
apiVersion: v1
kind: Service
metadata:
  annotations:
    service.beta.kubernetes.io/aws-load-balancer-backend-protocol: tcp
    service.beta.kubernetes.io/aws-load-balancer-cross-zone-load-balancing-enabled: 'true'
    service.beta.kubernetes.io/aws-load-balancer-type: nlb
  labels:
    helm.sh/chart: ingress-nginx-3.10.1
    app.kubernetes.io/name: ingress-nginx
    app.kubernetes.io/instance: ingress-nginx
    app.kubernetes.io/version: 0.41.2
    app.kubernetes.io/managed-by: Helm
    app.kubernetes.io/component: controller
  name: ingress-nginx-controller
  namespace: ingress-nginx
spec:
  type: LoadBalancer
  externalTrafficPolicy: Local
  ports:
    - name: http
      port: 80
      protocol: TCP
      targetPort: http
    - name: https
      port: 443
      protocol: TCP
      targetPort: https
    - name: tcp-s2s
      port: 9997
      protocol: TCP
      targetPort: 9997
    - name: tls-s2s
      port: 9998
      protocol: TCP
      targetPort: 9998
```

##### Documentation tested on Ingress Nginx v1.19.4 and Kubernetes v1.17

## Configuring Ingress Using NGINX Ingress Controller (Nginxinc) 

The Nginx Ingress Controller is an open source version of the F5 product. Please review their documentation below for more details.

[NGINX Ingress Controller Github Repo](https://github.com/nginxinc/kubernetes-ingress)

[NGINX Ingress Controller Docs Home](https://docs.nginx.com/nginx-ingress-controller/overview/)

[NGINX Ingress Controller Annotations Page](https://docs.nginx.com/nginx-ingress-controller/configuration/ingress-resources/advanced-configuration-with-annotations/)


### Install the Nginx Helm Chart
We followed the product's Helm Chart installation guide. It requires a cluster with internet access.
[NGINX Ingress Controller Helm Installation]( https://docs.nginx.com/nginx-ingress-controller/installation/installation-with-helm/)

#### Setup Helm

```shell
# clone the repo and check out the current production branch
$ git clone https://github.com/nginxinc/kubernetes-ingress/
$ cd kubernetes-ingress/deployments/helm-chart
$ git checkout v1.9.0

# add the helm chart
$ helm repo add nginx-stable https://helm.nginx.com/stable
$ helm repo update

# install custom resource definitions
$ kubectl create -f crds/
```

#### Install Ingress
```shell
cd deployments/helm-chart

# Edit and make changes to values.yaml as needed
helm install epat-eks-nginx nginx-stable/nginx-ingress

#list the helms installed
helm list

NAME            NAMESPACE   REVISION    UPDATED             STATUS      CHART               APP VERSION
epat-eks-nginx  default     5  2020-10-29 15:03:47.6 EDT    deployed    nginx-ingress-0.7.0 1.9.0

#if needed to update any configs for ingress, update the values.yaml and run upgrade
helm upgrade epat-eks-nginx  nginx-stable/nginx-ingress
```

#### Configure Ingress services

##### Configure Ingress for Splunk Web and HEC

The following ingress example yaml configures Splunk Web as well as HEC as an operator installed service. HEC is exposed via ssl and Splunk Web is non-ssl.

Create Ingress
```yaml
apiVersion: extensions/v1beta1
kind: Ingress
metadata:
  annotations:
    certmanager.k8s.io/cluster-issuer: letsencrypt-prod
    nginx.org/client-body-buffer-size: 100M
    nginx.org/client-max-body-size: "0"
    nginx.org/server-snippets: |
      client_body_buffer_size 100m;
    nginx.org/ssl-services: splunk-standalone-standalone-headless
  name: splunk-ingress
  namespace: default
spec:
  ingressClassName: nginx
  rules:
  - host: splunk.example.com
    http:
      paths:
      - backend:
          serviceName: splunk-standalone-standalone-service
          servicePort: 8000
        path: /en-US
        pathType: Prefix
      - backend:
          serviceName: splunk-standalone-standalone-headless
          servicePort: 8088
        path: /services/collector
        pathType: Prefix
      - backend:
          serviceName: splunk-standalone-standalone-headless
          servicePort: 8089
        path: /.well-known
        pathType: Prefix
  tls:
  - hosts:
    - splunk.example.com
    secretName: operator-tls
status:
  loadBalancer: {}
```

##### Ingress Service for Splunk Forwarders 
Enable the global configuration to setup a listener and transport server

1. Create the GlobalConfiguration:

```yaml
apiVersion: k8s.nginx.org/v1alpha1
kind: GlobalConfiguration
metadata:
  name: nginx-configuration
  namespace: default
spec:
  listeners:
  - name: s2s-tcp
    port: 30403
    protocol: TCP
apiVersion: k8s.nginx.org/v1alpha1
kind: TransportServer
metadata:
  name: s2s-tcp
spec:
  listener:
    name: s2s-tcp
    protocol: TCP
  upstreams:
  - name: s2s-app
    service: splunk-standalone-standalone-service
    port: 9997
      action:
    pass: s2s-app
```

2. Edit the service to establish a node-port for the port being setup as the listener:
   1.   List the service:

```yaml
kubectl get svc
NAME                                         TYPE           CLUSTER-IP       EXTERNAL-IP                                                               PORT(S)                                                            AGE
epat-eks-nginx-nginx-ingress                 LoadBalancer   172.20.195.54    aa725344587a4443b97c614c6c78419c-1675645062.us-east-2.elb.amazonaws.com   80:31452/TCP,443:30402/TCP,30403:30403/TCP                         7d1h
```

​		2. Edit the service and add the Splunk Forwarder ingress port:

```
kubectl edit service epat-eks-nginx-nginx-ingress
```

Example Service:
```yaml
apiVersion: v1
kind: Service
metadata:
  annotations:
    meta.helm.sh/release-name: epat-eks-nginx
    meta.helm.sh/release-namespace: default
  creationTimestamp: "2020-10-23T17:05:08Z"
  finalizers:
  - service.kubernetes.io/load-balancer-cleanup
  labels:
    app.kubernetes.io/instance: epat-eks-nginx
    app.kubernetes.io/managed-by: Helm
    app.kubernetes.io/name: epat-eks-nginx-nginx-ingress
    helm.sh/chart: nginx-ingress-0.7.0
  name: epat-eks-nginx-nginx-ingress
  namespace: default
  resourceVersion: "3295579"
  selfLink: /api/v1/namespaces/default/services/epat-eks-nginx-nginx-ingress
  uid: a7253445-87a4-443b-97c6-14c6c78419c9
spec:
  clusterIP: 172.20.195.54
  externalTrafficPolicy: Local
  healthCheckNodePort: 32739
  ports:
  - name: http
    nodePort: 31452
    port: 80
    protocol: TCP
    targetPort: 80
  - name: https
    nodePort: 30402
    port: 443
    protocol: TCP
    targetPort: 443
  - name: s2s
    nodePort: 30403
    port: 30403
    protocol: TCP
    targetPort: 30403
  selector:
    app: epat-eks-nginx-nginx-ingress
  sessionAffinity: None
  type: LoadBalancer
```

##### Documentation tested on Nginx Ingress Controller v1.9.0 and Kubernetes v1.18

## Using Let's Encrypt to manage TLS certificates 

If you are using [cert-manager](https://docs.cert-manager.io/en/latest/getting-started/) with [Let’s Encrypt](https://letsencrypt.org/) to manage your TLS certificates in Kubernetes, this example Ingress object can be used to enable secure (TLS) access to all Splunk components from outside of your Kubernetes cluster:

### Example configuration for NGINX

```yaml
apiVersion: extensions/v1beta1
kind: Ingress
metadata:
  name: splunk-ingress
  annotations:
    kubernetes.io/ingress.class: nginx
    nginx.ingress.kubernetes.io/affinity: cookie
    certmanager.k8s.io/cluster-issuer: "letsencrypt-prod"
spec:
  rules:
  - host: splunk.example.com
    http:
      paths:
      - path: /
        backend:
          serviceName: splunk-example-search-head-service
          servicePort: 8000
      - path: /services/collector
        backend:
          serviceName: splunk-example-indexer-service
          servicePort: 8088
  - host: deployer.splunk.example.com
    http:
      paths:
      - backend:
          serviceName: splunk-example-deployer-service
          servicePort: 8000
  - host: cluster-master.splunk.example.com
    http:
      paths:
      - backend:
          serviceName: splunk-example-cluster-master-service
          servicePort: 8000
  - host: license-master.splunk.example.com
    http:
      paths:
      - backend:
          serviceName: splunk-example-license-master-service
          servicePort: 8000
  - host: spark-master.splunk.example.com
    http:
      paths:
      - backend:
          serviceName: splunk-example-spark-master-service
          servicePort: 8009
  tls:
  - hosts:
    - splunk.example.com
    - deployer.splunk.example.com
    - cluster-master.splunk.example.com
    - license-master.splunk.example.com
    - spark-master.splunk.example.com
    secretName: splunk.example.com-tls
```

The `certmanager.k8s.io/cluster-issuer` annotation is optional, and is used to automatically create and manage certificates for you. You can change it to match your Issuer.

If you are not using cert-manager, you should remove this annotation and update the `tls` section as appropriate. If you are manually importing your certificates into separate secrets for each hostname, you can reference these by using multiple `tls` objects in your Ingress:

```yaml
tls:
  - hosts:
    - splunk.example.com
    secretName: splunk.example.com-tls
  - hosts:
    - deployer.splunk.example.com
    secretName: deployer.splunk.example.com-tls
  - hosts:
    - cluster-master.splunk.example.com
    secretName: cluster-master.splunk.example.com-tls
…
```

### Example configuration for Istio

If you are using [cert-manager](https://docs.cert-manager.io/en/latest/getting-started/) with [Let’s Encrypt](https://letsencrypt.org/) to manage your TLS certificates in Kubernetes:

1. Create the Certificate object and populate a `splunk-example-com-tls` secret in the `istio-system` namespace. For example:

```yaml
apiVersion: certmanager.k8s.io/v1alpha1
kind: Certificate
metadata:
  name: splunk-example-com-cert
  namespace: istio-system
spec:
  secretName: splunk-example-com-tls
  commonName: splunk.example.com
  dnsNames:
    - splunk.example.com
    - deployer.splunk.example.com
    - cluster-master.splunk.example.com
    - license-master.splunk.example.com
  issuerRef:
    name: letsencrypt-prod
    kind: ClusterIssuer
```

2. Create an Istio Gateway that is associated with your certificates:

```yaml
apiVersion: networking.istio.io/v1beta1
kind: Gateway
metadata:
  name: splunk-gw
spec:
  selector:
    istio: ingressgateway # use istio default ingress gateway
  servers:
  - port:
      number: 80
      name: http
      protocol: HTTP
    hosts:
    - "splunk.example.com"
    - "deployer.splunk.example.com"
    - "cluster-master.splunk.example.com"
    - "license-master.splunk.example.com"
    tls:
      httpsRedirect: true
  - port:
      number: 443
      name: https
      protocol: HTTPS
    tls:
      mode: SIMPLE
      credentialName: "splunk-example-com-tls"
    hosts:
    - "splunk.example.com"
    - "deployer.splunk.example.com"
    - "cluster-master.splunk.example.com"
    - "license-master.splunk.example.com"
```

Note that the `credentialName` references the same `secretName` created and managed by the Certificate object. 

3. If you are manually importing your certificates into separate Secrets for each hostname, you can reference these by instead using multiple `port` objects in your Gateway:

```yaml
- port:
    number: 443
    name: https
    protocol: HTTPS
  tls:
    mode: SIMPLE
    credentialName: "splunk-example-com-tls"
  hosts:
  - "splunk.example.com"
- port:
    number: 443
    name: https
    protocol: HTTPS
  tls:
    mode: SIMPLE
    credentialName: "deployer-splunk-example-com-tls"
  hosts:
  - "deployer.splunk.example.com"
...
```

4. Create VirtualServices for each of the components that you want to expose outside of Kubernetes:

```yaml
apiVersion: networking.istio.io/v1beta1
kind: VirtualService
metadata:
  name: splunk
spec:
  hosts:
  - "splunk.example.com"
  gateways:
  - "splunk-gw"
  http:
  - match:
    - uri:
        prefix: "/services/collector"
    route:
    - destination:
        port:
          number: 8088
        host: splunk-example-indexer-service
  - route:
    - destination:
        port:
          number: 8000
        host: splunk-example-search-head-service
---
apiVersion: networking.istio.io/v1beta1
kind: VirtualService
metadata:
  name: splunk-deployer
spec:
  hosts:
  - "deployer.splunk.example.com"
  gateways:
  - "splunk-gw"
  http:
  - route:
    - destination:
        port:
          number: 8000
        host: splunk-example-deployer-service
---
apiVersion: networking.istio.io/v1beta1
kind: VirtualService
metadata:
  name: splunk-cluster-master
spec:
  hosts:
  - "cluster-master.splunk.example.com"
  gateways:
  - "splunk-gw"
  http:
  - route:
    - destination:
        port:
          number: 8000
        host: splunk-example-cluster-master-service
---
apiVersion: networking.istio.io/v1beta1
kind: VirtualService
metadata:
  name: splunk-license-master
spec:
  hosts:
  - "license-master.splunk.example.com"
  gateways:
  - "splunk-gw"
  http:
  - route:
    - destination:
        port:
          number: 8000
        host: splunk-example-license-master-service
```

5. Create a DestinationRule to ensure user sessions are sticky to specific search heads:

```yaml
apiVersion: networking.istio.io/v1beta1
kind: DestinationRule
metadata:
  name: splunk-search-head-rule
spec:
  host: splunk-example-search-head-service
  trafficPolicy:
    loadBalancer:
      consistentHash:
        httpCookie:
          name: SPLUNK_ISTIO_SESSION
          ttl: 3600s
```<|MERGE_RESOLUTION|>--- conflicted
+++ resolved
@@ -304,15 +304,10 @@
 
 <img src="pictures/TLS-End-to-End.png?" alt="End-to-End Configuration" align="left" style="zoom:50%;" />
 
-<<<<<<< HEAD
 When using TLS for Ingress, we recommend you add an additional port for secure communication. By default, port 9997 will be assigned for non-encrypted traffic and you can use any other available port for secure communications. 
 
 This example shows how to add port 9998 for a standalone instance:
-=======
->>>>>>> 25c62213
-
-
-When using TLS for Ingress, we recommend you add an additional port for secure communication. By default, port 9997 will be assigned for non-encrypted traffic and you can use any other available port for secure communications. This example shows how to add port 9998 for a standalone instance.
+
 <a name="serviceTemplate"></a>
 ```yaml
 apiVersion: enterprise.splunk.com/v1beta1
@@ -399,13 +394,8 @@
 
 <img src="pictures/TLS-Gateway-Termination.png?" alt="End-to-End Configuration" align="left" style="zoom:50%;" />
 
-<<<<<<< HEAD
+
 1. Create a TLS secret with the certificates needed to decrypt traffic. These are the same commands used on your Indexer to terminate TLS:
-=======
-
-
-Create a TLS secret with the certificates needed to decrypt traffic. These are the same commands used on your Indexer to terminate TLS.
->>>>>>> 25c62213
 
 ```shell
 kubectl create -n istio-system secret tls s2s-tls --key=<Path to private key> --cert=<Path to Indexer certificate>
