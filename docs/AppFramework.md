--- conflicted
+++ resolved
@@ -27,11 +27,7 @@
 Note: For the App Framework to detect that an app or add-on had changed, the updated app must use the same archive file name as the previously deployed one. 
 
 ## Examples of App Framework usage
-<<<<<<< HEAD
 Following section shows examples of using App Framework for both remote data storages. First, the examples for S3 based remote object storage are given and then same examples are covered for Azure blob. The examples in both the cases have lot of commonalities and the places they differ are mainly in the values for `storageType`, `provider` and `endpoint`. There are also some differences in the authoriziation setup for using IAM /Managed Identity in both remote data storages.
-=======
-Following section shows examples of using App Framework for both remote data storages. First, the examples for S3 based remote object storage are given and then  same examples are covered for Azure blob. The examples in both the cases have lot of commonalities and the places they differ are mainly in the values for `storageType`, `provider` and `endpoint`. There are also some differences in the authoriziation setup for using IAM /Managed Identity in both remote data storages.
->>>>>>> 232e2fb3
 
 ### Examples of App Framework usage
 
@@ -47,11 +43,7 @@
        * Or, create a Kubernetes Secret Object with the static storage credentials.
            * Example: `kubectl create secret generic s3-secret --from-literal=s3_access_key=AKIAIOSFODNN7EXAMPLE --from-literal=s3_secret_key=wJalrXUtnFEMI/K7MDENG/bPxRfiCYEXAMPLE_S3_SECRET_KEY`
    * azure blob:
-<<<<<<< HEAD
        * Configuring an IAM through  "Managed Indentity" role assigment to give read access for your bucket (azure blob container). For more details see [Setup Azure bob access with Managed Indentity](#setup-azure-bob-access-with-managed-indentity)
-=======
-       * Configuring an IAM through  "Managed Indentity" role assigment to give read access for the your bucket (azure blob container). For more details see [Setup Azure bob access with Managed Indentity](#setup-azure-bob-access-with-managed-indentity)
->>>>>>> 232e2fb3
        * Or, create a Kubernetes Secret Object with the static storage credentials.
            * Example: `kubectl create secret generic azureblob-secret --from-literal=azure_sa_name=mystorageaccount --from-literal=azure_sa_secret_key=wJalrXUtnFEMI/K7MDENG/EXAMPLE_AZURE_SHARED_ACCESS_KEY`
 
@@ -147,11 +139,7 @@
        * Or, create a Kubernetes Secret Object with the static storage credentials.
            * Example: `kubectl create secret generic s3-secret --from-literal=s3_access_key=AKIAIOSFODNN7EXAMPLE --from-literal=s3_secret_key=wJalrXUtnFEMI/K7MDENG/bPxRfiCYEXAMPLE_S3_SECRET_KEY`
    * azure blob:
-<<<<<<< HEAD
        * Configuring an IAM through  "Managed Indentity" role assigment to give read access for your bucket (azure blob container). For more details see [Setup Azure bob access with Managed Indentity](#setup-azure-bob-access-with-managed-indentity)
-=======
-       * Configuring an IAM through  "Managed Indentity" role assigment to give read access for the your bucket (azure blob container). For more details see [Setup Azure bob access with Managed Indentity](#setup-azure-bob-access-with-managed-indentity)
->>>>>>> 232e2fb3
        * Or, create a Kubernetes Secret Object with the static storage credentials.
            * Example: `kubectl create secret generic azureblob-secret --from-literal=azure_sa_name=mystorageaccount --from-literal=azure_sa_secret_key=wJalrXUtnFEMI/K7MDENG/EXAMPLE_AZURE_SHARED_ACCESS_KEY`
 
@@ -256,22 +244,14 @@
        * Or, create a Kubernetes Secret Object with the static storage credentials.
            * Example: `kubectl create secret generic s3-secret --from-literal=s3_access_key=AKIAIOSFODNN7EXAMPLE --from-literal=s3_secret_key=wJalrXUtnFEMI/K7MDENG/bPxRfiCYEXAMPLE_S3_SECRET_KEY`
    * azure blob:
-<<<<<<< HEAD
        * Configuring an IAM through  "Managed Indentity" role assigment to give read access for your bucket (azure blob container). For more details see [Setup Azure bob access with Managed Indentity](#setup-azure-bob-access-with-managed-indentity)
-=======
-       * Configuring an IAM through  "Managed Indentity" role assigment to give read access for the your bucket (azure blob container). For more details see [Setup Azure bob access with Managed Indentity](#setup-azure-bob-access-with-managed-indentity)
->>>>>>> 232e2fb3
        * Or, create a Kubernetes Secret Object with the static storage credentials.
            * Example: `kubectl create secret generic azureblob-secret --from-literal=azure_sa_name=mystorageaccount --from-literal=azure_sa_secret_key=wJalrXUtnFEMI/K7MDENG/EXAMPLE_AZURE_SHARED_ACCESS_KEY`
 
 
 3. Create unique folders on the remote storage volume to use as App Source locations.
    * An App Source is a folder on the remote storage volume containing a select subset of Splunk apps and add-ons. In this example, there are Splunk apps installed and run locally on the Deployer, and select apps that will be distributed to all cluster search heads by the Deployer. 
-<<<<<<< HEAD
    * The apps are split across three folders named `searchApps`, `machineLearningApps` and `adminApps`. The apps placed into `searchApps` and `machineLearningApps` are distributed to the search heads, but the apps in `adminApps` are for local use on the Deployer instance only.
-=======
-   * The apps are split across 3 folders named `searchApps`, `machineLearningApps` and `adminApps`. The apps placed into  `searchApps` and `machineLearningApps` are distributed to the search heads, but the apps in `adminApps` are for local use on the Deployer instance only.
->>>>>>> 232e2fb3
 
 4. Copy your Splunk app or add-on archive files to the App Source.
    * In this example, the Splunk apps for the search heads are located at `bucket-app-framework/shcLoc-us/searchAppsLoc/`,  `bucket-app-framework/shcLoc-us/machineLearningAppsLoc/`, and the apps for the Deployer are located at `bucket-app-framework/shcLoc-us/adminAppsLoc/`. They are all accessible through the end point `https://s3-us-west-2.amazonaws.com` for s3 and https://mystorageaccount.blob.core.windows.net for azure blob.
@@ -721,11 +701,8 @@
 ```
 After this command, you can use App framework for Azure blob without secrets.
 
-<<<<<<< HEAD
 Azure Blob Authorization Recommendations:
 
 Azure allows "Managed Identities" assignment at the "storage accounts" level as well as at specific buckets levels. A managed identity that is assigned read permissions at a storage account level will have read access for all the buckets within that storage account. As a good security practice, you should assign the managed identity to only the specific buckets and not to the whole storage account.
 
-In contrast to "Managed Identities", Azure allows the "shared access keys" configurable only at the storage accounts level. When using the "secretRef" configuration in the CRD, the underlying secret key will allow both read and write access to the storage account (and all the buckets within it). So, based on your security needs, you may want to consider using "Managed Identities" instead of secrets. Also note that there isn't an automated way of rotating the secret key, so in case you are using these keys, please rotate them at regular intervals of times such as 90 days interval.
-=======
->>>>>>> 232e2fb3
+In contrast to "Managed Identities", Azure allows the "shared access keys" configurable only at the storage accounts level. When using the "secretRef" configuration in the CRD, the underlying secret key will allow both read and write access to the storage account (and all the buckets within it). So, based on your security needs, you may want to consider using "Managed Identities" instead of secrets. Also note that there isn't an automated way of rotating the secret key, so in case you are using these keys, please rotate them at regular intervals of times such as 90 days interval.