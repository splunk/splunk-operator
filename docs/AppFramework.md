--- conflicted
+++ resolved
@@ -30,11 +30,7 @@
    * In this example, the Splunk Apps are located at `bucket-app-framework-us-west-2/Standalone-us/networkAppsLoc/` and `bucket-app-framework-us-west-2/Standalone-us/authAppsLoc/`, and are both accessible through the end point `https://s3-us-west-2.amazonaws.com`.
 
 5. Update the standalone CR specification and append the volume, App Source configuration, and scope.
-<<<<<<< HEAD
-   * The scope determines where the apps and add-ons are placed into the Splunk Enterprise instance. For CRs where the Splunk Enterprise instance will run the apps locally, set the `scope: local ` The Standalone and License Manager CRs always use a local scope.
-=======
    * The scope determines where the apps and add-ons are placed into the Splunk Enterprise instance. For CRs where the Splunk Enterprise instance will run the apps locally, set the `scope: local ` The Standalone, Monitoring Console and License Manager CRs always use a local scope.
->>>>>>> 79dd6ac0
 
 Example: Standalone.yaml
 
@@ -383,11 +379,7 @@
 
 * Splunk Operator CRDs support the configuration of [initialDelaySeconds](https://kubernetes.io/docs/tasks/configure-pod-container/configure-liveness-readiness-startup-probes/) for both Liveliness (livenessInitialDelaySeconds) and Readiness (readinessInitialDelaySeconds) probes
 * When App Framework is NOT configured, default values are 300 seconds for livenessInitialDelaySeconds and 10 seconds for readinessInitialDelaySeconds (for all CRs)
-<<<<<<< HEAD
-* When App Framework is configured, default values are 1800 seconds for livenessInitialDelaySeconds and 10 seconds for readinessInitialDelaySeconds (only for Deployer, Cluster Manager, Standalone and License Manager CRs). The higher value of livenessInitialDelaySeconds is to ensure sufficient time is allocated for installing most apps. This configuration can further be managed depending on the number & size of Apps to be installed
-=======
 * When App Framework is configured, default values are 1800 seconds for livenessInitialDelaySeconds and 10 seconds for readinessInitialDelaySeconds (only for Deployer, Cluster Manager, Standalone, Monitoring Console and License Manager CRs). The higher value of livenessInitialDelaySeconds is to ensure sufficient time is allocated for installing most apps. This configuration can further be managed depending on the number & size of Apps to be installed
->>>>>>> 79dd6ac0
 
 ## App Framework Limitations
 
