{{- if or .Values.indexerCluster.enabled .Values.sva.c3.enabled .Values.sva.m4.enabled }}
apiVersion: v1
kind: List
items:
{{- range default (default (list (dict "name" .Values.indexerCluster.name)) .Values.sva.c3.indexerClusters) .Values.sva.m4.indexerClusters }}
- apiVersion:  enterprise.splunk.com/v4
  kind: IndexerCluster
  metadata:
  {{- if or $.Values.sva.c3.enabled $.Values.sva.m4.enabled }}
    name: {{ .name }}
  {{- else if $.Values.indexerCluster.enabled }}
    name: {{ $.Values.indexerCluster.name }}
  {{- end }}
    namespace: {{ default $.Release.Namespace $.Values.indexerCluster.namespaceOverride }}
  {{- with $.Values.indexerCluster.additionalLabels }}
    labels:
{{ toYaml . | indent 6 }}
  {{- end }}
  {{- with $.Values.indexerCluster.additionalAnnotations }}
    annotations:
{{ toYaml . | indent 6 }}
  {{- end }}
  spec:
  {{- if $.Values.indexerCluster.serviceAccount }}
    serviceAccount: {{ $.Values.indexerCluster.serviceAccount }}
  {{- end }}
  {{- if $.Values.indexerCluster.replicaCount }}
    replicas: {{ $.Values.indexerCluster.replicaCount }}
  {{- end }}
  {{- if $.Values.existingClusterManager }}
    clusterManagerRef:
      name: {{ $.Values.existingClusterManager.name }}
    {{- if $.Values.existingClusterManager.namespace }}
      namespace: {{ $.Values.existingClusterManager.namespace }}
    {{- end }}
  {{- else if or $.Values.clusterManager.enabled $.Values.sva.c3.enabled $.Values.sva.m4.enabled }}
    clusterManagerRef:
      name: {{ $.Values.clusterManager.name }}
    {{- if $.Values.clusterManager.namespaceOverride }}
      namespace: {{ $.Values.clusterManager.namespaceOverride }}
    {{- end }}
  {{- end }}
  {{- if $.Values.existingLicenseManager }}
    licenseManagerRef:
      name: {{ $.Values.existingLicenseManager.name }}
    {{- if $.Values.existingLicenseManager.namespace }}
      namespace: {{ $.Values.existingLicenseManager.namespace }}
    {{- end }}
  {{- else if $.Values.licenseManager.enabled }}
    licenseManagerRef:
      name: {{ $.Values.licenseManager.name }}
    {{- if $.Values.licenseManager.namespaceOverride }}
      namespace: {{ $.Values.licenseManager.namespaceOverride }}
    {{- end }}
  {{- end }}
  {{- if $.Values.existingMonitoringConsole }}
    monitoringConsoleRef:
      name: {{ $.Values.existingMonitoringConsole.name }}
    {{- if $.Values.existingMonitoringConsole.namespace }}
      namespace: {{ $.Values.existingMonitoringConsole.namespace }}
    {{- end }}
  {{- else if $.Values.monitoringConsole.enabled }}
    monitoringConsoleRef:
      name: {{ $.Values.monitoringConsole.name }}
    {{- if $.Values.monitoringConsole.namespaceOverride }}
      namespace: {{ $.Values.monitoringConsole.namespaceOverride }}
    {{- end }}
  {{- end }}
  {{- if $.Values.image.repository }}
    image: {{ $.Values.image.repository }}
  {{- end }}
  {{- if $.Values.image.imagePullPolicy }}
    imagePullPolicy: {{ $.Values.image.imagePullPolicy }}
  {{- end }}
  {{- with $.Values.image.imagePullSecrets }}
    imagePullSecrets:
{{ toYaml . | indent 6 }}
  {{- end }}
  {{- with $.Values.indexerCluster.volumes }}
    volumes:
{{ toYaml . | indent 6 }}
  {{- end }}
  {{- if $.Values.indexerCluster.licenseUrl }}
    licenseUrl: {{ $.Values.indexerCluster.licenseUrl }}
  {{- end }}
  {{- if $.Values.indexerCluster.defaultsUrl }}
    defaultsUrl: {{ $.Values.indexerCluster.defaultsUrl }}
  {{- end }}
  {{- if $.Values.sva.m4.enabled }}
    {{- $cm_name := $.Values.clusterManager.name -}}
    {{- if $.Values.existingClusterManager }}
      {{- $cm_name = $.Values.existingClusterManager.name -}}
    {{- end }}
    defaults: |-
      splunk:
        multisite_master: splunk-{{ $cm_name }}-cluster-manager-service
        site: {{ .site }}
  {{- else if $.Values.indexerCluster.defaults }}
    defaults: |-
{{ toYaml $.Values.indexerCluster.defaults | indent 6 }}
  {{- end }}
  {{- with $.Values.indexerCluster.extraEnv }}
    extraEnv:
{{ toYaml . | indent 6 }}
  {{- end }}
  {{- if $.Values.indexerCluster.livenessInitialDelaySeconds }}
    livenessInitialDelaySeconds: {{ $.Values.indexerCluster.livenessInitialDelaySeconds }}
  {{- end }}
  {{- if $.Values.indexerCluster.readinessInitialDelaySeconds }}
    readinessInitialDelaySeconds: {{ $.Values.indexerCluster.readinessInitialDelaySeconds }}
  {{- end }}
  {{- if $.Values.indexerCluster.startupProbe }}
    startupProbe:
{{ toYaml $.Values.indexerCluster.startupProbe | indent 6 }}
  {{- end }}
  {{- if $.Values.indexerCluster.livenessProbe }}
    livenessProbe:
{{ toYaml $.Values.indexerCluster.livenessProbe | indent 6 }}
  {{- end }}
  {{- if $.Values.indexerCluster.readinessProbe }}
    readinessProbe:
{{ toYaml $.Values.indexerCluster.readinessProbe | indent 6 }}
  {{- end }}
  {{- with $.Values.indexerCluster.etcVolumeStorageConfig }}
    etcVolumeStorageConfig:
{{ toYaml . | indent 6 }}
  {{- end }}
  {{- with $.Values.indexerCluster.varVolumeStorageConfig }}
    varVolumeStorageConfig:
{{ toYaml . | indent 6 }}
  {{- end }}
  {{- with $.Values.indexerCluster.resources }}
    resources:
{{ toYaml . | indent 6 }}
  {{- end }}
  {{- with $.Values.indexerCluster.serviceTemplate }}
    serviceTemplate:
{{ toYaml . | indent 6 }}
  {{- end }}
  {{- with $.Values.indexerCluster.tolerations }}
    tolerations:
{{ toYaml . | indent 6 }}
  {{- end }}
{{- if $.Values.indexerCluster.topologySpreadConstraints }}
  {{- with $.Values.indexerCluster.topologySpreadConstraints }}
    topologySpreadConstraints:
{{ toYaml . | indent 6 }}
{{- end }}
{{- end }}
  {{- if and ($.Values.sva.m4.enabled) (.zone) }}
    affinity:
      nodeAffinity:
        requiredDuringSchedulingIgnoredDuringExecution:
          nodeSelectorTerms:
          - matchExpressions:
            - key: topology.kubernetes.io/zone
              operator: In
              values:
              - {{ .zone }}
  {{- else }}
    {{- with $.Values.indexerCluster.affinity }}
    affinity:
{{ toYaml . | indent 6 }}
    {{- end }}
  {{- end }}
    {{- with $.Values.indexerCluster.queueRef }}
    queueRef:
      name: {{ .name }}
    {{- if .namespace }}
      namespace: {{ .namespace }}
    {{- end }}
<<<<<<< HEAD
  {{- end }}
    {{- with $.Values.indexerCluster.largeMessageStoreRef }}
    largeMessageStoreRef:
=======
    {{- with $.Values.indexerCluster.objectStorageRef }}
    objectStorageRef:
>>>>>>> 607632f2
      name: {{ .name }}
    {{- if .namespace }}
      namespace: {{ .namespace }}
    {{- end }}
  {{- end }}
{{- end }}
{{- end }}<|MERGE_RESOLUTION|>--- conflicted
+++ resolved
@@ -169,14 +169,9 @@
     {{- if .namespace }}
       namespace: {{ .namespace }}
     {{- end }}
-<<<<<<< HEAD
   {{- end }}
-    {{- with $.Values.indexerCluster.largeMessageStoreRef }}
-    largeMessageStoreRef:
-=======
-    {{- with $.Values.indexerCluster.objectStorageRef }}
-    objectStorageRef:
->>>>>>> 607632f2
+    {{- with $.Values.indexerCluster.objectStoreRef }}
+    objectStoreRef:
       name: {{ .name }}
     {{- if .namespace }}
       namespace: {{ .namespace }}
