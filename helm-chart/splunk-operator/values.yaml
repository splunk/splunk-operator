# Splunk image
image:
<<<<<<< HEAD
  repository: docker.io/splunk/splunk:9.0.3-a2
=======
  repository: docker.io/splunk/splunk:9.0.2
>>>>>>> 3f637240

# The kube-rbac-proxy is a small HTTP proxy for a single upstream, that can perform RBAC
# authorization against the Kubernetes API.
# reference: https://github.com/brancz/kube-rbac-proxy
kubeRbacProxy:

  # Specify kube-rbac-proxy image
  image:
    repository: gcr.io/kubebuilder/kube-rbac-proxy
    pullPolicy: IfNotPresent
    tag: "v0.11.0"

  # Set resource requests and limits for kube-rbac-proxy container
  resources:
    limits:
      cpu: 500m
      memory: 128Mi
    requests:
      cpu: 5m
      memory: 64Mi

# Splunk Operator configurations
splunkOperator:

  # Splunk operator image and pull policy
  # reference: https://github.com/splunk/splunk-operator
  image:
<<<<<<< HEAD
    repository: docker.io/splunk/splunk-operator:2.2.0
=======
    repository: docker.io/splunk/splunk-operator:2.1.1
>>>>>>> 3f637240
    pullPolicy: IfNotPresent

  # Set image pull secrets to pull image from a private registry
  imagePullSecrets: []

  # Give operator cluster-wide access, otherwise access is limited to operator namespace
  clusterWideAccess: true

  # List namespaces to be watched by Splunk Operator e.x "namespace1,namespace2", must have cluster-wide access
  # Default watches the entire cluster
  watchNamespaces: ""

  # Add annotations to Splunk Operator deployment
  annotations: {}

  # Add pod annotations to Splunk Operator deployment pod
  podAnnotations: {}

  # Set security context for manager container, default ensures that no child process of manager can gain more privileges than manager
  # reference: https://kubernetes.io/docs/concepts/security/pod-security-policy/#privilege-escalation
  containerSecurityContext:
    allowPrivilegeEscalation: false

  # Set security context for Splunk Operator pod 
  # reference: https://kubernetes.io/docs/reference/generated/kubernetes-api/v1.24/#podsecuritycontext-v1-core
  securityContext:
    runAsUser: 1001
    fsGroup: 1001
    runAsNonRoot: true

  # Set usage of host networking and namespace
  # reference: https://kubernetes.io/docs/concepts/security/pod-security-policy/#host-namespaces
  hostNetwork: false
  hostPID: false
  hostIPC: false

  # Define liveness probe to check if manager container is running
  # reference: https://kubernetes.io/docs/concepts/workloads/pods/pod-lifecycle/#types-of-probe
  livenessProbe:
    httpGet:
      path: /healthz
      port: 8081
    initialDelaySeconds: 15
    periodSeconds: 20

  # Define readiness probe to check if manager container is ready for requests
  # reference: https://kubernetes.io/docs/concepts/workloads/pods/pod-lifecycle/#types-of-probe
  readinessProbe:
    httpGet:
      path: /readyz
      port: 8081
    initialDelaySeconds: 5
    periodSeconds: 10

  # Define splunk operator manager service ports
  # reference: https://kubernetes.io/docs/reference/kubernetes-api/service-resources/service-v1/
  service:
    type: ClusterIP
    ports:
    - name: http
      port: 80
      protocol: TCP
      targetPort: http
  # - name: metric
  #   port: 8080
  #   protocol: TCP
  #   targetPort: 8080
 
  # Set resource requests and limits for manager container
  resources:
    limits:
      cpu: 1000m
      memory: 2000Mi
    requests:
      cpu: 1000m
      memory: 2000Mi

  # Specify nodes that can schedule the Splunk Operator pod
  # reference: https://kubernetes.io/docs/concepts/scheduling-eviction/assign-pod-node/#nodeselector
  nodeSelector: {}

  # Specify Splunk Operator pod tolerations
  # reference: https://kubernetes.io/docs/concepts/scheduling-eviction/taint-and-toleration/
  tolerations: []

  # Define affinity scheduling rules
  # reference: https://kubernetes.io/docs/reference/generated/kubernetes-api/v1.20/#affinity-v1-core
  affinity: {}

  # Set duration in seconds the pod needs to terminate gracefully
  # reference: https://kubernetes.io/docs/reference/generated/kubernetes-api/v1.20/#pod-v1-core
  terminationGracePeriodSeconds: 10

  # Specify volumes for Splunk Operator pod, append additional volumes to list
  # reference: https://kubernetes.io/docs/concepts/storage/volumes/
  volumes:
  - name: app-staging
    persistentVolumeClaim:
      claimName: splunk-operator-app-download
# - name:
#   persistentVolumeClaim:
#     claimName:

  # Specify volume mounts for the manager container, append additional volume mounts to list
  # reference: https://kubernetes.io/docs/tasks/configure-pod-container/configure-volume-storage/
  volumeMounts:
  - mountPath: /opt/splunk/appframework/
    name: app-staging
# - mountPath:
#   name:<|MERGE_RESOLUTION|>--- conflicted
+++ resolved
@@ -1,10 +1,6 @@
 # Splunk image
 image:
-<<<<<<< HEAD
   repository: docker.io/splunk/splunk:9.0.3-a2
-=======
-  repository: docker.io/splunk/splunk:9.0.2
->>>>>>> 3f637240
 
 # The kube-rbac-proxy is a small HTTP proxy for a single upstream, that can perform RBAC
 # authorization against the Kubernetes API.
@@ -32,11 +28,7 @@
   # Splunk operator image and pull policy
   # reference: https://github.com/splunk/splunk-operator
   image:
-<<<<<<< HEAD
     repository: docker.io/splunk/splunk-operator:2.2.0
-=======
-    repository: docker.io/splunk/splunk-operator:2.1.1
->>>>>>> 3f637240
     pullPolicy: IfNotPresent
 
   # Set image pull secrets to pull image from a private registry
@@ -60,7 +52,7 @@
   containerSecurityContext:
     allowPrivilegeEscalation: false
 
-  # Set security context for Splunk Operator pod 
+  # Set security context for Splunk Operator pod
   # reference: https://kubernetes.io/docs/reference/generated/kubernetes-api/v1.24/#podsecuritycontext-v1-core
   securityContext:
     runAsUser: 1001
@@ -104,7 +96,7 @@
   #   port: 8080
   #   protocol: TCP
   #   targetPort: 8080
- 
+
   # Set resource requests and limits for manager container
   resources:
     limits:
