--- conflicted
+++ resolved
@@ -607,6 +607,7 @@
             metadata:
               annotations:
                 kubectl.kubernetes.io/default-container: manager
+                kubectl.kubernetes.io/default-logs-container: manager
               labels:
                 control-plane: controller-manager
                 name: splunk-operator
@@ -636,30 +637,18 @@
                 command:
                 - /manager
                 env:
-                - name: POD_NAME
-                  valueFrom:
-                    fieldRef:
-                      fieldPath: metadata.name
                 - name: WATCH_NAMESPACE
                   valueFrom:
                     fieldRef:
                       fieldPath: metadata.annotations['olm.targetNamespaces']
                 - name: RELATED_IMAGE_SPLUNK_ENTERPRISE
+                  value: docker.io/splunk/splunk:edge
+                - name: OPERATOR_NAME
+                  value: splunk-operator
+                - name: POD_NAME
                   valueFrom:
-                    configMapKeyRef:
-                      key: RELATED_IMAGE_SPLUNK_ENTERPRISE
-                      name: splunk-operator-config
-                - name: OPERATOR_NAME
-<<<<<<< HEAD
-                  valueFrom:
-                    configMapKeyRef:
-                      key: OPERATOR_NAME
-                      name: splunk-operator-config
-=======
-                  value: splunk-operator
-                - name: RELATED_IMAGE_SPLUNK_ENTERPRISE
-                  value: docker.io/splunk/splunk:8.2.6
->>>>>>> 3eaa2130
+                    fieldRef:
+                      fieldPath: metadata.name
                 image: controller:latest
                 imagePullPolicy: Always
                 livenessProbe:
@@ -689,6 +678,7 @@
                   name: app-staging
               securityContext:
                 fsGroup: 1001
+                runAsNonRoot: true
                 runAsUser: 1001
               serviceAccountName: splunk-operator-controller-manager
               terminationGracePeriodSeconds: 10
@@ -698,7 +688,7 @@
                 name: splunk-operator-config
               - name: app-staging
                 persistentVolumeClaim:
-                  claimName: splunk-operator-tmp-app-download
+                  claimName: splunk-operator-app-download
       permissions:
       - rules:
         - apiGroups:
