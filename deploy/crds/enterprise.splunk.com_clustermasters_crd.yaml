--- conflicted
+++ resolved
@@ -651,15 +651,9 @@
                             this location. Logical name must be unique to the appRepo
                           type: string
                         scope:
-<<<<<<< HEAD
-                          description: 'Scope of the App deployment: cluster, local.
-                            Scope determines whether the App(s) is/are installed locally
-                            or cluster-wide'
-=======
                           description: 'Scope of the App deployment: cluster, clusterWithPreConfig,
                             local. Scope determines whether the App(s) is/are installed
                             locally or cluster-wide'
->>>>>>> c0cf831f
                           type: string
                         volumeName:
                           description: Remote Storage Volume name
@@ -682,15 +676,9 @@
                       sources
                     properties:
                       scope:
-<<<<<<< HEAD
-                        description: 'Scope of the App deployment: cluster, local.
-                          Scope determines whether the App(s) is/are installed locally
-                          or cluster-wide'
-=======
                         description: 'Scope of the App deployment: cluster, clusterWithPreConfig,
                           local. Scope determines whether the App(s) is/are installed
                           locally or cluster-wide'
->>>>>>> c0cf831f
                         type: string
                       volumeName:
                         description: Remote Storage Volume name
@@ -953,7 +941,6 @@
                   a higher value'
                 format: int32
                 type: integer
-<<<<<<< HEAD
               monitoringConsoleRef:
                 description: MonitoringConsoleRef refers to a Splunk Enterprise monitoring
                   console managed by the operator within Kubernetes
@@ -991,8 +978,6 @@
                     description: 'UID of the referent. More info: https://kubernetes.io/docs/concepts/overview/working-with-objects/names/#uids'
                     type: string
                 type: object
-=======
->>>>>>> c0cf831f
               readinessInitialDelaySeconds:
                 description: 'ReadinessInitialDelaySeconds defines initialDelaySeconds(See
                   https://kubernetes.io/docs/tasks/configure-pod-container/configure-liveness-readiness-startup-probes/#define-readiness-probes)
@@ -2707,13 +2692,8 @@
                               type: string
                             scope:
                               description: 'Scope of the App deployment: cluster,
-<<<<<<< HEAD
-                                local. Scope determines whether the App(s) is/are
-                                installed locally or cluster-wide'
-=======
                                 clusterWithPreConfig, local. Scope determines whether
                                 the App(s) is/are installed locally or cluster-wide'
->>>>>>> c0cf831f
                               type: string
                             volumeName:
                               description: Remote Storage Volume name
@@ -2737,13 +2717,8 @@
                           App sources
                         properties:
                           scope:
-<<<<<<< HEAD
-                            description: 'Scope of the App deployment: cluster, local.
-                              Scope determines whether the App(s) is/are installed
-=======
                             description: 'Scope of the App deployment: cluster, clusterWithPreConfig,
                               local. Scope determines whether the App(s) is/are installed
->>>>>>> c0cf831f
                               locally or cluster-wide'
                             type: string
                           volumeName:
