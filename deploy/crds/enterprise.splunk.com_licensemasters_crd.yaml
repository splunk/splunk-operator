apiVersion: apiextensions.k8s.io/v1
kind: CustomResourceDefinition
metadata:
  name: licensemasters.enterprise.splunk.com
spec:
  group: enterprise.splunk.com
  names:
    kind: LicenseMaster
    listKind: LicenseMasterList
    plural: licensemasters
    shortNames:
    - lm
    singular: licensemaster
  scope: Namespaced
  versions:
  - additionalPrinterColumns:
    - description: Status of license master
      jsonPath: .status.phase
      name: Phase
      type: string
    - description: Age of license master
      jsonPath: .metadata.creationTimestamp
      name: Age
      type: date
<<<<<<< HEAD
    name: v1
=======
    name: v2
>>>>>>> c236a476
    schema:
      openAPIV3Schema:
        description: LicenseMaster is the Schema for a Splunk Enterprise license master.
        properties:
          apiVersion:
            description: 'APIVersion defines the versioned schema of this representation
              of an object. Servers should convert recognized schemas to the latest
              internal value, and may reject unrecognized values. More info: https://git.k8s.io/community/contributors/devel/sig-architecture/api-conventions.md#resources'
            type: string
          kind:
            description: 'Kind is a string value representing the REST resource this
              object represents. Servers may infer this from the endpoint the client
              submits requests to. Cannot be updated. In CamelCase. More info: https://git.k8s.io/community/contributors/devel/sig-architecture/api-conventions.md#types-kinds'
            type: string
          metadata:
            type: object
          spec:
            description: LicenseMasterSpec defines the desired state of a Splunk Enterprise
              license master.
            properties:
              Mock:
                description: Mock to differentiate between UTs and actual reconcile
                type: boolean
              affinity:
                description: Kubernetes Affinity rules that control how pods are assigned
                  to particular nodes.
                properties:
                  nodeAffinity:
                    description: Describes node affinity scheduling rules for the
                      pod.
                    properties:
                      preferredDuringSchedulingIgnoredDuringExecution:
                        description: The scheduler will prefer to schedule pods to
                          nodes that satisfy the affinity expressions specified by
                          this field, but it may choose a node that violates one or
                          more of the expressions. The node that is most preferred
                          is the one with the greatest sum of weights, i.e. for each
                          node that meets all of the scheduling requirements (resource
                          request, requiredDuringScheduling affinity expressions,
                          etc.), compute a sum by iterating through the elements of
                          this field and adding "weight" to the sum if the node matches
                          the corresponding matchExpressions; the node(s) with the
                          highest sum are the most preferred.
                        items:
                          description: An empty preferred scheduling term matches
                            all objects with implicit weight 0 (i.e. it's a no-op).
                            A null preferred scheduling term matches no objects (i.e.
                            is also a no-op).
                          properties:
                            preference:
                              description: A node selector term, associated with the
                                corresponding weight.
                              properties:
                                matchExpressions:
                                  description: A list of node selector requirements
                                    by node's labels.
                                  items:
                                    description: A node selector requirement is a
                                      selector that contains values, a key, and an
                                      operator that relates the key and values.
                                    properties:
                                      key:
                                        description: The label key that the selector
                                          applies to.
                                        type: string
                                      operator:
                                        description: Represents a key's relationship
                                          to a set of values. Valid operators are
                                          In, NotIn, Exists, DoesNotExist. Gt, and
                                          Lt.
                                        type: string
                                      values:
                                        description: An array of string values. If
                                          the operator is In or NotIn, the values
                                          array must be non-empty. If the operator
                                          is Exists or DoesNotExist, the values array
                                          must be empty. If the operator is Gt or
                                          Lt, the values array must have a single
                                          element, which will be interpreted as an
                                          integer. This array is replaced during a
                                          strategic merge patch.
                                        items:
                                          type: string
                                        type: array
                                    required:
                                    - key
                                    - operator
                                    type: object
                                  type: array
                                matchFields:
                                  description: A list of node selector requirements
                                    by node's fields.
                                  items:
                                    description: A node selector requirement is a
                                      selector that contains values, a key, and an
                                      operator that relates the key and values.
                                    properties:
                                      key:
                                        description: The label key that the selector
                                          applies to.
                                        type: string
                                      operator:
                                        description: Represents a key's relationship
                                          to a set of values. Valid operators are
                                          In, NotIn, Exists, DoesNotExist. Gt, and
                                          Lt.
                                        type: string
                                      values:
                                        description: An array of string values. If
                                          the operator is In or NotIn, the values
                                          array must be non-empty. If the operator
                                          is Exists or DoesNotExist, the values array
                                          must be empty. If the operator is Gt or
                                          Lt, the values array must have a single
                                          element, which will be interpreted as an
                                          integer. This array is replaced during a
                                          strategic merge patch.
                                        items:
                                          type: string
                                        type: array
                                    required:
                                    - key
                                    - operator
                                    type: object
                                  type: array
                              type: object
                            weight:
                              description: Weight associated with matching the corresponding
                                nodeSelectorTerm, in the range 1-100.
                              format: int32
                              type: integer
                          required:
                          - preference
                          - weight
                          type: object
                        type: array
                      requiredDuringSchedulingIgnoredDuringExecution:
                        description: If the affinity requirements specified by this
                          field are not met at scheduling time, the pod will not be
                          scheduled onto the node. If the affinity requirements specified
                          by this field cease to be met at some point during pod execution
                          (e.g. due to an update), the system may or may not try to
                          eventually evict the pod from its node.
                        properties:
                          nodeSelectorTerms:
                            description: Required. A list of node selector terms.
                              The terms are ORed.
                            items:
                              description: A null or empty node selector term matches
                                no objects. The requirements of them are ANDed. The
                                TopologySelectorTerm type implements a subset of the
                                NodeSelectorTerm.
                              properties:
                                matchExpressions:
                                  description: A list of node selector requirements
                                    by node's labels.
                                  items:
                                    description: A node selector requirement is a
                                      selector that contains values, a key, and an
                                      operator that relates the key and values.
                                    properties:
                                      key:
                                        description: The label key that the selector
                                          applies to.
                                        type: string
                                      operator:
                                        description: Represents a key's relationship
                                          to a set of values. Valid operators are
                                          In, NotIn, Exists, DoesNotExist. Gt, and
                                          Lt.
                                        type: string
                                      values:
                                        description: An array of string values. If
                                          the operator is In or NotIn, the values
                                          array must be non-empty. If the operator
                                          is Exists or DoesNotExist, the values array
                                          must be empty. If the operator is Gt or
                                          Lt, the values array must have a single
                                          element, which will be interpreted as an
                                          integer. This array is replaced during a
                                          strategic merge patch.
                                        items:
<<<<<<< HEAD
                                          type: string
                                        type: array
                                    required:
                                    - key
                                    - operator
                                    type: object
                                  type: array
                                matchFields:
                                  description: A list of node selector requirements
                                    by node's fields.
                                  items:
                                    description: A node selector requirement is a
                                      selector that contains values, a key, and an
                                      operator that relates the key and values.
                                    properties:
                                      key:
                                        description: The label key that the selector
                                          applies to.
                                        type: string
                                      operator:
                                        description: Represents a key's relationship
                                          to a set of values. Valid operators are
                                          In, NotIn, Exists, DoesNotExist. Gt, and
                                          Lt.
                                        type: string
                                      values:
                                        description: An array of string values. If
                                          the operator is In or NotIn, the values
                                          array must be non-empty. If the operator
                                          is Exists or DoesNotExist, the values array
                                          must be empty. If the operator is Gt or
                                          Lt, the values array must have a single
                                          element, which will be interpreted as an
                                          integer. This array is replaced during a
                                          strategic merge patch.
                                        items:
                                          type: string
                                        type: array
                                    required:
                                    - key
                                    - operator
                                    type: object
                                  type: array
                              type: object
                            type: array
                        required:
                        - nodeSelectorTerms
                        type: object
                    type: object
                  podAffinity:
                    description: Describes pod affinity scheduling rules (e.g. co-locate
                      this pod in the same node, zone, etc. as some other pod(s)).
                    properties:
                      preferredDuringSchedulingIgnoredDuringExecution:
                        description: The scheduler will prefer to schedule pods to
                          nodes that satisfy the affinity expressions specified by
                          this field, but it may choose a node that violates one or
                          more of the expressions. The node that is most preferred
                          is the one with the greatest sum of weights, i.e. for each
                          node that meets all of the scheduling requirements (resource
                          request, requiredDuringScheduling affinity expressions,
                          etc.), compute a sum by iterating through the elements of
                          this field and adding "weight" to the sum if the node has
                          pods which matches the corresponding podAffinityTerm; the
                          node(s) with the highest sum are the most preferred.
                        items:
                          description: The weights of all of the matched WeightedPodAffinityTerm
                            fields are added per-node to find the most preferred node(s)
                          properties:
                            podAffinityTerm:
                              description: Required. A pod affinity term, associated
                                with the corresponding weight.
                              properties:
                                labelSelector:
                                  description: A label query over a set of resources,
                                    in this case pods.
                                  properties:
                                    matchExpressions:
                                      description: matchExpressions is a list of label
                                        selector requirements. The requirements are
                                        ANDed.
                                      items:
                                        description: A label selector requirement
                                          is a selector that contains values, a key,
                                          and an operator that relates the key and
                                          values.
                                        properties:
                                          key:
                                            description: key is the label key that
                                              the selector applies to.
                                            type: string
                                          operator:
                                            description: operator represents a key's
                                              relationship to a set of values. Valid
                                              operators are In, NotIn, Exists and
                                              DoesNotExist.
                                            type: string
                                          values:
                                            description: values is an array of string
                                              values. If the operator is In or NotIn,
                                              the values array must be non-empty.
                                              If the operator is Exists or DoesNotExist,
                                              the values array must be empty. This
                                              array is replaced during a strategic
                                              merge patch.
                                            items:
                                              type: string
                                            type: array
                                        required:
                                        - key
                                        - operator
                                        type: object
                                      type: array
                                    matchLabels:
                                      additionalProperties:
                                        type: string
                                      description: matchLabels is a map of {key,value}
                                        pairs. A single {key,value} in the matchLabels
                                        map is equivalent to an element of matchExpressions,
                                        whose key field is "key", the operator is
                                        "In", and the values array contains only "value".
                                        The requirements are ANDed.
                                      type: object
                                  type: object
                                namespaces:
                                  description: namespaces specifies which namespaces
                                    the labelSelector applies to (matches against);
                                    null or empty list means "this pod's namespace"
                                  items:
                                    type: string
                                  type: array
                                topologyKey:
                                  description: This pod should be co-located (affinity)
                                    or not co-located (anti-affinity) with the pods
                                    matching the labelSelector in the specified namespaces,
                                    where co-located is defined as running on a node
                                    whose value of the label with key topologyKey
                                    matches that of any node on which any of the selected
                                    pods is running. Empty topologyKey is not allowed.
                                  type: string
                              required:
                              - topologyKey
                              type: object
                            weight:
                              description: weight associated with matching the corresponding
                                podAffinityTerm, in the range 1-100.
                              format: int32
                              type: integer
                          required:
                          - podAffinityTerm
                          - weight
                          type: object
                        type: array
                      requiredDuringSchedulingIgnoredDuringExecution:
                        description: If the affinity requirements specified by this
                          field are not met at scheduling time, the pod will not be
                          scheduled onto the node. If the affinity requirements specified
                          by this field cease to be met at some point during pod execution
                          (e.g. due to a pod label update), the system may or may
                          not try to eventually evict the pod from its node. When
                          there are multiple elements, the lists of nodes corresponding
                          to each podAffinityTerm are intersected, i.e. all terms
                          must be satisfied.
                        items:
                          description: Defines a set of pods (namely those matching
                            the labelSelector relative to the given namespace(s))
                            that this pod should be co-located (affinity) or not co-located
                            (anti-affinity) with, where co-located is defined as running
                            on a node whose value of the label with key <topologyKey>
                            matches that of any node on which a pod of the set of
                            pods is running
                          properties:
                            labelSelector:
                              description: A label query over a set of resources,
                                in this case pods.
                              properties:
                                matchExpressions:
                                  description: matchExpressions is a list of label
                                    selector requirements. The requirements are ANDed.
                                  items:
                                    description: A label selector requirement is a
                                      selector that contains values, a key, and an
                                      operator that relates the key and values.
                                    properties:
                                      key:
                                        description: key is the label key that the
                                          selector applies to.
                                        type: string
                                      operator:
                                        description: operator represents a key's relationship
                                          to a set of values. Valid operators are
                                          In, NotIn, Exists and DoesNotExist.
                                        type: string
                                      values:
                                        description: values is an array of string
                                          values. If the operator is In or NotIn,
                                          the values array must be non-empty. If the
                                          operator is Exists or DoesNotExist, the
                                          values array must be empty. This array is
                                          replaced during a strategic merge patch.
                                        items:
                                          type: string
                                        type: array
                                    required:
                                    - key
                                    - operator
                                    type: object
                                  type: array
                                matchLabels:
                                  additionalProperties:
                                    type: string
                                  description: matchLabels is a map of {key,value}
                                    pairs. A single {key,value} in the matchLabels
                                    map is equivalent to an element of matchExpressions,
                                    whose key field is "key", the operator is "In",
                                    and the values array contains only "value". The
                                    requirements are ANDed.
                                  type: object
                              type: object
                            namespaces:
                              description: namespaces specifies which namespaces the
                                labelSelector applies to (matches against); null or
                                empty list means "this pod's namespace"
                              items:
                                type: string
                              type: array
                            topologyKey:
                              description: This pod should be co-located (affinity)
                                or not co-located (anti-affinity) with the pods matching
                                the labelSelector in the specified namespaces, where
                                co-located is defined as running on a node whose value
                                of the label with key topologyKey matches that of
                                any node on which any of the selected pods is running.
                                Empty topologyKey is not allowed.
                              type: string
                          required:
                          - topologyKey
                          type: object
                        type: array
                    type: object
                  podAntiAffinity:
                    description: Describes pod anti-affinity scheduling rules (e.g.
                      avoid putting this pod in the same node, zone, etc. as some
                      other pod(s)).
                    properties:
                      preferredDuringSchedulingIgnoredDuringExecution:
                        description: The scheduler will prefer to schedule pods to
                          nodes that satisfy the anti-affinity expressions specified
                          by this field, but it may choose a node that violates one
                          or more of the expressions. The node that is most preferred
                          is the one with the greatest sum of weights, i.e. for each
                          node that meets all of the scheduling requirements (resource
                          request, requiredDuringScheduling anti-affinity expressions,
                          etc.), compute a sum by iterating through the elements of
                          this field and adding "weight" to the sum if the node has
                          pods which matches the corresponding podAffinityTerm; the
                          node(s) with the highest sum are the most preferred.
                        items:
                          description: The weights of all of the matched WeightedPodAffinityTerm
                            fields are added per-node to find the most preferred node(s)
                          properties:
                            podAffinityTerm:
                              description: Required. A pod affinity term, associated
                                with the corresponding weight.
                              properties:
                                labelSelector:
                                  description: A label query over a set of resources,
                                    in this case pods.
                                  properties:
                                    matchExpressions:
                                      description: matchExpressions is a list of label
                                        selector requirements. The requirements are
                                        ANDed.
                                      items:
                                        description: A label selector requirement
                                          is a selector that contains values, a key,
                                          and an operator that relates the key and
                                          values.
                                        properties:
                                          key:
                                            description: key is the label key that
                                              the selector applies to.
                                            type: string
                                          operator:
                                            description: operator represents a key's
                                              relationship to a set of values. Valid
                                              operators are In, NotIn, Exists and
                                              DoesNotExist.
                                            type: string
                                          values:
                                            description: values is an array of string
                                              values. If the operator is In or NotIn,
                                              the values array must be non-empty.
                                              If the operator is Exists or DoesNotExist,
                                              the values array must be empty. This
                                              array is replaced during a strategic
                                              merge patch.
                                            items:
                                              type: string
                                            type: array
                                        required:
                                        - key
                                        - operator
                                        type: object
                                      type: array
                                    matchLabels:
                                      additionalProperties:
                                        type: string
                                      description: matchLabels is a map of {key,value}
                                        pairs. A single {key,value} in the matchLabels
                                        map is equivalent to an element of matchExpressions,
                                        whose key field is "key", the operator is
                                        "In", and the values array contains only "value".
                                        The requirements are ANDed.
                                      type: object
                                  type: object
                                namespaces:
                                  description: namespaces specifies which namespaces
                                    the labelSelector applies to (matches against);
                                    null or empty list means "this pod's namespace"
                                  items:
                                    type: string
                                  type: array
                                topologyKey:
                                  description: This pod should be co-located (affinity)
                                    or not co-located (anti-affinity) with the pods
                                    matching the labelSelector in the specified namespaces,
                                    where co-located is defined as running on a node
                                    whose value of the label with key topologyKey
                                    matches that of any node on which any of the selected
                                    pods is running. Empty topologyKey is not allowed.
                                  type: string
                              required:
                              - topologyKey
                              type: object
                            weight:
                              description: weight associated with matching the corresponding
                                podAffinityTerm, in the range 1-100.
                              format: int32
                              type: integer
                          required:
                          - podAffinityTerm
                          - weight
                          type: object
                        type: array
                      requiredDuringSchedulingIgnoredDuringExecution:
                        description: If the anti-affinity requirements specified by
                          this field are not met at scheduling time, the pod will
                          not be scheduled onto the node. If the anti-affinity requirements
                          specified by this field cease to be met at some point during
                          pod execution (e.g. due to a pod label update), the system
                          may or may not try to eventually evict the pod from its
                          node. When there are multiple elements, the lists of nodes
                          corresponding to each podAffinityTerm are intersected, i.e.
                          all terms must be satisfied.
                        items:
                          description: Defines a set of pods (namely those matching
                            the labelSelector relative to the given namespace(s))
                            that this pod should be co-located (affinity) or not co-located
                            (anti-affinity) with, where co-located is defined as running
                            on a node whose value of the label with key <topologyKey>
                            matches that of any node on which a pod of the set of
                            pods is running
                          properties:
                            labelSelector:
                              description: A label query over a set of resources,
                                in this case pods.
                              properties:
                                matchExpressions:
                                  description: matchExpressions is a list of label
                                    selector requirements. The requirements are ANDed.
                                  items:
                                    description: A label selector requirement is a
                                      selector that contains values, a key, and an
                                      operator that relates the key and values.
                                    properties:
                                      key:
                                        description: key is the label key that the
                                          selector applies to.
                                        type: string
                                      operator:
                                        description: operator represents a key's relationship
                                          to a set of values. Valid operators are
                                          In, NotIn, Exists and DoesNotExist.
                                        type: string
                                      values:
                                        description: values is an array of string
                                          values. If the operator is In or NotIn,
                                          the values array must be non-empty. If the
                                          operator is Exists or DoesNotExist, the
                                          values array must be empty. This array is
                                          replaced during a strategic merge patch.
                                        items:
                                          type: string
                                        type: array
                                    required:
                                    - key
                                    - operator
                                    type: object
                                  type: array
                                matchLabels:
                                  additionalProperties:
                                    type: string
                                  description: matchLabels is a map of {key,value}
                                    pairs. A single {key,value} in the matchLabels
                                    map is equivalent to an element of matchExpressions,
                                    whose key field is "key", the operator is "In",
                                    and the values array contains only "value". The
                                    requirements are ANDed.
                                  type: object
                              type: object
                            namespaces:
                              description: namespaces specifies which namespaces the
                                labelSelector applies to (matches against); null or
                                empty list means "this pod's namespace"
                              items:
                                type: string
                              type: array
                            topologyKey:
                              description: This pod should be co-located (affinity)
                                or not co-located (anti-affinity) with the pods matching
                                the labelSelector in the specified namespaces, where
                                co-located is defined as running on a node whose value
                                of the label with key topologyKey matches that of
                                any node on which any of the selected pods is running.
                                Empty topologyKey is not allowed.
                              type: string
                          required:
                          - topologyKey
                          type: object
                        type: array
                    type: object
                type: object
              clusterMasterRef:
                description: ClusterMasterRef refers to a Splunk Enterprise indexer
                  cluster managed by the operator within Kubernetes
                properties:
                  apiVersion:
                    description: API version of the referent.
                    type: string
                  fieldPath:
                    description: 'If referring to a piece of an object instead of
                      an entire object, this string should contain a valid JSON/Go
                      field access statement, such as desiredState.manifest.containers[2].
                      For example, if the object reference is to a container within
                      a pod, this would take on a value like: "spec.containers{name}"
                      (where "name" refers to the name of the container that triggered
                      the event) or if no container name is specified "spec.containers[2]"
                      (container with index 2 in this pod). This syntax is chosen
                      only to have some well-defined way of referencing a part of
                      an object. TODO: this design is not final and this field is
                      subject to change in the future.'
                    type: string
                  kind:
                    description: 'Kind of the referent. More info: https://git.k8s.io/community/contributors/devel/sig-architecture/api-conventions.md#types-kinds'
                    type: string
                  name:
                    description: 'Name of the referent. More info: https://kubernetes.io/docs/concepts/overview/working-with-objects/names/#names'
                    type: string
                  namespace:
                    description: 'Namespace of the referent. More info: https://kubernetes.io/docs/concepts/overview/working-with-objects/namespaces/'
                    type: string
                  resourceVersion:
                    description: 'Specific resourceVersion to which this reference
                      is made, if any. More info: https://git.k8s.io/community/contributors/devel/sig-architecture/api-conventions.md#concurrency-control-and-consistency'
                    type: string
                  uid:
                    description: 'UID of the referent. More info: https://kubernetes.io/docs/concepts/overview/working-with-objects/names/#uids'
                    type: string
                type: object
              defaults:
                description: Inline map of default.yml overrides used to initialize
                  the environment
                type: string
              defaultsUrl:
                description: Full path or URL for one or more default.yml files, separated
                  by commas
                type: string
              defaultsUrlApps:
                description: Full path or URL for one or more defaults.yml files specific
                  to App install, separated by commas.  The defaults listed here will
                  be installed on the CM, standalone, search head deployer or license
                  master instance.
                type: string
              etcVolumeStorageConfig:
                description: Storage configuration for /opt/splunk/etc volume
                properties:
                  ephemeralStorage:
                    description: If true, ephemeral (emptyDir) storage will be used
                    type: boolean
                  storageCapacity:
                    description: Storage capacity to request persistent volume claims
                      (default=”10Gi” for etc and "100Gi" for var)
                    type: string
                  storageClassName:
                    description: Name of StorageClass to use for persistent volume
                      claims
                    type: string
                type: object
              extraEnv:
                description: 'ExtraEnv refers to extra environment variables to be
                  passed to the Splunk instance containers WARNING: Setting environment
                  variables used by Splunk or Ansible will affect Splunk installation
                  and operation'
                items:
                  description: EnvVar represents an environment variable present in
                    a Container.
                  properties:
                    name:
                      description: Name of the environment variable. Must be a C_IDENTIFIER.
                      type: string
                    value:
                      description: 'Variable references $(VAR_NAME) are expanded using
                        the previous defined environment variables in the container
                        and any service environment variables. If a variable cannot
                        be resolved, the reference in the input string will be unchanged.
                        The $(VAR_NAME) syntax can be escaped with a double $$, ie:
                        $$(VAR_NAME). Escaped references will never be expanded, regardless
                        of whether the variable exists or not. Defaults to "".'
                      type: string
                    valueFrom:
                      description: Source for the environment variable's value. Cannot
                        be used if value is not empty.
                      properties:
                        configMapKeyRef:
                          description: Selects a key of a ConfigMap.
                          properties:
                            key:
                              description: The key to select.
                              type: string
                            name:
                              description: 'Name of the referent. More info: https://kubernetes.io/docs/concepts/overview/working-with-objects/names/#names
                                TODO: Add other useful fields. apiVersion, kind, uid?'
                              type: string
                            optional:
                              description: Specify whether the ConfigMap or its key
                                must be defined
                              type: boolean
                          required:
                          - key
                          type: object
                        fieldRef:
                          description: 'Selects a field of the pod: supports metadata.name,
                            metadata.namespace, metadata.labels, metadata.annotations,
                            spec.nodeName, spec.serviceAccountName, status.hostIP,
                            status.podIP, status.podIPs.'
                          properties:
                            apiVersion:
                              description: Version of the schema the FieldPath is
                                written in terms of, defaults to "v1".
                              type: string
                            fieldPath:
                              description: Path of the field to select in the specified
                                API version.
                              type: string
                          required:
                          - fieldPath
                          type: object
                        resourceFieldRef:
                          description: 'Selects a resource of the container: only
                            resources limits and requests (limits.cpu, limits.memory,
                            limits.ephemeral-storage, requests.cpu, requests.memory
                            and requests.ephemeral-storage) are currently supported.'
                          properties:
                            containerName:
                              description: 'Container name: required for volumes,
                                optional for env vars'
                              type: string
                            divisor:
                              anyOf:
                              - type: integer
                              - type: string
                              description: Specifies the output format of the exposed
                                resources, defaults to "1"
                              pattern: ^(\+|-)?(([0-9]+(\.[0-9]*)?)|(\.[0-9]+))(([KMGTPE]i)|[numkMGTPE]|([eE](\+|-)?(([0-9]+(\.[0-9]*)?)|(\.[0-9]+))))?$
                              x-kubernetes-int-or-string: true
                            resource:
                              description: 'Required: resource to select'
                              type: string
                          required:
                          - resource
                          type: object
                        secretKeyRef:
                          description: Selects a key of a secret in the pod's namespace
                          properties:
                            key:
                              description: The key of the secret to select from.  Must
                                be a valid secret key.
                              type: string
                            name:
                              description: 'Name of the referent. More info: https://kubernetes.io/docs/concepts/overview/working-with-objects/names/#names
                                TODO: Add other useful fields. apiVersion, kind, uid?'
                              type: string
                            optional:
                              description: Specify whether the Secret or its key must
                                be defined
                              type: boolean
                          required:
                          - key
                          type: object
                      type: object
                  required:
                  - name
                  type: object
                type: array
              image:
                description: Image to use for Splunk pod containers (overrides RELATED_IMAGE_SPLUNK_ENTERPRISE
                  environment variables)
                type: string
              imagePullPolicy:
                description: 'Sets pull policy for all images (either “Always” or
                  the default: “IfNotPresent”)'
                enum:
                - Always
                - IfNotPresent
                type: string
              licenseMasterRef:
                description: LicenseMasterRef refers to a Splunk Enterprise license
                  master managed by the operator within Kubernetes
                properties:
                  apiVersion:
                    description: API version of the referent.
                    type: string
                  fieldPath:
                    description: 'If referring to a piece of an object instead of
                      an entire object, this string should contain a valid JSON/Go
                      field access statement, such as desiredState.manifest.containers[2].
                      For example, if the object reference is to a container within
                      a pod, this would take on a value like: "spec.containers{name}"
                      (where "name" refers to the name of the container that triggered
                      the event) or if no container name is specified "spec.containers[2]"
                      (container with index 2 in this pod). This syntax is chosen
                      only to have some well-defined way of referencing a part of
                      an object. TODO: this design is not final and this field is
                      subject to change in the future.'
                    type: string
                  kind:
                    description: 'Kind of the referent. More info: https://git.k8s.io/community/contributors/devel/sig-architecture/api-conventions.md#types-kinds'
                    type: string
                  name:
                    description: 'Name of the referent. More info: https://kubernetes.io/docs/concepts/overview/working-with-objects/names/#names'
                    type: string
                  namespace:
                    description: 'Namespace of the referent. More info: https://kubernetes.io/docs/concepts/overview/working-with-objects/namespaces/'
                    type: string
                  resourceVersion:
                    description: 'Specific resourceVersion to which this reference
                      is made, if any. More info: https://git.k8s.io/community/contributors/devel/sig-architecture/api-conventions.md#concurrency-control-and-consistency'
                    type: string
                  uid:
                    description: 'UID of the referent. More info: https://kubernetes.io/docs/concepts/overview/working-with-objects/names/#uids'
                    type: string
                type: object
              licenseUrl:
                description: Full path or URL for a Splunk Enterprise license file
                type: string
              resources:
                description: resource requirements for the pod containers
                properties:
                  limits:
                    additionalProperties:
                      anyOf:
                      - type: integer
                      - type: string
                      pattern: ^(\+|-)?(([0-9]+(\.[0-9]*)?)|(\.[0-9]+))(([KMGTPE]i)|[numkMGTPE]|([eE](\+|-)?(([0-9]+(\.[0-9]*)?)|(\.[0-9]+))))?$
                      x-kubernetes-int-or-string: true
                    description: 'Limits describes the maximum amount of compute resources
                      allowed. More info: https://kubernetes.io/docs/concepts/configuration/manage-compute-resources-container/'
                    type: object
                  requests:
                    additionalProperties:
                      anyOf:
                      - type: integer
                      - type: string
                      pattern: ^(\+|-)?(([0-9]+(\.[0-9]*)?)|(\.[0-9]+))(([KMGTPE]i)|[numkMGTPE]|([eE](\+|-)?(([0-9]+(\.[0-9]*)?)|(\.[0-9]+))))?$
                      x-kubernetes-int-or-string: true
                    description: 'Requests describes the minimum amount of compute
                      resources required. If Requests is omitted for a container,
                      it defaults to Limits if that is explicitly specified, otherwise
                      to an implementation-defined value. More info: https://kubernetes.io/docs/concepts/configuration/manage-compute-resources-container/'
                    type: object
                type: object
              schedulerName:
                description: Name of Scheduler to use for pod placement (defaults
                  to “default-scheduler”)
                type: string
              serviceAccount:
                description: ServiceAccount is the service account used by the pods
                  deployed by the CRD. If not specified uses the default serviceAccount
                  for the namespace as per https://kubernetes.io/docs/tasks/configure-pod-container/configure-service-account/#use-the-default-service-account-to-access-the-api-server
                type: string
              serviceTemplate:
                description: ServiceTemplate is a template used to create Kubernetes
                  services
                properties:
                  apiVersion:
                    description: 'APIVersion defines the versioned schema of this
                      representation of an object. Servers should convert recognized
                      schemas to the latest internal value, and may reject unrecognized
                      values. More info: https://git.k8s.io/community/contributors/devel/sig-architecture/api-conventions.md#resources'
                    type: string
                  kind:
                    description: 'Kind is a string value representing the REST resource
                      this object represents. Servers may infer this from the endpoint
                      the client submits requests to. Cannot be updated. In CamelCase.
                      More info: https://git.k8s.io/community/contributors/devel/sig-architecture/api-conventions.md#types-kinds'
                    type: string
                  metadata:
                    description: 'Standard object''s metadata. More info: https://git.k8s.io/community/contributors/devel/sig-architecture/api-conventions.md#metadata'
                    type: object
                  spec:
                    description: Spec defines the behavior of a service. https://git.k8s.io/community/contributors/devel/sig-architecture/api-conventions.md#spec-and-status
                    properties:
                      clusterIP:
                        description: 'clusterIP is the IP address of the service and
                          is usually assigned randomly by the master. If an address
                          is specified manually and is not in use by others, it will
                          be allocated to the service; otherwise, creation of the
                          service will fail. This field can not be changed through
                          updates. Valid values are "None", empty string (""), or
                          a valid IP address. "None" can be specified for headless
                          services when proxying is not required. Only applies to
                          types ClusterIP, NodePort, and LoadBalancer. Ignored if
                          type is ExternalName. More info: https://kubernetes.io/docs/concepts/services-networking/service/#virtual-ips-and-service-proxies'
                        type: string
                      externalIPs:
                        description: externalIPs is a list of IP addresses for which
                          nodes in the cluster will also accept traffic for this service.  These
                          IPs are not managed by Kubernetes.  The user is responsible
                          for ensuring that traffic arrives at a node with this IP.  A
                          common example is external load-balancers that are not part
                          of the Kubernetes system.
                        items:
                          type: string
                        type: array
                      externalName:
                        description: externalName is the external reference that kubedns
                          or equivalent will return as a CNAME record for this service.
                          No proxying will be involved. Must be a valid RFC-1123 hostname
                          (https://tools.ietf.org/html/rfc1123) and requires Type
                          to be ExternalName.
                        type: string
                      externalTrafficPolicy:
                        description: externalTrafficPolicy denotes if this Service
                          desires to route external traffic to node-local or cluster-wide
                          endpoints. "Local" preserves the client source IP and avoids
                          a second hop for LoadBalancer and Nodeport type services,
                          but risks potentially imbalanced traffic spreading. "Cluster"
                          obscures the client source IP and may cause a second hop
                          to another node, but should have good overall load-spreading.
                        type: string
                      healthCheckNodePort:
                        description: healthCheckNodePort specifies the healthcheck
                          nodePort for the service. If not specified, HealthCheckNodePort
                          is created by the service api backend with the allocated
                          nodePort. Will use user-specified nodePort value if specified
                          by the client. Only effects when Type is set to LoadBalancer
                          and ExternalTrafficPolicy is set to Local.
                        format: int32
                        type: integer
                      ipFamily:
                        description: ipFamily specifies whether this Service has a
                          preference for a particular IP family (e.g. IPv4 vs. IPv6).  If
                          a specific IP family is requested, the clusterIP field will
                          be allocated from that family, if it is available in the
                          cluster.  If no IP family is requested, the cluster's primary
                          IP family will be used. Other IP fields (loadBalancerIP,
                          loadBalancerSourceRanges, externalIPs) and controllers which
                          allocate external load-balancers should use the same IP
                          family.  Endpoints for this Service will be of this family.  This
                          field is immutable after creation. Assigning a ServiceIPFamily
                          not available in the cluster (e.g. IPv6 in IPv4 only cluster)
                          is an error condition and will fail during clusterIP assignment.
                        type: string
                      loadBalancerIP:
                        description: 'Only applies to Service Type: LoadBalancer LoadBalancer
                          will get created with the IP specified in this field. This
                          feature depends on whether the underlying cloud-provider
                          supports specifying the loadBalancerIP when a load balancer
                          is created. This field will be ignored if the cloud-provider
                          does not support the feature.'
                        type: string
                      loadBalancerSourceRanges:
                        description: 'If specified and supported by the platform,
                          this will restrict traffic through the cloud-provider load-balancer
                          will be restricted to the specified client IPs. This field
                          will be ignored if the cloud-provider does not support the
                          feature." More info: https://kubernetes.io/docs/tasks/access-application-cluster/configure-cloud-provider-firewall/'
                        items:
                          type: string
                        type: array
                      ports:
                        description: 'The list of ports that are exposed by this service.
                          More info: https://kubernetes.io/docs/concepts/services-networking/service/#virtual-ips-and-service-proxies'
                        items:
                          description: ServicePort contains information on service's
                            port.
                          properties:
                            appProtocol:
                              description: The application protocol for this port.
                                This field follows standard Kubernetes label syntax.
                                Un-prefixed names are reserved for IANA standard service
                                names (as per RFC-6335 and http://www.iana.org/assignments/service-names).
                                Non-standard protocols should use prefixed names such
                                as mycompany.com/my-custom-protocol. Field can be
                                enabled with ServiceAppProtocol feature gate.
                              type: string
                            name:
                              description: The name of this port within the service.
                                This must be a DNS_LABEL. All ports within a ServiceSpec
                                must have unique names. When considering the endpoints
                                for a Service, this must match the 'name' field in
                                the EndpointPort. Optional if only one ServicePort
                                is defined on this service.
                              type: string
                            nodePort:
                              description: 'The port on each node on which this service
                                is exposed when type=NodePort or LoadBalancer. Usually
                                assigned by the system. If specified, it will be allocated
                                to the service if unused or else creation of the service
                                will fail. Default is to auto-allocate a port if the
                                ServiceType of this Service requires one. More info:
                                https://kubernetes.io/docs/concepts/services-networking/service/#type-nodeport'
                              format: int32
                              type: integer
                            port:
                              description: The port that will be exposed by this service.
                              format: int32
                              type: integer
                            protocol:
                              description: The IP protocol for this port. Supports
                                "TCP", "UDP", and "SCTP". Default is TCP.
                              type: string
                            targetPort:
                              anyOf:
                              - type: integer
                              - type: string
                              description: 'Number or name of the port to access on
                                the pods targeted by the service. Number must be in
                                the range 1 to 65535. Name must be an IANA_SVC_NAME.
                                If this is a string, it will be looked up as a named
                                port in the target Pod''s container ports. If this
                                is not specified, the value of the ''port'' field
                                is used (an identity map). This field is ignored for
                                services with clusterIP=None, and should be omitted
                                or set equal to the ''port'' field. More info: https://kubernetes.io/docs/concepts/services-networking/service/#defining-a-service'
                              x-kubernetes-int-or-string: true
                          required:
                          - port
                          - protocol
                          type: object
                        type: array
                        x-kubernetes-list-map-keys:
                        - port
                        - protocol
                        x-kubernetes-list-type: map
                      publishNotReadyAddresses:
                        description: publishNotReadyAddresses, when set to true, indicates
                          that DNS implementations must publish the notReadyAddresses
                          of subsets for the Endpoints associated with the Service.
                          The default value is false. The primary use case for setting
                          this field is to use a StatefulSet's Headless Service to
                          propagate SRV records for its Pods without respect to their
                          readiness for purpose of peer discovery.
                        type: boolean
                      selector:
                        additionalProperties:
                          type: string
                        description: 'Route service traffic to pods with label keys
                          and values matching this selector. If empty or not present,
                          the service is assumed to have an external process managing
                          its endpoints, which Kubernetes will not modify. Only applies
                          to types ClusterIP, NodePort, and LoadBalancer. Ignored
                          if type is ExternalName. More info: https://kubernetes.io/docs/concepts/services-networking/service/'
                        type: object
                      sessionAffinity:
                        description: 'Supports "ClientIP" and "None". Used to maintain
                          session affinity. Enable client IP based session affinity.
                          Must be ClientIP or None. Defaults to None. More info: https://kubernetes.io/docs/concepts/services-networking/service/#virtual-ips-and-service-proxies'
                        type: string
                      sessionAffinityConfig:
                        description: sessionAffinityConfig contains the configurations
                          of session affinity.
                        properties:
                          clientIP:
                            description: clientIP contains the configurations of Client
                              IP based session affinity.
                            properties:
                              timeoutSeconds:
                                description: timeoutSeconds specifies the seconds
                                  of ClientIP type session sticky time. The value
                                  must be >0 && <=86400(for 1 day) if ServiceAffinity
                                  == "ClientIP". Default value is 10800(for 3 hours).
                                format: int32
                                type: integer
                            type: object
                        type: object
                      topologyKeys:
                        description: topologyKeys is a preference-order list of topology
                          keys which implementations of services should use to preferentially
                          sort endpoints when accessing this Service, it can not be
                          used at the same time as externalTrafficPolicy=Local. Topology
                          keys must be valid label keys and at most 16 keys may be
                          specified. Endpoints are chosen based on the first topology
                          key with available backends. If this field is specified
                          and all entries have no backends that match the topology
                          of the client, the service has no backends for that client
                          and connections should fail. The special value "*" may be
                          used to mean "any topology". This catch-all value, if used,
                          only makes sense as the last value in the list. If this
                          is not specified or empty, no topology constraints will
                          be applied.
                        items:
                          type: string
                        type: array
                      type:
                        description: 'type determines how the Service is exposed.
                          Defaults to ClusterIP. Valid options are ExternalName, ClusterIP,
                          NodePort, and LoadBalancer. "ExternalName" maps to the specified
                          externalName. "ClusterIP" allocates a cluster-internal IP
                          address for load-balancing to endpoints. Endpoints are determined
                          by the selector or if that is not specified, by manual construction
                          of an Endpoints object. If clusterIP is "None", no virtual
                          IP is allocated and the endpoints are published as a set
                          of endpoints rather than a stable IP. "NodePort" builds
                          on ClusterIP and allocates a port on every node which routes
                          to the clusterIP. "LoadBalancer" builds on NodePort and
                          creates an external load-balancer (if supported in the current
                          cloud) which routes to the clusterIP. More info: https://kubernetes.io/docs/concepts/services-networking/service/#publishing-services-service-types'
                        type: string
                    type: object
                  status:
                    description: 'Most recently observed status of the service. Populated
                      by the system. Read-only. More info: https://git.k8s.io/community/contributors/devel/sig-architecture/api-conventions.md#spec-and-status'
                    properties:
                      loadBalancer:
                        description: LoadBalancer contains the current status of the
                          load-balancer, if one is present.
                        properties:
                          ingress:
                            description: Ingress is a list containing ingress points
                              for the load-balancer. Traffic intended for the service
                              should be sent to these ingress points.
                            items:
                              description: 'LoadBalancerIngress represents the status
                                of a load-balancer ingress point: traffic intended
                                for the service should be sent to an ingress point.'
                              properties:
                                hostname:
                                  description: Hostname is set for load-balancer ingress
                                    points that are DNS based (typically AWS load-balancers)
                                  type: string
                                ip:
                                  description: IP is set for load-balancer ingress
                                    points that are IP based (typically GCE or OpenStack
                                    load-balancers)
                                  type: string
                              type: object
                            type: array
                        type: object
                    type: object
                type: object
              tolerations:
                description: Pod's tolerations for Kubernetes node's taint
                items:
                  description: The pod this Toleration is attached to tolerates any
                    taint that matches the triple <key,value,effect> using the matching
                    operator <operator>.
                  properties:
                    effect:
                      description: Effect indicates the taint effect to match. Empty
                        means match all taint effects. When specified, allowed values
                        are NoSchedule, PreferNoSchedule and NoExecute.
                      type: string
                    key:
                      description: Key is the taint key that the toleration applies
                        to. Empty means match all taint keys. If the key is empty,
                        operator must be Exists; this combination means to match all
                        values and all keys.
                      type: string
                    operator:
                      description: Operator represents a key's relationship to the
                        value. Valid operators are Exists and Equal. Defaults to Equal.
                        Exists is equivalent to wildcard for value, so that a pod
                        can tolerate all taints of a particular category.
                      type: string
                    tolerationSeconds:
                      description: TolerationSeconds represents the period of time
                        the toleration (which must be of effect NoExecute, otherwise
                        this field is ignored) tolerates the taint. By default, it
                        is not set, which means tolerate the taint forever (do not
                        evict). Zero and negative values will be treated as 0 (evict
                        immediately) by the system.
                      format: int64
                      type: integer
                    value:
                      description: Value is the taint value the toleration matches
                        to. If the operator is Exists, the value should be empty,
                        otherwise just a regular string.
                      type: string
                  type: object
                type: array
              varVolumeStorageConfig:
                description: Storage configuration for /opt/splunk/var volume
                properties:
                  ephemeralStorage:
                    description: If true, ephemeral (emptyDir) storage will be used
                    type: boolean
                  storageCapacity:
                    description: Storage capacity to request persistent volume claims
                      (default=”10Gi” for etc and "100Gi" for var)
                    type: string
                  storageClassName:
                    description: Name of StorageClass to use for persistent volume
                      claims
                    type: string
                type: object
              volumes:
                description: List of one or more Kubernetes volumes. These will be
                  mounted in all pod containers as as /mnt/<name>
                items:
                  description: Volume represents a named volume in a pod that may
                    be accessed by any container in the pod.
                  properties:
                    awsElasticBlockStore:
                      description: 'AWSElasticBlockStore represents an AWS Disk resource
                        that is attached to a kubelet''s host machine and then exposed
                        to the pod. More info: https://kubernetes.io/docs/concepts/storage/volumes#awselasticblockstore'
                      properties:
                        fsType:
                          description: 'Filesystem type of the volume that you want
                            to mount. Tip: Ensure that the filesystem type is supported
                            by the host operating system. Examples: "ext4", "xfs",
                            "ntfs". Implicitly inferred to be "ext4" if unspecified.
                            More info: https://kubernetes.io/docs/concepts/storage/volumes#awselasticblockstore
                            TODO: how do we prevent errors in the filesystem from
                            compromising the machine'
                          type: string
                        partition:
                          description: 'The partition in the volume that you want
                            to mount. If omitted, the default is to mount by volume
                            name. Examples: For volume /dev/sda1, you specify the
                            partition as "1". Similarly, the volume partition for
                            /dev/sda is "0" (or you can leave the property empty).'
                          format: int32
                          type: integer
                        readOnly:
                          description: 'Specify "true" to force and set the ReadOnly
                            property in VolumeMounts to "true". If omitted, the default
                            is "false". More info: https://kubernetes.io/docs/concepts/storage/volumes#awselasticblockstore'
                          type: boolean
                        volumeID:
                          description: 'Unique ID of the persistent disk resource
                            in AWS (Amazon EBS volume). More info: https://kubernetes.io/docs/concepts/storage/volumes#awselasticblockstore'
                          type: string
                      required:
                      - volumeID
                      type: object
                    azureDisk:
                      description: AzureDisk represents an Azure Data Disk mount on
                        the host and bind mount to the pod.
                      properties:
                        cachingMode:
                          description: 'Host Caching mode: None, Read Only, Read Write.'
                          type: string
                        diskName:
                          description: The Name of the data disk in the blob storage
                          type: string
                        diskURI:
                          description: The URI the data disk in the blob storage
                          type: string
                        fsType:
                          description: Filesystem type to mount. Must be a filesystem
                            type supported by the host operating system. Ex. "ext4",
                            "xfs", "ntfs". Implicitly inferred to be "ext4" if unspecified.
                          type: string
                        kind:
                          description: 'Expected values Shared: multiple blob disks
                            per storage account  Dedicated: single blob disk per storage
                            account  Managed: azure managed data disk (only in managed
                            availability set). defaults to shared'
                          type: string
                        readOnly:
                          description: Defaults to false (read/write). ReadOnly here
                            will force the ReadOnly setting in VolumeMounts.
                          type: boolean
                      required:
                      - diskName
                      - diskURI
                      type: object
                    azureFile:
                      description: AzureFile represents an Azure File Service mount
                        on the host and bind mount to the pod.
                      properties:
                        readOnly:
                          description: Defaults to false (read/write). ReadOnly here
                            will force the ReadOnly setting in VolumeMounts.
                          type: boolean
                        secretName:
                          description: the name of secret that contains Azure Storage
                            Account Name and Key
                          type: string
                        shareName:
                          description: Share Name
                          type: string
                      required:
                      - secretName
                      - shareName
                      type: object
                    cephfs:
                      description: CephFS represents a Ceph FS mount on the host that
                        shares a pod's lifetime
                      properties:
                        monitors:
                          description: 'Required: Monitors is a collection of Ceph
                            monitors More info: https://examples.k8s.io/volumes/cephfs/README.md#how-to-use-it'
                          items:
                            type: string
                          type: array
                        path:
                          description: 'Optional: Used as the mounted root, rather
                            than the full Ceph tree, default is /'
                          type: string
                        readOnly:
                          description: 'Optional: Defaults to false (read/write).
                            ReadOnly here will force the ReadOnly setting in VolumeMounts.
                            More info: https://examples.k8s.io/volumes/cephfs/README.md#how-to-use-it'
                          type: boolean
                        secretFile:
                          description: 'Optional: SecretFile is the path to key ring
                            for User, default is /etc/ceph/user.secret More info:
                            https://examples.k8s.io/volumes/cephfs/README.md#how-to-use-it'
                          type: string
                        secretRef:
                          description: 'Optional: SecretRef is reference to the authentication
                            secret for User, default is empty. More info: https://examples.k8s.io/volumes/cephfs/README.md#how-to-use-it'
                          properties:
                            name:
                              description: 'Name of the referent. More info: https://kubernetes.io/docs/concepts/overview/working-with-objects/names/#names
                                TODO: Add other useful fields. apiVersion, kind, uid?'
                              type: string
                          type: object
                        user:
                          description: 'Optional: User is the rados user name, default
                            is admin More info: https://examples.k8s.io/volumes/cephfs/README.md#how-to-use-it'
                          type: string
                      required:
                      - monitors
                      type: object
                    cinder:
                      description: 'Cinder represents a cinder volume attached and
                        mounted on kubelets host machine. More info: https://examples.k8s.io/mysql-cinder-pd/README.md'
                      properties:
                        fsType:
                          description: 'Filesystem type to mount. Must be a filesystem
                            type supported by the host operating system. Examples:
                            "ext4", "xfs", "ntfs". Implicitly inferred to be "ext4"
                            if unspecified. More info: https://examples.k8s.io/mysql-cinder-pd/README.md'
                          type: string
                        readOnly:
                          description: 'Optional: Defaults to false (read/write).
                            ReadOnly here will force the ReadOnly setting in VolumeMounts.
                            More info: https://examples.k8s.io/mysql-cinder-pd/README.md'
                          type: boolean
                        secretRef:
                          description: 'Optional: points to a secret object containing
                            parameters used to connect to OpenStack.'
                          properties:
                            name:
                              description: 'Name of the referent. More info: https://kubernetes.io/docs/concepts/overview/working-with-objects/names/#names
                                TODO: Add other useful fields. apiVersion, kind, uid?'
                              type: string
                          type: object
                        volumeID:
                          description: 'volume id used to identify the volume in cinder.
                            More info: https://examples.k8s.io/mysql-cinder-pd/README.md'
                          type: string
                      required:
                      - volumeID
                      type: object
                    configMap:
                      description: ConfigMap represents a configMap that should populate
                        this volume
                      properties:
                        defaultMode:
                          description: 'Optional: mode bits to use on created files
                            by default. Must be a value between 0 and 0777. Defaults
                            to 0644. Directories within the path are not affected
                            by this setting. This might be in conflict with other
                            options that affect the file mode, like fsGroup, and the
                            result can be other mode bits set.'
                          format: int32
                          type: integer
                        items:
                          description: If unspecified, each key-value pair in the
                            Data field of the referenced ConfigMap will be projected
                            into the volume as a file whose name is the key and content
                            is the value. If specified, the listed keys will be projected
                            into the specified paths, and unlisted keys will not be
                            present. If a key is specified which is not present in
                            the ConfigMap, the volume setup will error unless it is
                            marked optional. Paths must be relative and may not contain
                            the '..' path or start with '..'.
                          items:
                            description: Maps a string key to a path within a volume.
                            properties:
                              key:
                                description: The key to project.
                                type: string
                              mode:
                                description: 'Optional: mode bits to use on this file,
                                  must be a value between 0 and 0777. If not specified,
                                  the volume defaultMode will be used. This might
                                  be in conflict with other options that affect the
                                  file mode, like fsGroup, and the result can be other
                                  mode bits set.'
                                format: int32
                                type: integer
                              path:
                                description: The relative path of the file to map
                                  the key to. May not be an absolute path. May not
                                  contain the path element '..'. May not start with
                                  the string '..'.
                                type: string
                            required:
                            - key
                            - path
                            type: object
                          type: array
                        name:
                          description: 'Name of the referent. More info: https://kubernetes.io/docs/concepts/overview/working-with-objects/names/#names
                            TODO: Add other useful fields. apiVersion, kind, uid?'
                          type: string
                        optional:
                          description: Specify whether the ConfigMap or its keys must
                            be defined
                          type: boolean
                      type: object
                    csi:
                      description: CSI (Container Storage Interface) represents storage
                        that is handled by an external CSI driver (Alpha feature).
                      properties:
                        driver:
                          description: Driver is the name of the CSI driver that handles
                            this volume. Consult with your admin for the correct name
                            as registered in the cluster.
                          type: string
                        fsType:
                          description: Filesystem type to mount. Ex. "ext4", "xfs",
                            "ntfs". If not provided, the empty value is passed to
                            the associated CSI driver which will determine the default
                            filesystem to apply.
                          type: string
                        nodePublishSecretRef:
                          description: NodePublishSecretRef is a reference to the
                            secret object containing sensitive information to pass
                            to the CSI driver to complete the CSI NodePublishVolume
                            and NodeUnpublishVolume calls. This field is optional,
                            and  may be empty if no secret is required. If the secret
                            object contains more than one secret, all secret references
                            are passed.
                          properties:
                            name:
                              description: 'Name of the referent. More info: https://kubernetes.io/docs/concepts/overview/working-with-objects/names/#names
                                TODO: Add other useful fields. apiVersion, kind, uid?'
                              type: string
                          type: object
                        readOnly:
                          description: Specifies a read-only configuration for the
                            volume. Defaults to false (read/write).
                          type: boolean
                        volumeAttributes:
                          additionalProperties:
                            type: string
                          description: VolumeAttributes stores driver-specific properties
                            that are passed to the CSI driver. Consult your driver's
                            documentation for supported values.
                          type: object
                      required:
                      - driver
                      type: object
                    downwardAPI:
                      description: DownwardAPI represents downward API about the pod
                        that should populate this volume
                      properties:
                        defaultMode:
                          description: 'Optional: mode bits to use on created files
                            by default. Must be a value between 0 and 0777. Defaults
                            to 0644. Directories within the path are not affected
                            by this setting. This might be in conflict with other
                            options that affect the file mode, like fsGroup, and the
                            result can be other mode bits set.'
                          format: int32
                          type: integer
                        items:
                          description: Items is a list of downward API volume file
                          items:
                            description: DownwardAPIVolumeFile represents information
                              to create the file containing the pod field
                            properties:
                              fieldRef:
                                description: 'Required: Selects a field of the pod:
                                  only annotations, labels, name and namespace are
                                  supported.'
                                properties:
                                  apiVersion:
                                    description: Version of the schema the FieldPath
                                      is written in terms of, defaults to "v1".
                                    type: string
                                  fieldPath:
                                    description: Path of the field to select in the
                                      specified API version.
                                    type: string
                                required:
                                - fieldPath
                                type: object
                              mode:
                                description: 'Optional: mode bits to use on this file,
                                  must be a value between 0 and 0777. If not specified,
                                  the volume defaultMode will be used. This might
                                  be in conflict with other options that affect the
                                  file mode, like fsGroup, and the result can be other
                                  mode bits set.'
                                format: int32
                                type: integer
                              path:
                                description: 'Required: Path is  the relative path
                                  name of the file to be created. Must not be absolute
                                  or contain the ''..'' path. Must be utf-8 encoded.
                                  The first item of the relative path must not start
                                  with ''..'''
                                type: string
                              resourceFieldRef:
                                description: 'Selects a resource of the container:
                                  only resources limits and requests (limits.cpu,
                                  limits.memory, requests.cpu and requests.memory)
                                  are currently supported.'
                                properties:
                                  containerName:
                                    description: 'Container name: required for volumes,
                                      optional for env vars'
                                    type: string
                                  divisor:
                                    anyOf:
                                    - type: integer
                                    - type: string
                                    description: Specifies the output format of the
                                      exposed resources, defaults to "1"
                                    pattern: ^(\+|-)?(([0-9]+(\.[0-9]*)?)|(\.[0-9]+))(([KMGTPE]i)|[numkMGTPE]|([eE](\+|-)?(([0-9]+(\.[0-9]*)?)|(\.[0-9]+))))?$
                                    x-kubernetes-int-or-string: true
                                  resource:
                                    description: 'Required: resource to select'
                                    type: string
                                required:
                                - resource
                                type: object
                            required:
                            - path
                            type: object
                          type: array
                      type: object
                    emptyDir:
                      description: 'EmptyDir represents a temporary directory that
                        shares a pod''s lifetime. More info: https://kubernetes.io/docs/concepts/storage/volumes#emptydir'
                      properties:
                        medium:
                          description: 'What type of storage medium should back this
                            directory. The default is "" which means to use the node''s
                            default medium. Must be an empty string (default) or Memory.
                            More info: https://kubernetes.io/docs/concepts/storage/volumes#emptydir'
                          type: string
                        sizeLimit:
                          anyOf:
                          - type: integer
                          - type: string
                          description: 'Total amount of local storage required for
                            this EmptyDir volume. The size limit is also applicable
                            for memory medium. The maximum usage on memory medium
                            EmptyDir would be the minimum value between the SizeLimit
                            specified here and the sum of memory limits of all containers
                            in a pod. The default is nil which means that the limit
                            is undefined. More info: http://kubernetes.io/docs/user-guide/volumes#emptydir'
                          pattern: ^(\+|-)?(([0-9]+(\.[0-9]*)?)|(\.[0-9]+))(([KMGTPE]i)|[numkMGTPE]|([eE](\+|-)?(([0-9]+(\.[0-9]*)?)|(\.[0-9]+))))?$
                          x-kubernetes-int-or-string: true
                      type: object
                    fc:
                      description: FC represents a Fibre Channel resource that is
                        attached to a kubelet's host machine and then exposed to the
                        pod.
                      properties:
                        fsType:
                          description: 'Filesystem type to mount. Must be a filesystem
                            type supported by the host operating system. Ex. "ext4",
                            "xfs", "ntfs". Implicitly inferred to be "ext4" if unspecified.
                            TODO: how do we prevent errors in the filesystem from
                            compromising the machine'
                          type: string
                        lun:
                          description: 'Optional: FC target lun number'
                          format: int32
                          type: integer
                        readOnly:
                          description: 'Optional: Defaults to false (read/write).
                            ReadOnly here will force the ReadOnly setting in VolumeMounts.'
                          type: boolean
                        targetWWNs:
                          description: 'Optional: FC target worldwide names (WWNs)'
                          items:
                            type: string
                          type: array
                        wwids:
                          description: 'Optional: FC volume world wide identifiers
                            (wwids) Either wwids or combination of targetWWNs and
                            lun must be set, but not both simultaneously.'
                          items:
                            type: string
                          type: array
                      type: object
                    flexVolume:
                      description: FlexVolume represents a generic volume resource
                        that is provisioned/attached using an exec based plugin.
                      properties:
                        driver:
                          description: Driver is the name of the driver to use for
                            this volume.
                          type: string
                        fsType:
                          description: Filesystem type to mount. Must be a filesystem
                            type supported by the host operating system. Ex. "ext4",
                            "xfs", "ntfs". The default filesystem depends on FlexVolume
                            script.
                          type: string
                        options:
                          additionalProperties:
                            type: string
                          description: 'Optional: Extra command options if any.'
                          type: object
                        readOnly:
                          description: 'Optional: Defaults to false (read/write).
                            ReadOnly here will force the ReadOnly setting in VolumeMounts.'
                          type: boolean
                        secretRef:
                          description: 'Optional: SecretRef is reference to the secret
                            object containing sensitive information to pass to the
                            plugin scripts. This may be empty if no secret object
                            is specified. If the secret object contains more than
                            one secret, all secrets are passed to the plugin scripts.'
                          properties:
                            name:
                              description: 'Name of the referent. More info: https://kubernetes.io/docs/concepts/overview/working-with-objects/names/#names
                                TODO: Add other useful fields. apiVersion, kind, uid?'
                              type: string
                          type: object
                      required:
                      - driver
                      type: object
                    flocker:
                      description: Flocker represents a Flocker volume attached to
                        a kubelet's host machine. This depends on the Flocker control
                        service being running
                      properties:
                        datasetName:
                          description: Name of the dataset stored as metadata -> name
                            on the dataset for Flocker should be considered as deprecated
                          type: string
                        datasetUUID:
                          description: UUID of the dataset. This is unique identifier
                            of a Flocker dataset
                          type: string
                      type: object
                    gcePersistentDisk:
                      description: 'GCEPersistentDisk represents a GCE Disk resource
                        that is attached to a kubelet''s host machine and then exposed
                        to the pod. More info: https://kubernetes.io/docs/concepts/storage/volumes#gcepersistentdisk'
                      properties:
                        fsType:
                          description: 'Filesystem type of the volume that you want
                            to mount. Tip: Ensure that the filesystem type is supported
                            by the host operating system. Examples: "ext4", "xfs",
                            "ntfs". Implicitly inferred to be "ext4" if unspecified.
                            More info: https://kubernetes.io/docs/concepts/storage/volumes#gcepersistentdisk
                            TODO: how do we prevent errors in the filesystem from
                            compromising the machine'
                          type: string
                        partition:
                          description: 'The partition in the volume that you want
                            to mount. If omitted, the default is to mount by volume
                            name. Examples: For volume /dev/sda1, you specify the
                            partition as "1". Similarly, the volume partition for
                            /dev/sda is "0" (or you can leave the property empty).
                            More info: https://kubernetes.io/docs/concepts/storage/volumes#gcepersistentdisk'
                          format: int32
                          type: integer
                        pdName:
                          description: 'Unique name of the PD resource in GCE. Used
                            to identify the disk in GCE. More info: https://kubernetes.io/docs/concepts/storage/volumes#gcepersistentdisk'
                          type: string
                        readOnly:
                          description: 'ReadOnly here will force the ReadOnly setting
                            in VolumeMounts. Defaults to false. More info: https://kubernetes.io/docs/concepts/storage/volumes#gcepersistentdisk'
                          type: boolean
                      required:
                      - pdName
                      type: object
                    gitRepo:
                      description: 'GitRepo represents a git repository at a particular
                        revision. DEPRECATED: GitRepo is deprecated. To provision
                        a container with a git repo, mount an EmptyDir into an InitContainer
                        that clones the repo using git, then mount the EmptyDir into
                        the Pod''s container.'
                      properties:
                        directory:
                          description: Target directory name. Must not contain or
                            start with '..'.  If '.' is supplied, the volume directory
                            will be the git repository.  Otherwise, if specified,
                            the volume will contain the git repository in the subdirectory
                            with the given name.
                          type: string
                        repository:
                          description: Repository URL
                          type: string
                        revision:
                          description: Commit hash for the specified revision.
                          type: string
                      required:
                      - repository
                      type: object
                    glusterfs:
                      description: 'Glusterfs represents a Glusterfs mount on the
                        host that shares a pod''s lifetime. More info: https://examples.k8s.io/volumes/glusterfs/README.md'
                      properties:
                        endpoints:
                          description: 'EndpointsName is the endpoint name that details
                            Glusterfs topology. More info: https://examples.k8s.io/volumes/glusterfs/README.md#create-a-pod'
                          type: string
                        path:
                          description: 'Path is the Glusterfs volume path. More info:
                            https://examples.k8s.io/volumes/glusterfs/README.md#create-a-pod'
                          type: string
                        readOnly:
                          description: 'ReadOnly here will force the Glusterfs volume
                            to be mounted with read-only permissions. Defaults to
                            false. More info: https://examples.k8s.io/volumes/glusterfs/README.md#create-a-pod'
                          type: boolean
                      required:
                      - endpoints
                      - path
                      type: object
                    hostPath:
                      description: 'HostPath represents a pre-existing file or directory
                        on the host machine that is directly exposed to the container.
                        This is generally used for system agents or other privileged
                        things that are allowed to see the host machine. Most containers
                        will NOT need this. More info: https://kubernetes.io/docs/concepts/storage/volumes#hostpath
                        --- TODO(jonesdl) We need to restrict who can use host directory
                        mounts and who can/can not mount host directories as read/write.'
                      properties:
                        path:
                          description: 'Path of the directory on the host. If the
                            path is a symlink, it will follow the link to the real
                            path. More info: https://kubernetes.io/docs/concepts/storage/volumes#hostpath'
                          type: string
                        type:
                          description: 'Type for HostPath Volume Defaults to "" More
                            info: https://kubernetes.io/docs/concepts/storage/volumes#hostpath'
                          type: string
                      required:
                      - path
                      type: object
                    iscsi:
                      description: 'ISCSI represents an ISCSI Disk resource that is
                        attached to a kubelet''s host machine and then exposed to
                        the pod. More info: https://examples.k8s.io/volumes/iscsi/README.md'
                      properties:
                        chapAuthDiscovery:
                          description: whether support iSCSI Discovery CHAP authentication
                          type: boolean
                        chapAuthSession:
                          description: whether support iSCSI Session CHAP authentication
                          type: boolean
                        fsType:
                          description: 'Filesystem type of the volume that you want
                            to mount. Tip: Ensure that the filesystem type is supported
                            by the host operating system. Examples: "ext4", "xfs",
                            "ntfs". Implicitly inferred to be "ext4" if unspecified.
                            More info: https://kubernetes.io/docs/concepts/storage/volumes#iscsi
                            TODO: how do we prevent errors in the filesystem from
                            compromising the machine'
                          type: string
                        initiatorName:
                          description: Custom iSCSI Initiator Name. If initiatorName
                            is specified with iscsiInterface simultaneously, new iSCSI
                            interface <target portal>:<volume name> will be created
                            for the connection.
                          type: string
                        iqn:
                          description: Target iSCSI Qualified Name.
                          type: string
                        iscsiInterface:
                          description: iSCSI Interface Name that uses an iSCSI transport.
                            Defaults to 'default' (tcp).
                          type: string
                        lun:
                          description: iSCSI Target Lun number.
                          format: int32
                          type: integer
                        portals:
                          description: iSCSI Target Portal List. The portal is either
                            an IP or ip_addr:port if the port is other than default
                            (typically TCP ports 860 and 3260).
                          items:
                            type: string
                          type: array
                        readOnly:
                          description: ReadOnly here will force the ReadOnly setting
                            in VolumeMounts. Defaults to false.
                          type: boolean
                        secretRef:
                          description: CHAP Secret for iSCSI target and initiator
                            authentication
                          properties:
                            name:
                              description: 'Name of the referent. More info: https://kubernetes.io/docs/concepts/overview/working-with-objects/names/#names
                                TODO: Add other useful fields. apiVersion, kind, uid?'
                              type: string
                          type: object
                        targetPortal:
                          description: iSCSI Target Portal. The Portal is either an
                            IP or ip_addr:port if the port is other than default (typically
                            TCP ports 860 and 3260).
                          type: string
                      required:
                      - iqn
                      - lun
                      - targetPortal
                      type: object
                    name:
                      description: 'Volume''s name. Must be a DNS_LABEL and unique
                        within the pod. More info: https://kubernetes.io/docs/concepts/overview/working-with-objects/names/#names'
                      type: string
                    nfs:
                      description: 'NFS represents an NFS mount on the host that shares
                        a pod''s lifetime More info: https://kubernetes.io/docs/concepts/storage/volumes#nfs'
                      properties:
                        path:
                          description: 'Path that is exported by the NFS server. More
                            info: https://kubernetes.io/docs/concepts/storage/volumes#nfs'
                          type: string
                        readOnly:
                          description: 'ReadOnly here will force the NFS export to
                            be mounted with read-only permissions. Defaults to false.
                            More info: https://kubernetes.io/docs/concepts/storage/volumes#nfs'
                          type: boolean
                        server:
                          description: 'Server is the hostname or IP address of the
                            NFS server. More info: https://kubernetes.io/docs/concepts/storage/volumes#nfs'
                          type: string
                      required:
                      - path
                      - server
                      type: object
                    persistentVolumeClaim:
                      description: 'PersistentVolumeClaimVolumeSource represents a
                        reference to a PersistentVolumeClaim in the same namespace.
                        More info: https://kubernetes.io/docs/concepts/storage/persistent-volumes#persistentvolumeclaims'
                      properties:
                        claimName:
                          description: 'ClaimName is the name of a PersistentVolumeClaim
                            in the same namespace as the pod using this volume. More
                            info: https://kubernetes.io/docs/concepts/storage/persistent-volumes#persistentvolumeclaims'
                          type: string
                        readOnly:
                          description: Will force the ReadOnly setting in VolumeMounts.
                            Default false.
                          type: boolean
                      required:
                      - claimName
                      type: object
                    photonPersistentDisk:
                      description: PhotonPersistentDisk represents a PhotonController
                        persistent disk attached and mounted on kubelets host machine
                      properties:
                        fsType:
                          description: Filesystem type to mount. Must be a filesystem
                            type supported by the host operating system. Ex. "ext4",
                            "xfs", "ntfs". Implicitly inferred to be "ext4" if unspecified.
                          type: string
                        pdID:
                          description: ID that identifies Photon Controller persistent
                            disk
                          type: string
                      required:
                      - pdID
                      type: object
                    portworxVolume:
                      description: PortworxVolume represents a portworx volume attached
                        and mounted on kubelets host machine
                      properties:
                        fsType:
                          description: FSType represents the filesystem type to mount
                            Must be a filesystem type supported by the host operating
                            system. Ex. "ext4", "xfs". Implicitly inferred to be "ext4"
                            if unspecified.
                          type: string
                        readOnly:
                          description: Defaults to false (read/write). ReadOnly here
                            will force the ReadOnly setting in VolumeMounts.
                          type: boolean
                        volumeID:
                          description: VolumeID uniquely identifies a Portworx volume
                          type: string
                      required:
                      - volumeID
                      type: object
                    projected:
                      description: Items for all in one resources secrets, configmaps,
                        and downward API
                      properties:
                        defaultMode:
                          description: Mode bits to use on created files by default.
                            Must be a value between 0 and 0777. Directories within
                            the path are not affected by this setting. This might
                            be in conflict with other options that affect the file
                            mode, like fsGroup, and the result can be other mode bits
                            set.
                          format: int32
                          type: integer
                        sources:
                          description: list of volume projections
                          items:
                            description: Projection that may be projected along with
                              other supported volume types
                            properties:
                              configMap:
                                description: information about the configMap data
                                  to project
                                properties:
                                  items:
                                    description: If unspecified, each key-value pair
                                      in the Data field of the referenced ConfigMap
                                      will be projected into the volume as a file
                                      whose name is the key and content is the value.
                                      If specified, the listed keys will be projected
                                      into the specified paths, and unlisted keys
                                      will not be present. If a key is specified which
                                      is not present in the ConfigMap, the volume
                                      setup will error unless it is marked optional.
                                      Paths must be relative and may not contain the
                                      '..' path or start with '..'.
                                    items:
                                      description: Maps a string key to a path within
                                        a volume.
                                      properties:
                                        key:
                                          description: The key to project.
                                          type: string
                                        mode:
                                          description: 'Optional: mode bits to use
                                            on this file, must be a value between
                                            0 and 0777. If not specified, the volume
                                            defaultMode will be used. This might be
                                            in conflict with other options that affect
                                            the file mode, like fsGroup, and the result
                                            can be other mode bits set.'
                                          format: int32
                                          type: integer
                                        path:
                                          description: The relative path of the file
                                            to map the key to. May not be an absolute
                                            path. May not contain the path element
                                            '..'. May not start with the string '..'.
                                          type: string
                                      required:
                                      - key
                                      - path
                                      type: object
                                    type: array
                                  name:
                                    description: 'Name of the referent. More info:
                                      https://kubernetes.io/docs/concepts/overview/working-with-objects/names/#names
                                      TODO: Add other useful fields. apiVersion, kind,
                                      uid?'
                                    type: string
                                  optional:
                                    description: Specify whether the ConfigMap or
                                      its keys must be defined
                                    type: boolean
                                type: object
                              downwardAPI:
                                description: information about the downwardAPI data
                                  to project
                                properties:
                                  items:
                                    description: Items is a list of DownwardAPIVolume
                                      file
                                    items:
                                      description: DownwardAPIVolumeFile represents
                                        information to create the file containing
                                        the pod field
                                      properties:
                                        fieldRef:
                                          description: 'Required: Selects a field
                                            of the pod: only annotations, labels,
                                            name and namespace are supported.'
                                          properties:
                                            apiVersion:
                                              description: Version of the schema the
                                                FieldPath is written in terms of,
                                                defaults to "v1".
                                              type: string
                                            fieldPath:
                                              description: Path of the field to select
                                                in the specified API version.
                                              type: string
                                          required:
                                          - fieldPath
                                          type: object
                                        mode:
                                          description: 'Optional: mode bits to use
                                            on this file, must be a value between
                                            0 and 0777. If not specified, the volume
                                            defaultMode will be used. This might be
                                            in conflict with other options that affect
                                            the file mode, like fsGroup, and the result
                                            can be other mode bits set.'
                                          format: int32
                                          type: integer
                                        path:
                                          description: 'Required: Path is  the relative
                                            path name of the file to be created. Must
                                            not be absolute or contain the ''..''
                                            path. Must be utf-8 encoded. The first
                                            item of the relative path must not start
                                            with ''..'''
                                          type: string
                                        resourceFieldRef:
                                          description: 'Selects a resource of the
                                            container: only resources limits and requests
                                            (limits.cpu, limits.memory, requests.cpu
                                            and requests.memory) are currently supported.'
                                          properties:
                                            containerName:
                                              description: 'Container name: required
                                                for volumes, optional for env vars'
                                              type: string
                                            divisor:
                                              anyOf:
                                              - type: integer
                                              - type: string
                                              description: Specifies the output format
                                                of the exposed resources, defaults
                                                to "1"
                                              pattern: ^(\+|-)?(([0-9]+(\.[0-9]*)?)|(\.[0-9]+))(([KMGTPE]i)|[numkMGTPE]|([eE](\+|-)?(([0-9]+(\.[0-9]*)?)|(\.[0-9]+))))?$
                                              x-kubernetes-int-or-string: true
                                            resource:
                                              description: 'Required: resource to
                                                select'
                                              type: string
                                          required:
                                          - resource
                                          type: object
                                      required:
                                      - path
                                      type: object
                                    type: array
                                type: object
                              secret:
                                description: information about the secret data to
                                  project
                                properties:
                                  items:
                                    description: If unspecified, each key-value pair
                                      in the Data field of the referenced Secret will
                                      be projected into the volume as a file whose
                                      name is the key and content is the value. If
                                      specified, the listed keys will be projected
                                      into the specified paths, and unlisted keys
                                      will not be present. If a key is specified which
                                      is not present in the Secret, the volume setup
                                      will error unless it is marked optional. Paths
                                      must be relative and may not contain the '..'
                                      path or start with '..'.
                                    items:
                                      description: Maps a string key to a path within
                                        a volume.
                                      properties:
                                        key:
                                          description: The key to project.
                                          type: string
                                        mode:
                                          description: 'Optional: mode bits to use
                                            on this file, must be a value between
                                            0 and 0777. If not specified, the volume
                                            defaultMode will be used. This might be
                                            in conflict with other options that affect
                                            the file mode, like fsGroup, and the result
                                            can be other mode bits set.'
                                          format: int32
                                          type: integer
                                        path:
                                          description: The relative path of the file
                                            to map the key to. May not be an absolute
                                            path. May not contain the path element
                                            '..'. May not start with the string '..'.
                                          type: string
                                      required:
                                      - key
                                      - path
                                      type: object
                                    type: array
                                  name:
                                    description: 'Name of the referent. More info:
                                      https://kubernetes.io/docs/concepts/overview/working-with-objects/names/#names
                                      TODO: Add other useful fields. apiVersion, kind,
                                      uid?'
                                    type: string
                                  optional:
                                    description: Specify whether the Secret or its
                                      key must be defined
                                    type: boolean
                                type: object
                              serviceAccountToken:
                                description: information about the serviceAccountToken
                                  data to project
                                properties:
                                  audience:
                                    description: Audience is the intended audience
                                      of the token. A recipient of a token must identify
                                      itself with an identifier specified in the audience
                                      of the token, and otherwise should reject the
                                      token. The audience defaults to the identifier
                                      of the apiserver.
                                    type: string
                                  expirationSeconds:
                                    description: ExpirationSeconds is the requested
                                      duration of validity of the service account
                                      token. As the token approaches expiration, the
                                      kubelet volume plugin will proactively rotate
                                      the service account token. The kubelet will
                                      start trying to rotate the token if the token
                                      is older than 80 percent of its time to live
                                      or if the token is older than 24 hours.Defaults
                                      to 1 hour and must be at least 10 minutes.
                                    format: int64
                                    type: integer
                                  path:
                                    description: Path is the path relative to the
                                      mount point of the file to project the token
                                      into.
                                    type: string
                                required:
                                - path
                                type: object
                            type: object
                          type: array
                      required:
                      - sources
                      type: object
                    quobyte:
                      description: Quobyte represents a Quobyte mount on the host
                        that shares a pod's lifetime
                      properties:
                        group:
                          description: Group to map volume access to Default is no
                            group
                          type: string
                        readOnly:
                          description: ReadOnly here will force the Quobyte volume
                            to be mounted with read-only permissions. Defaults to
                            false.
                          type: boolean
                        registry:
                          description: Registry represents a single or multiple Quobyte
                            Registry services specified as a string as host:port pair
                            (multiple entries are separated with commas) which acts
                            as the central registry for volumes
                          type: string
                        tenant:
                          description: Tenant owning the given Quobyte volume in the
                            Backend Used with dynamically provisioned Quobyte volumes,
                            value is set by the plugin
                          type: string
                        user:
                          description: User to map volume access to Defaults to serivceaccount
                            user
                          type: string
                        volume:
                          description: Volume is a string that references an already
                            created Quobyte volume by name.
                          type: string
                      required:
                      - registry
                      - volume
                      type: object
                    rbd:
                      description: 'RBD represents a Rados Block Device mount on the
                        host that shares a pod''s lifetime. More info: https://examples.k8s.io/volumes/rbd/README.md'
                      properties:
                        fsType:
                          description: 'Filesystem type of the volume that you want
                            to mount. Tip: Ensure that the filesystem type is supported
                            by the host operating system. Examples: "ext4", "xfs",
                            "ntfs". Implicitly inferred to be "ext4" if unspecified.
                            More info: https://kubernetes.io/docs/concepts/storage/volumes#rbd
                            TODO: how do we prevent errors in the filesystem from
                            compromising the machine'
                          type: string
                        image:
                          description: 'The rados image name. More info: https://examples.k8s.io/volumes/rbd/README.md#how-to-use-it'
                          type: string
                        keyring:
                          description: 'Keyring is the path to key ring for RBDUser.
                            Default is /etc/ceph/keyring. More info: https://examples.k8s.io/volumes/rbd/README.md#how-to-use-it'
                          type: string
                        monitors:
                          description: 'A collection of Ceph monitors. More info:
                            https://examples.k8s.io/volumes/rbd/README.md#how-to-use-it'
                          items:
                            type: string
                          type: array
                        pool:
                          description: 'The rados pool name. Default is rbd. More
                            info: https://examples.k8s.io/volumes/rbd/README.md#how-to-use-it'
                          type: string
                        readOnly:
                          description: 'ReadOnly here will force the ReadOnly setting
                            in VolumeMounts. Defaults to false. More info: https://examples.k8s.io/volumes/rbd/README.md#how-to-use-it'
                          type: boolean
                        secretRef:
                          description: 'SecretRef is name of the authentication secret
                            for RBDUser. If provided overrides keyring. Default is
                            nil. More info: https://examples.k8s.io/volumes/rbd/README.md#how-to-use-it'
                          properties:
                            name:
                              description: 'Name of the referent. More info: https://kubernetes.io/docs/concepts/overview/working-with-objects/names/#names
                                TODO: Add other useful fields. apiVersion, kind, uid?'
                              type: string
                          type: object
                        user:
                          description: 'The rados user name. Default is admin. More
                            info: https://examples.k8s.io/volumes/rbd/README.md#how-to-use-it'
                          type: string
                      required:
                      - image
                      - monitors
                      type: object
                    scaleIO:
                      description: ScaleIO represents a ScaleIO persistent volume
                        attached and mounted on Kubernetes nodes.
                      properties:
                        fsType:
                          description: Filesystem type to mount. Must be a filesystem
                            type supported by the host operating system. Ex. "ext4",
                            "xfs", "ntfs". Default is "xfs".
                          type: string
                        gateway:
                          description: The host address of the ScaleIO API Gateway.
                          type: string
                        protectionDomain:
                          description: The name of the ScaleIO Protection Domain for
                            the configured storage.
                          type: string
                        readOnly:
                          description: Defaults to false (read/write). ReadOnly here
                            will force the ReadOnly setting in VolumeMounts.
                          type: boolean
                        secretRef:
                          description: SecretRef references to the secret for ScaleIO
                            user and other sensitive information. If this is not provided,
                            Login operation will fail.
                          properties:
                            name:
                              description: 'Name of the referent. More info: https://kubernetes.io/docs/concepts/overview/working-with-objects/names/#names
                                TODO: Add other useful fields. apiVersion, kind, uid?'
                              type: string
                          type: object
                        sslEnabled:
                          description: Flag to enable/disable SSL communication with
                            Gateway, default false
                          type: boolean
                        storageMode:
                          description: Indicates whether the storage for a volume
                            should be ThickProvisioned or ThinProvisioned. Default
                            is ThinProvisioned.
                          type: string
                        storagePool:
                          description: The ScaleIO Storage Pool associated with the
                            protection domain.
                          type: string
                        system:
                          description: The name of the storage system as configured
                            in ScaleIO.
                          type: string
                        volumeName:
                          description: The name of a volume already created in the
                            ScaleIO system that is associated with this volume source.
                          type: string
                      required:
                      - gateway
                      - secretRef
                      - system
                      type: object
                    secret:
                      description: 'Secret represents a secret that should populate
                        this volume. More info: https://kubernetes.io/docs/concepts/storage/volumes#secret'
                      properties:
                        defaultMode:
                          description: 'Optional: mode bits to use on created files
                            by default. Must be a value between 0 and 0777. Defaults
                            to 0644. Directories within the path are not affected
                            by this setting. This might be in conflict with other
                            options that affect the file mode, like fsGroup, and the
                            result can be other mode bits set.'
                          format: int32
                          type: integer
                        items:
                          description: If unspecified, each key-value pair in the
                            Data field of the referenced Secret will be projected
                            into the volume as a file whose name is the key and content
                            is the value. If specified, the listed keys will be projected
                            into the specified paths, and unlisted keys will not be
                            present. If a key is specified which is not present in
                            the Secret, the volume setup will error unless it is marked
                            optional. Paths must be relative and may not contain the
                            '..' path or start with '..'.
                          items:
                            description: Maps a string key to a path within a volume.
                            properties:
                              key:
                                description: The key to project.
                                type: string
                              mode:
                                description: 'Optional: mode bits to use on this file,
                                  must be a value between 0 and 0777. If not specified,
                                  the volume defaultMode will be used. This might
                                  be in conflict with other options that affect the
                                  file mode, like fsGroup, and the result can be other
                                  mode bits set.'
                                format: int32
                                type: integer
                              path:
                                description: The relative path of the file to map
                                  the key to. May not be an absolute path. May not
                                  contain the path element '..'. May not start with
                                  the string '..'.
                                type: string
                            required:
                            - key
                            - path
                            type: object
                          type: array
                        optional:
                          description: Specify whether the Secret or its keys must
                            be defined
                          type: boolean
                        secretName:
                          description: 'Name of the secret in the pod''s namespace
                            to use. More info: https://kubernetes.io/docs/concepts/storage/volumes#secret'
                          type: string
                      type: object
                    storageos:
                      description: StorageOS represents a StorageOS volume attached
                        and mounted on Kubernetes nodes.
                      properties:
                        fsType:
                          description: Filesystem type to mount. Must be a filesystem
                            type supported by the host operating system. Ex. "ext4",
                            "xfs", "ntfs". Implicitly inferred to be "ext4" if unspecified.
                          type: string
                        readOnly:
                          description: Defaults to false (read/write). ReadOnly here
                            will force the ReadOnly setting in VolumeMounts.
                          type: boolean
                        secretRef:
                          description: SecretRef specifies the secret to use for obtaining
                            the StorageOS API credentials.  If not specified, default
                            values will be attempted.
                          properties:
                            name:
                              description: 'Name of the referent. More info: https://kubernetes.io/docs/concepts/overview/working-with-objects/names/#names
                                TODO: Add other useful fields. apiVersion, kind, uid?'
                              type: string
                          type: object
                        volumeName:
                          description: VolumeName is the human-readable name of the
                            StorageOS volume.  Volume names are only unique within
                            a namespace.
                          type: string
                        volumeNamespace:
                          description: VolumeNamespace specifies the scope of the
                            volume within StorageOS.  If no namespace is specified
                            then the Pod's namespace will be used.  This allows the
                            Kubernetes name scoping to be mirrored within StorageOS
                            for tighter integration. Set VolumeName to any name to
                            override the default behaviour. Set to "default" if you
                            are not using namespaces within StorageOS. Namespaces
                            that do not pre-exist within StorageOS will be created.
                          type: string
                      type: object
                    vsphereVolume:
                      description: VsphereVolume represents a vSphere volume attached
                        and mounted on kubelets host machine
                      properties:
                        fsType:
                          description: Filesystem type to mount. Must be a filesystem
                            type supported by the host operating system. Ex. "ext4",
                            "xfs", "ntfs". Implicitly inferred to be "ext4" if unspecified.
                          type: string
                        storagePolicyID:
                          description: Storage Policy Based Management (SPBM) profile
                            ID associated with the StoragePolicyName.
                          type: string
                        storagePolicyName:
                          description: Storage Policy Based Management (SPBM) profile
                            name.
                          type: string
                        volumePath:
                          description: Path that identifies vSphere volume vmdk
                          type: string
                      required:
                      - volumePath
                      type: object
                  required:
                  - name
                  type: object
                type: array
            type: object
          status:
            description: LicenseMasterStatus defines the observed state of a Splunk
              Enterprise license master.
            properties:
=======
                                          type: string
                                        type: array
                                    required:
                                    - key
                                    - operator
                                    type: object
                                  type: array
                                matchFields:
                                  description: A list of node selector requirements
                                    by node's fields.
                                  items:
                                    description: A node selector requirement is a
                                      selector that contains values, a key, and an
                                      operator that relates the key and values.
                                    properties:
                                      key:
                                        description: The label key that the selector
                                          applies to.
                                        type: string
                                      operator:
                                        description: Represents a key's relationship
                                          to a set of values. Valid operators are
                                          In, NotIn, Exists, DoesNotExist. Gt, and
                                          Lt.
                                        type: string
                                      values:
                                        description: An array of string values. If
                                          the operator is In or NotIn, the values
                                          array must be non-empty. If the operator
                                          is Exists or DoesNotExist, the values array
                                          must be empty. If the operator is Gt or
                                          Lt, the values array must have a single
                                          element, which will be interpreted as an
                                          integer. This array is replaced during a
                                          strategic merge patch.
                                        items:
                                          type: string
                                        type: array
                                    required:
                                    - key
                                    - operator
                                    type: object
                                  type: array
                              type: object
                            type: array
                        required:
                        - nodeSelectorTerms
                        type: object
                    type: object
                  podAffinity:
                    description: Describes pod affinity scheduling rules (e.g. co-locate
                      this pod in the same node, zone, etc. as some other pod(s)).
                    properties:
                      preferredDuringSchedulingIgnoredDuringExecution:
                        description: The scheduler will prefer to schedule pods to
                          nodes that satisfy the affinity expressions specified by
                          this field, but it may choose a node that violates one or
                          more of the expressions. The node that is most preferred
                          is the one with the greatest sum of weights, i.e. for each
                          node that meets all of the scheduling requirements (resource
                          request, requiredDuringScheduling affinity expressions,
                          etc.), compute a sum by iterating through the elements of
                          this field and adding "weight" to the sum if the node has
                          pods which matches the corresponding podAffinityTerm; the
                          node(s) with the highest sum are the most preferred.
                        items:
                          description: The weights of all of the matched WeightedPodAffinityTerm
                            fields are added per-node to find the most preferred node(s)
                          properties:
                            podAffinityTerm:
                              description: Required. A pod affinity term, associated
                                with the corresponding weight.
                              properties:
                                labelSelector:
                                  description: A label query over a set of resources,
                                    in this case pods.
                                  properties:
                                    matchExpressions:
                                      description: matchExpressions is a list of label
                                        selector requirements. The requirements are
                                        ANDed.
                                      items:
                                        description: A label selector requirement
                                          is a selector that contains values, a key,
                                          and an operator that relates the key and
                                          values.
                                        properties:
                                          key:
                                            description: key is the label key that
                                              the selector applies to.
                                            type: string
                                          operator:
                                            description: operator represents a key's
                                              relationship to a set of values. Valid
                                              operators are In, NotIn, Exists and
                                              DoesNotExist.
                                            type: string
                                          values:
                                            description: values is an array of string
                                              values. If the operator is In or NotIn,
                                              the values array must be non-empty.
                                              If the operator is Exists or DoesNotExist,
                                              the values array must be empty. This
                                              array is replaced during a strategic
                                              merge patch.
                                            items:
                                              type: string
                                            type: array
                                        required:
                                        - key
                                        - operator
                                        type: object
                                      type: array
                                    matchLabels:
                                      additionalProperties:
                                        type: string
                                      description: matchLabels is a map of {key,value}
                                        pairs. A single {key,value} in the matchLabels
                                        map is equivalent to an element of matchExpressions,
                                        whose key field is "key", the operator is
                                        "In", and the values array contains only "value".
                                        The requirements are ANDed.
                                      type: object
                                  type: object
                                namespaces:
                                  description: namespaces specifies which namespaces
                                    the labelSelector applies to (matches against);
                                    null or empty list means "this pod's namespace"
                                  items:
                                    type: string
                                  type: array
                                topologyKey:
                                  description: This pod should be co-located (affinity)
                                    or not co-located (anti-affinity) with the pods
                                    matching the labelSelector in the specified namespaces,
                                    where co-located is defined as running on a node
                                    whose value of the label with key topologyKey
                                    matches that of any node on which any of the selected
                                    pods is running. Empty topologyKey is not allowed.
                                  type: string
                              required:
                              - topologyKey
                              type: object
                            weight:
                              description: weight associated with matching the corresponding
                                podAffinityTerm, in the range 1-100.
                              format: int32
                              type: integer
                          required:
                          - podAffinityTerm
                          - weight
                          type: object
                        type: array
                      requiredDuringSchedulingIgnoredDuringExecution:
                        description: If the affinity requirements specified by this
                          field are not met at scheduling time, the pod will not be
                          scheduled onto the node. If the affinity requirements specified
                          by this field cease to be met at some point during pod execution
                          (e.g. due to a pod label update), the system may or may
                          not try to eventually evict the pod from its node. When
                          there are multiple elements, the lists of nodes corresponding
                          to each podAffinityTerm are intersected, i.e. all terms
                          must be satisfied.
                        items:
                          description: Defines a set of pods (namely those matching
                            the labelSelector relative to the given namespace(s))
                            that this pod should be co-located (affinity) or not co-located
                            (anti-affinity) with, where co-located is defined as running
                            on a node whose value of the label with key <topologyKey>
                            matches that of any node on which a pod of the set of
                            pods is running
                          properties:
                            labelSelector:
                              description: A label query over a set of resources,
                                in this case pods.
                              properties:
                                matchExpressions:
                                  description: matchExpressions is a list of label
                                    selector requirements. The requirements are ANDed.
                                  items:
                                    description: A label selector requirement is a
                                      selector that contains values, a key, and an
                                      operator that relates the key and values.
                                    properties:
                                      key:
                                        description: key is the label key that the
                                          selector applies to.
                                        type: string
                                      operator:
                                        description: operator represents a key's relationship
                                          to a set of values. Valid operators are
                                          In, NotIn, Exists and DoesNotExist.
                                        type: string
                                      values:
                                        description: values is an array of string
                                          values. If the operator is In or NotIn,
                                          the values array must be non-empty. If the
                                          operator is Exists or DoesNotExist, the
                                          values array must be empty. This array is
                                          replaced during a strategic merge patch.
                                        items:
                                          type: string
                                        type: array
                                    required:
                                    - key
                                    - operator
                                    type: object
                                  type: array
                                matchLabels:
                                  additionalProperties:
                                    type: string
                                  description: matchLabels is a map of {key,value}
                                    pairs. A single {key,value} in the matchLabels
                                    map is equivalent to an element of matchExpressions,
                                    whose key field is "key", the operator is "In",
                                    and the values array contains only "value". The
                                    requirements are ANDed.
                                  type: object
                              type: object
                            namespaces:
                              description: namespaces specifies which namespaces the
                                labelSelector applies to (matches against); null or
                                empty list means "this pod's namespace"
                              items:
                                type: string
                              type: array
                            topologyKey:
                              description: This pod should be co-located (affinity)
                                or not co-located (anti-affinity) with the pods matching
                                the labelSelector in the specified namespaces, where
                                co-located is defined as running on a node whose value
                                of the label with key topologyKey matches that of
                                any node on which any of the selected pods is running.
                                Empty topologyKey is not allowed.
                              type: string
                          required:
                          - topologyKey
                          type: object
                        type: array
                    type: object
                  podAntiAffinity:
                    description: Describes pod anti-affinity scheduling rules (e.g.
                      avoid putting this pod in the same node, zone, etc. as some
                      other pod(s)).
                    properties:
                      preferredDuringSchedulingIgnoredDuringExecution:
                        description: The scheduler will prefer to schedule pods to
                          nodes that satisfy the anti-affinity expressions specified
                          by this field, but it may choose a node that violates one
                          or more of the expressions. The node that is most preferred
                          is the one with the greatest sum of weights, i.e. for each
                          node that meets all of the scheduling requirements (resource
                          request, requiredDuringScheduling anti-affinity expressions,
                          etc.), compute a sum by iterating through the elements of
                          this field and adding "weight" to the sum if the node has
                          pods which matches the corresponding podAffinityTerm; the
                          node(s) with the highest sum are the most preferred.
                        items:
                          description: The weights of all of the matched WeightedPodAffinityTerm
                            fields are added per-node to find the most preferred node(s)
                          properties:
                            podAffinityTerm:
                              description: Required. A pod affinity term, associated
                                with the corresponding weight.
                              properties:
                                labelSelector:
                                  description: A label query over a set of resources,
                                    in this case pods.
                                  properties:
                                    matchExpressions:
                                      description: matchExpressions is a list of label
                                        selector requirements. The requirements are
                                        ANDed.
                                      items:
                                        description: A label selector requirement
                                          is a selector that contains values, a key,
                                          and an operator that relates the key and
                                          values.
                                        properties:
                                          key:
                                            description: key is the label key that
                                              the selector applies to.
                                            type: string
                                          operator:
                                            description: operator represents a key's
                                              relationship to a set of values. Valid
                                              operators are In, NotIn, Exists and
                                              DoesNotExist.
                                            type: string
                                          values:
                                            description: values is an array of string
                                              values. If the operator is In or NotIn,
                                              the values array must be non-empty.
                                              If the operator is Exists or DoesNotExist,
                                              the values array must be empty. This
                                              array is replaced during a strategic
                                              merge patch.
                                            items:
                                              type: string
                                            type: array
                                        required:
                                        - key
                                        - operator
                                        type: object
                                      type: array
                                    matchLabels:
                                      additionalProperties:
                                        type: string
                                      description: matchLabels is a map of {key,value}
                                        pairs. A single {key,value} in the matchLabels
                                        map is equivalent to an element of matchExpressions,
                                        whose key field is "key", the operator is
                                        "In", and the values array contains only "value".
                                        The requirements are ANDed.
                                      type: object
                                  type: object
                                namespaces:
                                  description: namespaces specifies which namespaces
                                    the labelSelector applies to (matches against);
                                    null or empty list means "this pod's namespace"
                                  items:
                                    type: string
                                  type: array
                                topologyKey:
                                  description: This pod should be co-located (affinity)
                                    or not co-located (anti-affinity) with the pods
                                    matching the labelSelector in the specified namespaces,
                                    where co-located is defined as running on a node
                                    whose value of the label with key topologyKey
                                    matches that of any node on which any of the selected
                                    pods is running. Empty topologyKey is not allowed.
                                  type: string
                              required:
                              - topologyKey
                              type: object
                            weight:
                              description: weight associated with matching the corresponding
                                podAffinityTerm, in the range 1-100.
                              format: int32
                              type: integer
                          required:
                          - podAffinityTerm
                          - weight
                          type: object
                        type: array
                      requiredDuringSchedulingIgnoredDuringExecution:
                        description: If the anti-affinity requirements specified by
                          this field are not met at scheduling time, the pod will
                          not be scheduled onto the node. If the anti-affinity requirements
                          specified by this field cease to be met at some point during
                          pod execution (e.g. due to a pod label update), the system
                          may or may not try to eventually evict the pod from its
                          node. When there are multiple elements, the lists of nodes
                          corresponding to each podAffinityTerm are intersected, i.e.
                          all terms must be satisfied.
                        items:
                          description: Defines a set of pods (namely those matching
                            the labelSelector relative to the given namespace(s))
                            that this pod should be co-located (affinity) or not co-located
                            (anti-affinity) with, where co-located is defined as running
                            on a node whose value of the label with key <topologyKey>
                            matches that of any node on which a pod of the set of
                            pods is running
                          properties:
                            labelSelector:
                              description: A label query over a set of resources,
                                in this case pods.
                              properties:
                                matchExpressions:
                                  description: matchExpressions is a list of label
                                    selector requirements. The requirements are ANDed.
                                  items:
                                    description: A label selector requirement is a
                                      selector that contains values, a key, and an
                                      operator that relates the key and values.
                                    properties:
                                      key:
                                        description: key is the label key that the
                                          selector applies to.
                                        type: string
                                      operator:
                                        description: operator represents a key's relationship
                                          to a set of values. Valid operators are
                                          In, NotIn, Exists and DoesNotExist.
                                        type: string
                                      values:
                                        description: values is an array of string
                                          values. If the operator is In or NotIn,
                                          the values array must be non-empty. If the
                                          operator is Exists or DoesNotExist, the
                                          values array must be empty. This array is
                                          replaced during a strategic merge patch.
                                        items:
                                          type: string
                                        type: array
                                    required:
                                    - key
                                    - operator
                                    type: object
                                  type: array
                                matchLabels:
                                  additionalProperties:
                                    type: string
                                  description: matchLabels is a map of {key,value}
                                    pairs. A single {key,value} in the matchLabels
                                    map is equivalent to an element of matchExpressions,
                                    whose key field is "key", the operator is "In",
                                    and the values array contains only "value". The
                                    requirements are ANDed.
                                  type: object
                              type: object
                            namespaces:
                              description: namespaces specifies which namespaces the
                                labelSelector applies to (matches against); null or
                                empty list means "this pod's namespace"
                              items:
                                type: string
                              type: array
                            topologyKey:
                              description: This pod should be co-located (affinity)
                                or not co-located (anti-affinity) with the pods matching
                                the labelSelector in the specified namespaces, where
                                co-located is defined as running on a node whose value
                                of the label with key topologyKey matches that of
                                any node on which any of the selected pods is running.
                                Empty topologyKey is not allowed.
                              type: string
                          required:
                          - topologyKey
                          type: object
                        type: array
                    type: object
                type: object
              appRepo:
                description: Splunk enterprise App repository. Specifies remote App
                  location and scope for Splunk App management
                properties:
                  appSources:
                    description: List of App sources on remote storage
                    items:
                      description: AppSourceSpec defines list of App package (*.spl,
                        *.tgz) locations on remote volumes
                      properties:
                        location:
                          description: Location relative to the volume path
                          type: string
                        name:
                          description: Logical name for the set of apps placed in
                            this location. Logical name must be unique to the appRepo
                          type: string
                        scope:
                          description: 'Scope of the App deployment: cluster, clusterWithPreConfig,
                            local. Scope determines whether the App(s) is/are installed
                            locally or cluster-wide'
                          type: string
                        volumeName:
                          description: Remote Storage Volume name
                          type: string
                      type: object
                    type: array
                  appsRepoPollIntervalSeconds:
                    description: Interval in seconds to check the Remote Storage for
                      App changes. The default value for this config is 1 hour(3600
                      sec), minimum value is 1 minute(60sec) and maximum value is
                      1 day(86400 sec). We assign the value based on following conditions
                      -    1. If no value or 0 is specified then it will be defaulted
                      to 1 hour.    2. If anything less than min is specified then
                      we set it to 1 min.    3. If anything more than the max value
                      is specified then we set it to 1 day.
                    format: int64
                    type: integer
                  defaults:
                    description: Defines the default configuration settings for App
                      sources
                    properties:
                      scope:
                        description: 'Scope of the App deployment: cluster, clusterWithPreConfig,
                          local. Scope determines whether the App(s) is/are installed
                          locally or cluster-wide'
                        type: string
                      volumeName:
                        description: Remote Storage Volume name
                        type: string
                    type: object
                  volumes:
                    description: List of remote storage volumes
                    items:
                      description: VolumeSpec defines remote volume config
                      properties:
                        endpoint:
                          description: Remote volume URI
                          type: string
                        name:
                          description: Remote volume name
                          type: string
                        path:
                          description: Remote volume path
                          type: string
                        provider:
                          description: 'App Package Remote Store provider. Supported
                            values: aws, minio'
                          type: string
                        secretRef:
                          description: Secret object name
                          type: string
                        storageType:
                          description: 'Remote Storage type. Supported values: s3'
                          type: string
                      type: object
                    type: array
                type: object
              clusterMasterRef:
                description: ClusterMasterRef refers to a Splunk Enterprise indexer
                  cluster managed by the operator within Kubernetes
                properties:
                  apiVersion:
                    description: API version of the referent.
                    type: string
                  fieldPath:
                    description: 'If referring to a piece of an object instead of
                      an entire object, this string should contain a valid JSON/Go
                      field access statement, such as desiredState.manifest.containers[2].
                      For example, if the object reference is to a container within
                      a pod, this would take on a value like: "spec.containers{name}"
                      (where "name" refers to the name of the container that triggered
                      the event) or if no container name is specified "spec.containers[2]"
                      (container with index 2 in this pod). This syntax is chosen
                      only to have some well-defined way of referencing a part of
                      an object. TODO: this design is not final and this field is
                      subject to change in the future.'
                    type: string
                  kind:
                    description: 'Kind of the referent. More info: https://git.k8s.io/community/contributors/devel/sig-architecture/api-conventions.md#types-kinds'
                    type: string
                  name:
                    description: 'Name of the referent. More info: https://kubernetes.io/docs/concepts/overview/working-with-objects/names/#names'
                    type: string
                  namespace:
                    description: 'Namespace of the referent. More info: https://kubernetes.io/docs/concepts/overview/working-with-objects/namespaces/'
                    type: string
                  resourceVersion:
                    description: 'Specific resourceVersion to which this reference
                      is made, if any. More info: https://git.k8s.io/community/contributors/devel/sig-architecture/api-conventions.md#concurrency-control-and-consistency'
                    type: string
                  uid:
                    description: 'UID of the referent. More info: https://kubernetes.io/docs/concepts/overview/working-with-objects/names/#uids'
                    type: string
                type: object
              defaults:
                description: Inline map of default.yml overrides used to initialize
                  the environment
                type: string
              defaultsUrl:
                description: Full path or URL for one or more default.yml files, separated
                  by commas
                type: string
              defaultsUrlApps:
                description: Full path or URL for one or more defaults.yml files specific
                  to App install, separated by commas.  The defaults listed here will
                  be installed on the CM, standalone, search head deployer or license
                  master instance.
                type: string
              etcVolumeStorageConfig:
                description: Storage configuration for /opt/splunk/etc volume
                properties:
                  ephemeralStorage:
                    description: If true, ephemeral (emptyDir) storage will be used
                    type: boolean
                  storageCapacity:
                    description: Storage capacity to request persistent volume claims
                      (default=”10Gi” for etc and "100Gi" for var)
                    type: string
                  storageClassName:
                    description: Name of StorageClass to use for persistent volume
                      claims
                    type: string
                type: object
              extraEnv:
                description: 'ExtraEnv refers to extra environment variables to be
                  passed to the Splunk instance containers WARNING: Setting environment
                  variables used by Splunk or Ansible will affect Splunk installation
                  and operation'
                items:
                  description: EnvVar represents an environment variable present in
                    a Container.
                  properties:
                    name:
                      description: Name of the environment variable. Must be a C_IDENTIFIER.
                      type: string
                    value:
                      description: 'Variable references $(VAR_NAME) are expanded using
                        the previous defined environment variables in the container
                        and any service environment variables. If a variable cannot
                        be resolved, the reference in the input string will be unchanged.
                        The $(VAR_NAME) syntax can be escaped with a double $$, ie:
                        $$(VAR_NAME). Escaped references will never be expanded, regardless
                        of whether the variable exists or not. Defaults to "".'
                      type: string
                    valueFrom:
                      description: Source for the environment variable's value. Cannot
                        be used if value is not empty.
                      properties:
                        configMapKeyRef:
                          description: Selects a key of a ConfigMap.
                          properties:
                            key:
                              description: The key to select.
                              type: string
                            name:
                              description: 'Name of the referent. More info: https://kubernetes.io/docs/concepts/overview/working-with-objects/names/#names
                                TODO: Add other useful fields. apiVersion, kind, uid?'
                              type: string
                            optional:
                              description: Specify whether the ConfigMap or its key
                                must be defined
                              type: boolean
                          required:
                          - key
                          type: object
                        fieldRef:
                          description: 'Selects a field of the pod: supports metadata.name,
                            metadata.namespace, metadata.labels, metadata.annotations,
                            spec.nodeName, spec.serviceAccountName, status.hostIP,
                            status.podIP, status.podIPs.'
                          properties:
                            apiVersion:
                              description: Version of the schema the FieldPath is
                                written in terms of, defaults to "v1".
                              type: string
                            fieldPath:
                              description: Path of the field to select in the specified
                                API version.
                              type: string
                          required:
                          - fieldPath
                          type: object
                        resourceFieldRef:
                          description: 'Selects a resource of the container: only
                            resources limits and requests (limits.cpu, limits.memory,
                            limits.ephemeral-storage, requests.cpu, requests.memory
                            and requests.ephemeral-storage) are currently supported.'
                          properties:
                            containerName:
                              description: 'Container name: required for volumes,
                                optional for env vars'
                              type: string
                            divisor:
                              anyOf:
                              - type: integer
                              - type: string
                              description: Specifies the output format of the exposed
                                resources, defaults to "1"
                              pattern: ^(\+|-)?(([0-9]+(\.[0-9]*)?)|(\.[0-9]+))(([KMGTPE]i)|[numkMGTPE]|([eE](\+|-)?(([0-9]+(\.[0-9]*)?)|(\.[0-9]+))))?$
                              x-kubernetes-int-or-string: true
                            resource:
                              description: 'Required: resource to select'
                              type: string
                          required:
                          - resource
                          type: object
                        secretKeyRef:
                          description: Selects a key of a secret in the pod's namespace
                          properties:
                            key:
                              description: The key of the secret to select from.  Must
                                be a valid secret key.
                              type: string
                            name:
                              description: 'Name of the referent. More info: https://kubernetes.io/docs/concepts/overview/working-with-objects/names/#names
                                TODO: Add other useful fields. apiVersion, kind, uid?'
                              type: string
                            optional:
                              description: Specify whether the Secret or its key must
                                be defined
                              type: boolean
                          required:
                          - key
                          type: object
                      type: object
                  required:
                  - name
                  type: object
                type: array
              image:
                description: Image to use for Splunk pod containers (overrides RELATED_IMAGE_SPLUNK_ENTERPRISE
                  environment variables)
                type: string
              imagePullPolicy:
                description: 'Sets pull policy for all images (either “Always” or
                  the default: “IfNotPresent”)'
                enum:
                - Always
                - IfNotPresent
                type: string
              licenseMasterRef:
                description: LicenseMasterRef refers to a Splunk Enterprise license
                  master managed by the operator within Kubernetes
                properties:
                  apiVersion:
                    description: API version of the referent.
                    type: string
                  fieldPath:
                    description: 'If referring to a piece of an object instead of
                      an entire object, this string should contain a valid JSON/Go
                      field access statement, such as desiredState.manifest.containers[2].
                      For example, if the object reference is to a container within
                      a pod, this would take on a value like: "spec.containers{name}"
                      (where "name" refers to the name of the container that triggered
                      the event) or if no container name is specified "spec.containers[2]"
                      (container with index 2 in this pod). This syntax is chosen
                      only to have some well-defined way of referencing a part of
                      an object. TODO: this design is not final and this field is
                      subject to change in the future.'
                    type: string
                  kind:
                    description: 'Kind of the referent. More info: https://git.k8s.io/community/contributors/devel/sig-architecture/api-conventions.md#types-kinds'
                    type: string
                  name:
                    description: 'Name of the referent. More info: https://kubernetes.io/docs/concepts/overview/working-with-objects/names/#names'
                    type: string
                  namespace:
                    description: 'Namespace of the referent. More info: https://kubernetes.io/docs/concepts/overview/working-with-objects/namespaces/'
                    type: string
                  resourceVersion:
                    description: 'Specific resourceVersion to which this reference
                      is made, if any. More info: https://git.k8s.io/community/contributors/devel/sig-architecture/api-conventions.md#concurrency-control-and-consistency'
                    type: string
                  uid:
                    description: 'UID of the referent. More info: https://kubernetes.io/docs/concepts/overview/working-with-objects/names/#uids'
                    type: string
                type: object
              licenseUrl:
                description: Full path or URL for a Splunk Enterprise license file
                type: string
              livenessInitialDelaySeconds:
                description: 'LivenessInitialDelaySeconds defines initialDelaySeconds(See
                  https://kubernetes.io/docs/tasks/configure-pod-container/configure-liveness-readiness-startup-probes/#define-a-liveness-command)
                  for the Liveness probe Note: If needed, Operator overrides with
                  a higher value'
                format: int32
                type: integer
              readinessInitialDelaySeconds:
                description: 'ReadinessInitialDelaySeconds defines initialDelaySeconds(See
                  https://kubernetes.io/docs/tasks/configure-pod-container/configure-liveness-readiness-startup-probes/#define-readiness-probes)
                  for Readiness probe Note: If needed, Operator overrides with a higher
                  value'
                format: int32
                type: integer
              resources:
                description: resource requirements for the pod containers
                properties:
                  limits:
                    additionalProperties:
                      anyOf:
                      - type: integer
                      - type: string
                      pattern: ^(\+|-)?(([0-9]+(\.[0-9]*)?)|(\.[0-9]+))(([KMGTPE]i)|[numkMGTPE]|([eE](\+|-)?(([0-9]+(\.[0-9]*)?)|(\.[0-9]+))))?$
                      x-kubernetes-int-or-string: true
                    description: 'Limits describes the maximum amount of compute resources
                      allowed. More info: https://kubernetes.io/docs/concepts/configuration/manage-compute-resources-container/'
                    type: object
                  requests:
                    additionalProperties:
                      anyOf:
                      - type: integer
                      - type: string
                      pattern: ^(\+|-)?(([0-9]+(\.[0-9]*)?)|(\.[0-9]+))(([KMGTPE]i)|[numkMGTPE]|([eE](\+|-)?(([0-9]+(\.[0-9]*)?)|(\.[0-9]+))))?$
                      x-kubernetes-int-or-string: true
                    description: 'Requests describes the minimum amount of compute
                      resources required. If Requests is omitted for a container,
                      it defaults to Limits if that is explicitly specified, otherwise
                      to an implementation-defined value. More info: https://kubernetes.io/docs/concepts/configuration/manage-compute-resources-container/'
                    type: object
                type: object
              schedulerName:
                description: Name of Scheduler to use for pod placement (defaults
                  to “default-scheduler”)
                type: string
              serviceAccount:
                description: ServiceAccount is the service account used by the pods
                  deployed by the CRD. If not specified uses the default serviceAccount
                  for the namespace as per https://kubernetes.io/docs/tasks/configure-pod-container/configure-service-account/#use-the-default-service-account-to-access-the-api-server
                type: string
              serviceTemplate:
                description: ServiceTemplate is a template used to create Kubernetes
                  services
                properties:
                  apiVersion:
                    description: 'APIVersion defines the versioned schema of this
                      representation of an object. Servers should convert recognized
                      schemas to the latest internal value, and may reject unrecognized
                      values. More info: https://git.k8s.io/community/contributors/devel/sig-architecture/api-conventions.md#resources'
                    type: string
                  kind:
                    description: 'Kind is a string value representing the REST resource
                      this object represents. Servers may infer this from the endpoint
                      the client submits requests to. Cannot be updated. In CamelCase.
                      More info: https://git.k8s.io/community/contributors/devel/sig-architecture/api-conventions.md#types-kinds'
                    type: string
                  metadata:
                    description: 'Standard object''s metadata. More info: https://git.k8s.io/community/contributors/devel/sig-architecture/api-conventions.md#metadata'
                    type: object
                  spec:
                    description: Spec defines the behavior of a service. https://git.k8s.io/community/contributors/devel/sig-architecture/api-conventions.md#spec-and-status
                    properties:
                      clusterIP:
                        description: 'clusterIP is the IP address of the service and
                          is usually assigned randomly by the master. If an address
                          is specified manually and is not in use by others, it will
                          be allocated to the service; otherwise, creation of the
                          service will fail. This field can not be changed through
                          updates. Valid values are "None", empty string (""), or
                          a valid IP address. "None" can be specified for headless
                          services when proxying is not required. Only applies to
                          types ClusterIP, NodePort, and LoadBalancer. Ignored if
                          type is ExternalName. More info: https://kubernetes.io/docs/concepts/services-networking/service/#virtual-ips-and-service-proxies'
                        type: string
                      externalIPs:
                        description: externalIPs is a list of IP addresses for which
                          nodes in the cluster will also accept traffic for this service.  These
                          IPs are not managed by Kubernetes.  The user is responsible
                          for ensuring that traffic arrives at a node with this IP.  A
                          common example is external load-balancers that are not part
                          of the Kubernetes system.
                        items:
                          type: string
                        type: array
                      externalName:
                        description: externalName is the external reference that kubedns
                          or equivalent will return as a CNAME record for this service.
                          No proxying will be involved. Must be a valid RFC-1123 hostname
                          (https://tools.ietf.org/html/rfc1123) and requires Type
                          to be ExternalName.
                        type: string
                      externalTrafficPolicy:
                        description: externalTrafficPolicy denotes if this Service
                          desires to route external traffic to node-local or cluster-wide
                          endpoints. "Local" preserves the client source IP and avoids
                          a second hop for LoadBalancer and Nodeport type services,
                          but risks potentially imbalanced traffic spreading. "Cluster"
                          obscures the client source IP and may cause a second hop
                          to another node, but should have good overall load-spreading.
                        type: string
                      healthCheckNodePort:
                        description: healthCheckNodePort specifies the healthcheck
                          nodePort for the service. If not specified, HealthCheckNodePort
                          is created by the service api backend with the allocated
                          nodePort. Will use user-specified nodePort value if specified
                          by the client. Only effects when Type is set to LoadBalancer
                          and ExternalTrafficPolicy is set to Local.
                        format: int32
                        type: integer
                      ipFamily:
                        description: ipFamily specifies whether this Service has a
                          preference for a particular IP family (e.g. IPv4 vs. IPv6).  If
                          a specific IP family is requested, the clusterIP field will
                          be allocated from that family, if it is available in the
                          cluster.  If no IP family is requested, the cluster's primary
                          IP family will be used. Other IP fields (loadBalancerIP,
                          loadBalancerSourceRanges, externalIPs) and controllers which
                          allocate external load-balancers should use the same IP
                          family.  Endpoints for this Service will be of this family.  This
                          field is immutable after creation. Assigning a ServiceIPFamily
                          not available in the cluster (e.g. IPv6 in IPv4 only cluster)
                          is an error condition and will fail during clusterIP assignment.
                        type: string
                      loadBalancerIP:
                        description: 'Only applies to Service Type: LoadBalancer LoadBalancer
                          will get created with the IP specified in this field. This
                          feature depends on whether the underlying cloud-provider
                          supports specifying the loadBalancerIP when a load balancer
                          is created. This field will be ignored if the cloud-provider
                          does not support the feature.'
                        type: string
                      loadBalancerSourceRanges:
                        description: 'If specified and supported by the platform,
                          this will restrict traffic through the cloud-provider load-balancer
                          will be restricted to the specified client IPs. This field
                          will be ignored if the cloud-provider does not support the
                          feature." More info: https://kubernetes.io/docs/tasks/access-application-cluster/configure-cloud-provider-firewall/'
                        items:
                          type: string
                        type: array
                      ports:
                        description: 'The list of ports that are exposed by this service.
                          More info: https://kubernetes.io/docs/concepts/services-networking/service/#virtual-ips-and-service-proxies'
                        items:
                          description: ServicePort contains information on service's
                            port.
                          properties:
                            appProtocol:
                              description: The application protocol for this port.
                                This field follows standard Kubernetes label syntax.
                                Un-prefixed names are reserved for IANA standard service
                                names (as per RFC-6335 and http://www.iana.org/assignments/service-names).
                                Non-standard protocols should use prefixed names such
                                as mycompany.com/my-custom-protocol. Field can be
                                enabled with ServiceAppProtocol feature gate.
                              type: string
                            name:
                              description: The name of this port within the service.
                                This must be a DNS_LABEL. All ports within a ServiceSpec
                                must have unique names. When considering the endpoints
                                for a Service, this must match the 'name' field in
                                the EndpointPort. Optional if only one ServicePort
                                is defined on this service.
                              type: string
                            nodePort:
                              description: 'The port on each node on which this service
                                is exposed when type=NodePort or LoadBalancer. Usually
                                assigned by the system. If specified, it will be allocated
                                to the service if unused or else creation of the service
                                will fail. Default is to auto-allocate a port if the
                                ServiceType of this Service requires one. More info:
                                https://kubernetes.io/docs/concepts/services-networking/service/#type-nodeport'
                              format: int32
                              type: integer
                            port:
                              description: The port that will be exposed by this service.
                              format: int32
                              type: integer
                            protocol:
                              description: The IP protocol for this port. Supports
                                "TCP", "UDP", and "SCTP". Default is TCP.
                              type: string
                            targetPort:
                              anyOf:
                              - type: integer
                              - type: string
                              description: 'Number or name of the port to access on
                                the pods targeted by the service. Number must be in
                                the range 1 to 65535. Name must be an IANA_SVC_NAME.
                                If this is a string, it will be looked up as a named
                                port in the target Pod''s container ports. If this
                                is not specified, the value of the ''port'' field
                                is used (an identity map). This field is ignored for
                                services with clusterIP=None, and should be omitted
                                or set equal to the ''port'' field. More info: https://kubernetes.io/docs/concepts/services-networking/service/#defining-a-service'
                              x-kubernetes-int-or-string: true
                          required:
                          - port
                          - protocol
                          type: object
                        type: array
                        x-kubernetes-list-map-keys:
                        - port
                        - protocol
                        x-kubernetes-list-type: map
                      publishNotReadyAddresses:
                        description: publishNotReadyAddresses, when set to true, indicates
                          that DNS implementations must publish the notReadyAddresses
                          of subsets for the Endpoints associated with the Service.
                          The default value is false. The primary use case for setting
                          this field is to use a StatefulSet's Headless Service to
                          propagate SRV records for its Pods without respect to their
                          readiness for purpose of peer discovery.
                        type: boolean
                      selector:
                        additionalProperties:
                          type: string
                        description: 'Route service traffic to pods with label keys
                          and values matching this selector. If empty or not present,
                          the service is assumed to have an external process managing
                          its endpoints, which Kubernetes will not modify. Only applies
                          to types ClusterIP, NodePort, and LoadBalancer. Ignored
                          if type is ExternalName. More info: https://kubernetes.io/docs/concepts/services-networking/service/'
                        type: object
                      sessionAffinity:
                        description: 'Supports "ClientIP" and "None". Used to maintain
                          session affinity. Enable client IP based session affinity.
                          Must be ClientIP or None. Defaults to None. More info: https://kubernetes.io/docs/concepts/services-networking/service/#virtual-ips-and-service-proxies'
                        type: string
                      sessionAffinityConfig:
                        description: sessionAffinityConfig contains the configurations
                          of session affinity.
                        properties:
                          clientIP:
                            description: clientIP contains the configurations of Client
                              IP based session affinity.
                            properties:
                              timeoutSeconds:
                                description: timeoutSeconds specifies the seconds
                                  of ClientIP type session sticky time. The value
                                  must be >0 && <=86400(for 1 day) if ServiceAffinity
                                  == "ClientIP". Default value is 10800(for 3 hours).
                                format: int32
                                type: integer
                            type: object
                        type: object
                      topologyKeys:
                        description: topologyKeys is a preference-order list of topology
                          keys which implementations of services should use to preferentially
                          sort endpoints when accessing this Service, it can not be
                          used at the same time as externalTrafficPolicy=Local. Topology
                          keys must be valid label keys and at most 16 keys may be
                          specified. Endpoints are chosen based on the first topology
                          key with available backends. If this field is specified
                          and all entries have no backends that match the topology
                          of the client, the service has no backends for that client
                          and connections should fail. The special value "*" may be
                          used to mean "any topology". This catch-all value, if used,
                          only makes sense as the last value in the list. If this
                          is not specified or empty, no topology constraints will
                          be applied.
                        items:
                          type: string
                        type: array
                      type:
                        description: 'type determines how the Service is exposed.
                          Defaults to ClusterIP. Valid options are ExternalName, ClusterIP,
                          NodePort, and LoadBalancer. "ExternalName" maps to the specified
                          externalName. "ClusterIP" allocates a cluster-internal IP
                          address for load-balancing to endpoints. Endpoints are determined
                          by the selector or if that is not specified, by manual construction
                          of an Endpoints object. If clusterIP is "None", no virtual
                          IP is allocated and the endpoints are published as a set
                          of endpoints rather than a stable IP. "NodePort" builds
                          on ClusterIP and allocates a port on every node which routes
                          to the clusterIP. "LoadBalancer" builds on NodePort and
                          creates an external load-balancer (if supported in the current
                          cloud) which routes to the clusterIP. More info: https://kubernetes.io/docs/concepts/services-networking/service/#publishing-services-service-types'
                        type: string
                    type: object
                  status:
                    description: 'Most recently observed status of the service. Populated
                      by the system. Read-only. More info: https://git.k8s.io/community/contributors/devel/sig-architecture/api-conventions.md#spec-and-status'
                    properties:
                      loadBalancer:
                        description: LoadBalancer contains the current status of the
                          load-balancer, if one is present.
                        properties:
                          ingress:
                            description: Ingress is a list containing ingress points
                              for the load-balancer. Traffic intended for the service
                              should be sent to these ingress points.
                            items:
                              description: 'LoadBalancerIngress represents the status
                                of a load-balancer ingress point: traffic intended
                                for the service should be sent to an ingress point.'
                              properties:
                                hostname:
                                  description: Hostname is set for load-balancer ingress
                                    points that are DNS based (typically AWS load-balancers)
                                  type: string
                                ip:
                                  description: IP is set for load-balancer ingress
                                    points that are IP based (typically GCE or OpenStack
                                    load-balancers)
                                  type: string
                              type: object
                            type: array
                        type: object
                    type: object
                type: object
              tolerations:
                description: Pod's tolerations for Kubernetes node's taint
                items:
                  description: The pod this Toleration is attached to tolerates any
                    taint that matches the triple <key,value,effect> using the matching
                    operator <operator>.
                  properties:
                    effect:
                      description: Effect indicates the taint effect to match. Empty
                        means match all taint effects. When specified, allowed values
                        are NoSchedule, PreferNoSchedule and NoExecute.
                      type: string
                    key:
                      description: Key is the taint key that the toleration applies
                        to. Empty means match all taint keys. If the key is empty,
                        operator must be Exists; this combination means to match all
                        values and all keys.
                      type: string
                    operator:
                      description: Operator represents a key's relationship to the
                        value. Valid operators are Exists and Equal. Defaults to Equal.
                        Exists is equivalent to wildcard for value, so that a pod
                        can tolerate all taints of a particular category.
                      type: string
                    tolerationSeconds:
                      description: TolerationSeconds represents the period of time
                        the toleration (which must be of effect NoExecute, otherwise
                        this field is ignored) tolerates the taint. By default, it
                        is not set, which means tolerate the taint forever (do not
                        evict). Zero and negative values will be treated as 0 (evict
                        immediately) by the system.
                      format: int64
                      type: integer
                    value:
                      description: Value is the taint value the toleration matches
                        to. If the operator is Exists, the value should be empty,
                        otherwise just a regular string.
                      type: string
                  type: object
                type: array
              varVolumeStorageConfig:
                description: Storage configuration for /opt/splunk/var volume
                properties:
                  ephemeralStorage:
                    description: If true, ephemeral (emptyDir) storage will be used
                    type: boolean
                  storageCapacity:
                    description: Storage capacity to request persistent volume claims
                      (default=”10Gi” for etc and "100Gi" for var)
                    type: string
                  storageClassName:
                    description: Name of StorageClass to use for persistent volume
                      claims
                    type: string
                type: object
              volumes:
                description: List of one or more Kubernetes volumes. These will be
                  mounted in all pod containers as as /mnt/<name>
                items:
                  description: Volume represents a named volume in a pod that may
                    be accessed by any container in the pod.
                  properties:
                    awsElasticBlockStore:
                      description: 'AWSElasticBlockStore represents an AWS Disk resource
                        that is attached to a kubelet''s host machine and then exposed
                        to the pod. More info: https://kubernetes.io/docs/concepts/storage/volumes#awselasticblockstore'
                      properties:
                        fsType:
                          description: 'Filesystem type of the volume that you want
                            to mount. Tip: Ensure that the filesystem type is supported
                            by the host operating system. Examples: "ext4", "xfs",
                            "ntfs". Implicitly inferred to be "ext4" if unspecified.
                            More info: https://kubernetes.io/docs/concepts/storage/volumes#awselasticblockstore
                            TODO: how do we prevent errors in the filesystem from
                            compromising the machine'
                          type: string
                        partition:
                          description: 'The partition in the volume that you want
                            to mount. If omitted, the default is to mount by volume
                            name. Examples: For volume /dev/sda1, you specify the
                            partition as "1". Similarly, the volume partition for
                            /dev/sda is "0" (or you can leave the property empty).'
                          format: int32
                          type: integer
                        readOnly:
                          description: 'Specify "true" to force and set the ReadOnly
                            property in VolumeMounts to "true". If omitted, the default
                            is "false". More info: https://kubernetes.io/docs/concepts/storage/volumes#awselasticblockstore'
                          type: boolean
                        volumeID:
                          description: 'Unique ID of the persistent disk resource
                            in AWS (Amazon EBS volume). More info: https://kubernetes.io/docs/concepts/storage/volumes#awselasticblockstore'
                          type: string
                      required:
                      - volumeID
                      type: object
                    azureDisk:
                      description: AzureDisk represents an Azure Data Disk mount on
                        the host and bind mount to the pod.
                      properties:
                        cachingMode:
                          description: 'Host Caching mode: None, Read Only, Read Write.'
                          type: string
                        diskName:
                          description: The Name of the data disk in the blob storage
                          type: string
                        diskURI:
                          description: The URI the data disk in the blob storage
                          type: string
                        fsType:
                          description: Filesystem type to mount. Must be a filesystem
                            type supported by the host operating system. Ex. "ext4",
                            "xfs", "ntfs". Implicitly inferred to be "ext4" if unspecified.
                          type: string
                        kind:
                          description: 'Expected values Shared: multiple blob disks
                            per storage account  Dedicated: single blob disk per storage
                            account  Managed: azure managed data disk (only in managed
                            availability set). defaults to shared'
                          type: string
                        readOnly:
                          description: Defaults to false (read/write). ReadOnly here
                            will force the ReadOnly setting in VolumeMounts.
                          type: boolean
                      required:
                      - diskName
                      - diskURI
                      type: object
                    azureFile:
                      description: AzureFile represents an Azure File Service mount
                        on the host and bind mount to the pod.
                      properties:
                        readOnly:
                          description: Defaults to false (read/write). ReadOnly here
                            will force the ReadOnly setting in VolumeMounts.
                          type: boolean
                        secretName:
                          description: the name of secret that contains Azure Storage
                            Account Name and Key
                          type: string
                        shareName:
                          description: Share Name
                          type: string
                      required:
                      - secretName
                      - shareName
                      type: object
                    cephfs:
                      description: CephFS represents a Ceph FS mount on the host that
                        shares a pod's lifetime
                      properties:
                        monitors:
                          description: 'Required: Monitors is a collection of Ceph
                            monitors More info: https://examples.k8s.io/volumes/cephfs/README.md#how-to-use-it'
                          items:
                            type: string
                          type: array
                        path:
                          description: 'Optional: Used as the mounted root, rather
                            than the full Ceph tree, default is /'
                          type: string
                        readOnly:
                          description: 'Optional: Defaults to false (read/write).
                            ReadOnly here will force the ReadOnly setting in VolumeMounts.
                            More info: https://examples.k8s.io/volumes/cephfs/README.md#how-to-use-it'
                          type: boolean
                        secretFile:
                          description: 'Optional: SecretFile is the path to key ring
                            for User, default is /etc/ceph/user.secret More info:
                            https://examples.k8s.io/volumes/cephfs/README.md#how-to-use-it'
                          type: string
                        secretRef:
                          description: 'Optional: SecretRef is reference to the authentication
                            secret for User, default is empty. More info: https://examples.k8s.io/volumes/cephfs/README.md#how-to-use-it'
                          properties:
                            name:
                              description: 'Name of the referent. More info: https://kubernetes.io/docs/concepts/overview/working-with-objects/names/#names
                                TODO: Add other useful fields. apiVersion, kind, uid?'
                              type: string
                          type: object
                        user:
                          description: 'Optional: User is the rados user name, default
                            is admin More info: https://examples.k8s.io/volumes/cephfs/README.md#how-to-use-it'
                          type: string
                      required:
                      - monitors
                      type: object
                    cinder:
                      description: 'Cinder represents a cinder volume attached and
                        mounted on kubelets host machine. More info: https://examples.k8s.io/mysql-cinder-pd/README.md'
                      properties:
                        fsType:
                          description: 'Filesystem type to mount. Must be a filesystem
                            type supported by the host operating system. Examples:
                            "ext4", "xfs", "ntfs". Implicitly inferred to be "ext4"
                            if unspecified. More info: https://examples.k8s.io/mysql-cinder-pd/README.md'
                          type: string
                        readOnly:
                          description: 'Optional: Defaults to false (read/write).
                            ReadOnly here will force the ReadOnly setting in VolumeMounts.
                            More info: https://examples.k8s.io/mysql-cinder-pd/README.md'
                          type: boolean
                        secretRef:
                          description: 'Optional: points to a secret object containing
                            parameters used to connect to OpenStack.'
                          properties:
                            name:
                              description: 'Name of the referent. More info: https://kubernetes.io/docs/concepts/overview/working-with-objects/names/#names
                                TODO: Add other useful fields. apiVersion, kind, uid?'
                              type: string
                          type: object
                        volumeID:
                          description: 'volume id used to identify the volume in cinder.
                            More info: https://examples.k8s.io/mysql-cinder-pd/README.md'
                          type: string
                      required:
                      - volumeID
                      type: object
                    configMap:
                      description: ConfigMap represents a configMap that should populate
                        this volume
                      properties:
                        defaultMode:
                          description: 'Optional: mode bits to use on created files
                            by default. Must be a value between 0 and 0777. Defaults
                            to 0644. Directories within the path are not affected
                            by this setting. This might be in conflict with other
                            options that affect the file mode, like fsGroup, and the
                            result can be other mode bits set.'
                          format: int32
                          type: integer
                        items:
                          description: If unspecified, each key-value pair in the
                            Data field of the referenced ConfigMap will be projected
                            into the volume as a file whose name is the key and content
                            is the value. If specified, the listed keys will be projected
                            into the specified paths, and unlisted keys will not be
                            present. If a key is specified which is not present in
                            the ConfigMap, the volume setup will error unless it is
                            marked optional. Paths must be relative and may not contain
                            the '..' path or start with '..'.
                          items:
                            description: Maps a string key to a path within a volume.
                            properties:
                              key:
                                description: The key to project.
                                type: string
                              mode:
                                description: 'Optional: mode bits to use on this file,
                                  must be a value between 0 and 0777. If not specified,
                                  the volume defaultMode will be used. This might
                                  be in conflict with other options that affect the
                                  file mode, like fsGroup, and the result can be other
                                  mode bits set.'
                                format: int32
                                type: integer
                              path:
                                description: The relative path of the file to map
                                  the key to. May not be an absolute path. May not
                                  contain the path element '..'. May not start with
                                  the string '..'.
                                type: string
                            required:
                            - key
                            - path
                            type: object
                          type: array
                        name:
                          description: 'Name of the referent. More info: https://kubernetes.io/docs/concepts/overview/working-with-objects/names/#names
                            TODO: Add other useful fields. apiVersion, kind, uid?'
                          type: string
                        optional:
                          description: Specify whether the ConfigMap or its keys must
                            be defined
                          type: boolean
                      type: object
                    csi:
                      description: CSI (Container Storage Interface) represents storage
                        that is handled by an external CSI driver (Alpha feature).
                      properties:
                        driver:
                          description: Driver is the name of the CSI driver that handles
                            this volume. Consult with your admin for the correct name
                            as registered in the cluster.
                          type: string
                        fsType:
                          description: Filesystem type to mount. Ex. "ext4", "xfs",
                            "ntfs". If not provided, the empty value is passed to
                            the associated CSI driver which will determine the default
                            filesystem to apply.
                          type: string
                        nodePublishSecretRef:
                          description: NodePublishSecretRef is a reference to the
                            secret object containing sensitive information to pass
                            to the CSI driver to complete the CSI NodePublishVolume
                            and NodeUnpublishVolume calls. This field is optional,
                            and  may be empty if no secret is required. If the secret
                            object contains more than one secret, all secret references
                            are passed.
                          properties:
                            name:
                              description: 'Name of the referent. More info: https://kubernetes.io/docs/concepts/overview/working-with-objects/names/#names
                                TODO: Add other useful fields. apiVersion, kind, uid?'
                              type: string
                          type: object
                        readOnly:
                          description: Specifies a read-only configuration for the
                            volume. Defaults to false (read/write).
                          type: boolean
                        volumeAttributes:
                          additionalProperties:
                            type: string
                          description: VolumeAttributes stores driver-specific properties
                            that are passed to the CSI driver. Consult your driver's
                            documentation for supported values.
                          type: object
                      required:
                      - driver
                      type: object
                    downwardAPI:
                      description: DownwardAPI represents downward API about the pod
                        that should populate this volume
                      properties:
                        defaultMode:
                          description: 'Optional: mode bits to use on created files
                            by default. Must be a value between 0 and 0777. Defaults
                            to 0644. Directories within the path are not affected
                            by this setting. This might be in conflict with other
                            options that affect the file mode, like fsGroup, and the
                            result can be other mode bits set.'
                          format: int32
                          type: integer
                        items:
                          description: Items is a list of downward API volume file
                          items:
                            description: DownwardAPIVolumeFile represents information
                              to create the file containing the pod field
                            properties:
                              fieldRef:
                                description: 'Required: Selects a field of the pod:
                                  only annotations, labels, name and namespace are
                                  supported.'
                                properties:
                                  apiVersion:
                                    description: Version of the schema the FieldPath
                                      is written in terms of, defaults to "v1".
                                    type: string
                                  fieldPath:
                                    description: Path of the field to select in the
                                      specified API version.
                                    type: string
                                required:
                                - fieldPath
                                type: object
                              mode:
                                description: 'Optional: mode bits to use on this file,
                                  must be a value between 0 and 0777. If not specified,
                                  the volume defaultMode will be used. This might
                                  be in conflict with other options that affect the
                                  file mode, like fsGroup, and the result can be other
                                  mode bits set.'
                                format: int32
                                type: integer
                              path:
                                description: 'Required: Path is  the relative path
                                  name of the file to be created. Must not be absolute
                                  or contain the ''..'' path. Must be utf-8 encoded.
                                  The first item of the relative path must not start
                                  with ''..'''
                                type: string
                              resourceFieldRef:
                                description: 'Selects a resource of the container:
                                  only resources limits and requests (limits.cpu,
                                  limits.memory, requests.cpu and requests.memory)
                                  are currently supported.'
                                properties:
                                  containerName:
                                    description: 'Container name: required for volumes,
                                      optional for env vars'
                                    type: string
                                  divisor:
                                    anyOf:
                                    - type: integer
                                    - type: string
                                    description: Specifies the output format of the
                                      exposed resources, defaults to "1"
                                    pattern: ^(\+|-)?(([0-9]+(\.[0-9]*)?)|(\.[0-9]+))(([KMGTPE]i)|[numkMGTPE]|([eE](\+|-)?(([0-9]+(\.[0-9]*)?)|(\.[0-9]+))))?$
                                    x-kubernetes-int-or-string: true
                                  resource:
                                    description: 'Required: resource to select'
                                    type: string
                                required:
                                - resource
                                type: object
                            required:
                            - path
                            type: object
                          type: array
                      type: object
                    emptyDir:
                      description: 'EmptyDir represents a temporary directory that
                        shares a pod''s lifetime. More info: https://kubernetes.io/docs/concepts/storage/volumes#emptydir'
                      properties:
                        medium:
                          description: 'What type of storage medium should back this
                            directory. The default is "" which means to use the node''s
                            default medium. Must be an empty string (default) or Memory.
                            More info: https://kubernetes.io/docs/concepts/storage/volumes#emptydir'
                          type: string
                        sizeLimit:
                          anyOf:
                          - type: integer
                          - type: string
                          description: 'Total amount of local storage required for
                            this EmptyDir volume. The size limit is also applicable
                            for memory medium. The maximum usage on memory medium
                            EmptyDir would be the minimum value between the SizeLimit
                            specified here and the sum of memory limits of all containers
                            in a pod. The default is nil which means that the limit
                            is undefined. More info: http://kubernetes.io/docs/user-guide/volumes#emptydir'
                          pattern: ^(\+|-)?(([0-9]+(\.[0-9]*)?)|(\.[0-9]+))(([KMGTPE]i)|[numkMGTPE]|([eE](\+|-)?(([0-9]+(\.[0-9]*)?)|(\.[0-9]+))))?$
                          x-kubernetes-int-or-string: true
                      type: object
                    fc:
                      description: FC represents a Fibre Channel resource that is
                        attached to a kubelet's host machine and then exposed to the
                        pod.
                      properties:
                        fsType:
                          description: 'Filesystem type to mount. Must be a filesystem
                            type supported by the host operating system. Ex. "ext4",
                            "xfs", "ntfs". Implicitly inferred to be "ext4" if unspecified.
                            TODO: how do we prevent errors in the filesystem from
                            compromising the machine'
                          type: string
                        lun:
                          description: 'Optional: FC target lun number'
                          format: int32
                          type: integer
                        readOnly:
                          description: 'Optional: Defaults to false (read/write).
                            ReadOnly here will force the ReadOnly setting in VolumeMounts.'
                          type: boolean
                        targetWWNs:
                          description: 'Optional: FC target worldwide names (WWNs)'
                          items:
                            type: string
                          type: array
                        wwids:
                          description: 'Optional: FC volume world wide identifiers
                            (wwids) Either wwids or combination of targetWWNs and
                            lun must be set, but not both simultaneously.'
                          items:
                            type: string
                          type: array
                      type: object
                    flexVolume:
                      description: FlexVolume represents a generic volume resource
                        that is provisioned/attached using an exec based plugin.
                      properties:
                        driver:
                          description: Driver is the name of the driver to use for
                            this volume.
                          type: string
                        fsType:
                          description: Filesystem type to mount. Must be a filesystem
                            type supported by the host operating system. Ex. "ext4",
                            "xfs", "ntfs". The default filesystem depends on FlexVolume
                            script.
                          type: string
                        options:
                          additionalProperties:
                            type: string
                          description: 'Optional: Extra command options if any.'
                          type: object
                        readOnly:
                          description: 'Optional: Defaults to false (read/write).
                            ReadOnly here will force the ReadOnly setting in VolumeMounts.'
                          type: boolean
                        secretRef:
                          description: 'Optional: SecretRef is reference to the secret
                            object containing sensitive information to pass to the
                            plugin scripts. This may be empty if no secret object
                            is specified. If the secret object contains more than
                            one secret, all secrets are passed to the plugin scripts.'
                          properties:
                            name:
                              description: 'Name of the referent. More info: https://kubernetes.io/docs/concepts/overview/working-with-objects/names/#names
                                TODO: Add other useful fields. apiVersion, kind, uid?'
                              type: string
                          type: object
                      required:
                      - driver
                      type: object
                    flocker:
                      description: Flocker represents a Flocker volume attached to
                        a kubelet's host machine. This depends on the Flocker control
                        service being running
                      properties:
                        datasetName:
                          description: Name of the dataset stored as metadata -> name
                            on the dataset for Flocker should be considered as deprecated
                          type: string
                        datasetUUID:
                          description: UUID of the dataset. This is unique identifier
                            of a Flocker dataset
                          type: string
                      type: object
                    gcePersistentDisk:
                      description: 'GCEPersistentDisk represents a GCE Disk resource
                        that is attached to a kubelet''s host machine and then exposed
                        to the pod. More info: https://kubernetes.io/docs/concepts/storage/volumes#gcepersistentdisk'
                      properties:
                        fsType:
                          description: 'Filesystem type of the volume that you want
                            to mount. Tip: Ensure that the filesystem type is supported
                            by the host operating system. Examples: "ext4", "xfs",
                            "ntfs". Implicitly inferred to be "ext4" if unspecified.
                            More info: https://kubernetes.io/docs/concepts/storage/volumes#gcepersistentdisk
                            TODO: how do we prevent errors in the filesystem from
                            compromising the machine'
                          type: string
                        partition:
                          description: 'The partition in the volume that you want
                            to mount. If omitted, the default is to mount by volume
                            name. Examples: For volume /dev/sda1, you specify the
                            partition as "1". Similarly, the volume partition for
                            /dev/sda is "0" (or you can leave the property empty).
                            More info: https://kubernetes.io/docs/concepts/storage/volumes#gcepersistentdisk'
                          format: int32
                          type: integer
                        pdName:
                          description: 'Unique name of the PD resource in GCE. Used
                            to identify the disk in GCE. More info: https://kubernetes.io/docs/concepts/storage/volumes#gcepersistentdisk'
                          type: string
                        readOnly:
                          description: 'ReadOnly here will force the ReadOnly setting
                            in VolumeMounts. Defaults to false. More info: https://kubernetes.io/docs/concepts/storage/volumes#gcepersistentdisk'
                          type: boolean
                      required:
                      - pdName
                      type: object
                    gitRepo:
                      description: 'GitRepo represents a git repository at a particular
                        revision. DEPRECATED: GitRepo is deprecated. To provision
                        a container with a git repo, mount an EmptyDir into an InitContainer
                        that clones the repo using git, then mount the EmptyDir into
                        the Pod''s container.'
                      properties:
                        directory:
                          description: Target directory name. Must not contain or
                            start with '..'.  If '.' is supplied, the volume directory
                            will be the git repository.  Otherwise, if specified,
                            the volume will contain the git repository in the subdirectory
                            with the given name.
                          type: string
                        repository:
                          description: Repository URL
                          type: string
                        revision:
                          description: Commit hash for the specified revision.
                          type: string
                      required:
                      - repository
                      type: object
                    glusterfs:
                      description: 'Glusterfs represents a Glusterfs mount on the
                        host that shares a pod''s lifetime. More info: https://examples.k8s.io/volumes/glusterfs/README.md'
                      properties:
                        endpoints:
                          description: 'EndpointsName is the endpoint name that details
                            Glusterfs topology. More info: https://examples.k8s.io/volumes/glusterfs/README.md#create-a-pod'
                          type: string
                        path:
                          description: 'Path is the Glusterfs volume path. More info:
                            https://examples.k8s.io/volumes/glusterfs/README.md#create-a-pod'
                          type: string
                        readOnly:
                          description: 'ReadOnly here will force the Glusterfs volume
                            to be mounted with read-only permissions. Defaults to
                            false. More info: https://examples.k8s.io/volumes/glusterfs/README.md#create-a-pod'
                          type: boolean
                      required:
                      - endpoints
                      - path
                      type: object
                    hostPath:
                      description: 'HostPath represents a pre-existing file or directory
                        on the host machine that is directly exposed to the container.
                        This is generally used for system agents or other privileged
                        things that are allowed to see the host machine. Most containers
                        will NOT need this. More info: https://kubernetes.io/docs/concepts/storage/volumes#hostpath
                        --- TODO(jonesdl) We need to restrict who can use host directory
                        mounts and who can/can not mount host directories as read/write.'
                      properties:
                        path:
                          description: 'Path of the directory on the host. If the
                            path is a symlink, it will follow the link to the real
                            path. More info: https://kubernetes.io/docs/concepts/storage/volumes#hostpath'
                          type: string
                        type:
                          description: 'Type for HostPath Volume Defaults to "" More
                            info: https://kubernetes.io/docs/concepts/storage/volumes#hostpath'
                          type: string
                      required:
                      - path
                      type: object
                    iscsi:
                      description: 'ISCSI represents an ISCSI Disk resource that is
                        attached to a kubelet''s host machine and then exposed to
                        the pod. More info: https://examples.k8s.io/volumes/iscsi/README.md'
                      properties:
                        chapAuthDiscovery:
                          description: whether support iSCSI Discovery CHAP authentication
                          type: boolean
                        chapAuthSession:
                          description: whether support iSCSI Session CHAP authentication
                          type: boolean
                        fsType:
                          description: 'Filesystem type of the volume that you want
                            to mount. Tip: Ensure that the filesystem type is supported
                            by the host operating system. Examples: "ext4", "xfs",
                            "ntfs". Implicitly inferred to be "ext4" if unspecified.
                            More info: https://kubernetes.io/docs/concepts/storage/volumes#iscsi
                            TODO: how do we prevent errors in the filesystem from
                            compromising the machine'
                          type: string
                        initiatorName:
                          description: Custom iSCSI Initiator Name. If initiatorName
                            is specified with iscsiInterface simultaneously, new iSCSI
                            interface <target portal>:<volume name> will be created
                            for the connection.
                          type: string
                        iqn:
                          description: Target iSCSI Qualified Name.
                          type: string
                        iscsiInterface:
                          description: iSCSI Interface Name that uses an iSCSI transport.
                            Defaults to 'default' (tcp).
                          type: string
                        lun:
                          description: iSCSI Target Lun number.
                          format: int32
                          type: integer
                        portals:
                          description: iSCSI Target Portal List. The portal is either
                            an IP or ip_addr:port if the port is other than default
                            (typically TCP ports 860 and 3260).
                          items:
                            type: string
                          type: array
                        readOnly:
                          description: ReadOnly here will force the ReadOnly setting
                            in VolumeMounts. Defaults to false.
                          type: boolean
                        secretRef:
                          description: CHAP Secret for iSCSI target and initiator
                            authentication
                          properties:
                            name:
                              description: 'Name of the referent. More info: https://kubernetes.io/docs/concepts/overview/working-with-objects/names/#names
                                TODO: Add other useful fields. apiVersion, kind, uid?'
                              type: string
                          type: object
                        targetPortal:
                          description: iSCSI Target Portal. The Portal is either an
                            IP or ip_addr:port if the port is other than default (typically
                            TCP ports 860 and 3260).
                          type: string
                      required:
                      - iqn
                      - lun
                      - targetPortal
                      type: object
                    name:
                      description: 'Volume''s name. Must be a DNS_LABEL and unique
                        within the pod. More info: https://kubernetes.io/docs/concepts/overview/working-with-objects/names/#names'
                      type: string
                    nfs:
                      description: 'NFS represents an NFS mount on the host that shares
                        a pod''s lifetime More info: https://kubernetes.io/docs/concepts/storage/volumes#nfs'
                      properties:
                        path:
                          description: 'Path that is exported by the NFS server. More
                            info: https://kubernetes.io/docs/concepts/storage/volumes#nfs'
                          type: string
                        readOnly:
                          description: 'ReadOnly here will force the NFS export to
                            be mounted with read-only permissions. Defaults to false.
                            More info: https://kubernetes.io/docs/concepts/storage/volumes#nfs'
                          type: boolean
                        server:
                          description: 'Server is the hostname or IP address of the
                            NFS server. More info: https://kubernetes.io/docs/concepts/storage/volumes#nfs'
                          type: string
                      required:
                      - path
                      - server
                      type: object
                    persistentVolumeClaim:
                      description: 'PersistentVolumeClaimVolumeSource represents a
                        reference to a PersistentVolumeClaim in the same namespace.
                        More info: https://kubernetes.io/docs/concepts/storage/persistent-volumes#persistentvolumeclaims'
                      properties:
                        claimName:
                          description: 'ClaimName is the name of a PersistentVolumeClaim
                            in the same namespace as the pod using this volume. More
                            info: https://kubernetes.io/docs/concepts/storage/persistent-volumes#persistentvolumeclaims'
                          type: string
                        readOnly:
                          description: Will force the ReadOnly setting in VolumeMounts.
                            Default false.
                          type: boolean
                      required:
                      - claimName
                      type: object
                    photonPersistentDisk:
                      description: PhotonPersistentDisk represents a PhotonController
                        persistent disk attached and mounted on kubelets host machine
                      properties:
                        fsType:
                          description: Filesystem type to mount. Must be a filesystem
                            type supported by the host operating system. Ex. "ext4",
                            "xfs", "ntfs". Implicitly inferred to be "ext4" if unspecified.
                          type: string
                        pdID:
                          description: ID that identifies Photon Controller persistent
                            disk
                          type: string
                      required:
                      - pdID
                      type: object
                    portworxVolume:
                      description: PortworxVolume represents a portworx volume attached
                        and mounted on kubelets host machine
                      properties:
                        fsType:
                          description: FSType represents the filesystem type to mount
                            Must be a filesystem type supported by the host operating
                            system. Ex. "ext4", "xfs". Implicitly inferred to be "ext4"
                            if unspecified.
                          type: string
                        readOnly:
                          description: Defaults to false (read/write). ReadOnly here
                            will force the ReadOnly setting in VolumeMounts.
                          type: boolean
                        volumeID:
                          description: VolumeID uniquely identifies a Portworx volume
                          type: string
                      required:
                      - volumeID
                      type: object
                    projected:
                      description: Items for all in one resources secrets, configmaps,
                        and downward API
                      properties:
                        defaultMode:
                          description: Mode bits to use on created files by default.
                            Must be a value between 0 and 0777. Directories within
                            the path are not affected by this setting. This might
                            be in conflict with other options that affect the file
                            mode, like fsGroup, and the result can be other mode bits
                            set.
                          format: int32
                          type: integer
                        sources:
                          description: list of volume projections
                          items:
                            description: Projection that may be projected along with
                              other supported volume types
                            properties:
                              configMap:
                                description: information about the configMap data
                                  to project
                                properties:
                                  items:
                                    description: If unspecified, each key-value pair
                                      in the Data field of the referenced ConfigMap
                                      will be projected into the volume as a file
                                      whose name is the key and content is the value.
                                      If specified, the listed keys will be projected
                                      into the specified paths, and unlisted keys
                                      will not be present. If a key is specified which
                                      is not present in the ConfigMap, the volume
                                      setup will error unless it is marked optional.
                                      Paths must be relative and may not contain the
                                      '..' path or start with '..'.
                                    items:
                                      description: Maps a string key to a path within
                                        a volume.
                                      properties:
                                        key:
                                          description: The key to project.
                                          type: string
                                        mode:
                                          description: 'Optional: mode bits to use
                                            on this file, must be a value between
                                            0 and 0777. If not specified, the volume
                                            defaultMode will be used. This might be
                                            in conflict with other options that affect
                                            the file mode, like fsGroup, and the result
                                            can be other mode bits set.'
                                          format: int32
                                          type: integer
                                        path:
                                          description: The relative path of the file
                                            to map the key to. May not be an absolute
                                            path. May not contain the path element
                                            '..'. May not start with the string '..'.
                                          type: string
                                      required:
                                      - key
                                      - path
                                      type: object
                                    type: array
                                  name:
                                    description: 'Name of the referent. More info:
                                      https://kubernetes.io/docs/concepts/overview/working-with-objects/names/#names
                                      TODO: Add other useful fields. apiVersion, kind,
                                      uid?'
                                    type: string
                                  optional:
                                    description: Specify whether the ConfigMap or
                                      its keys must be defined
                                    type: boolean
                                type: object
                              downwardAPI:
                                description: information about the downwardAPI data
                                  to project
                                properties:
                                  items:
                                    description: Items is a list of DownwardAPIVolume
                                      file
                                    items:
                                      description: DownwardAPIVolumeFile represents
                                        information to create the file containing
                                        the pod field
                                      properties:
                                        fieldRef:
                                          description: 'Required: Selects a field
                                            of the pod: only annotations, labels,
                                            name and namespace are supported.'
                                          properties:
                                            apiVersion:
                                              description: Version of the schema the
                                                FieldPath is written in terms of,
                                                defaults to "v1".
                                              type: string
                                            fieldPath:
                                              description: Path of the field to select
                                                in the specified API version.
                                              type: string
                                          required:
                                          - fieldPath
                                          type: object
                                        mode:
                                          description: 'Optional: mode bits to use
                                            on this file, must be a value between
                                            0 and 0777. If not specified, the volume
                                            defaultMode will be used. This might be
                                            in conflict with other options that affect
                                            the file mode, like fsGroup, and the result
                                            can be other mode bits set.'
                                          format: int32
                                          type: integer
                                        path:
                                          description: 'Required: Path is  the relative
                                            path name of the file to be created. Must
                                            not be absolute or contain the ''..''
                                            path. Must be utf-8 encoded. The first
                                            item of the relative path must not start
                                            with ''..'''
                                          type: string
                                        resourceFieldRef:
                                          description: 'Selects a resource of the
                                            container: only resources limits and requests
                                            (limits.cpu, limits.memory, requests.cpu
                                            and requests.memory) are currently supported.'
                                          properties:
                                            containerName:
                                              description: 'Container name: required
                                                for volumes, optional for env vars'
                                              type: string
                                            divisor:
                                              anyOf:
                                              - type: integer
                                              - type: string
                                              description: Specifies the output format
                                                of the exposed resources, defaults
                                                to "1"
                                              pattern: ^(\+|-)?(([0-9]+(\.[0-9]*)?)|(\.[0-9]+))(([KMGTPE]i)|[numkMGTPE]|([eE](\+|-)?(([0-9]+(\.[0-9]*)?)|(\.[0-9]+))))?$
                                              x-kubernetes-int-or-string: true
                                            resource:
                                              description: 'Required: resource to
                                                select'
                                              type: string
                                          required:
                                          - resource
                                          type: object
                                      required:
                                      - path
                                      type: object
                                    type: array
                                type: object
                              secret:
                                description: information about the secret data to
                                  project
                                properties:
                                  items:
                                    description: If unspecified, each key-value pair
                                      in the Data field of the referenced Secret will
                                      be projected into the volume as a file whose
                                      name is the key and content is the value. If
                                      specified, the listed keys will be projected
                                      into the specified paths, and unlisted keys
                                      will not be present. If a key is specified which
                                      is not present in the Secret, the volume setup
                                      will error unless it is marked optional. Paths
                                      must be relative and may not contain the '..'
                                      path or start with '..'.
                                    items:
                                      description: Maps a string key to a path within
                                        a volume.
                                      properties:
                                        key:
                                          description: The key to project.
                                          type: string
                                        mode:
                                          description: 'Optional: mode bits to use
                                            on this file, must be a value between
                                            0 and 0777. If not specified, the volume
                                            defaultMode will be used. This might be
                                            in conflict with other options that affect
                                            the file mode, like fsGroup, and the result
                                            can be other mode bits set.'
                                          format: int32
                                          type: integer
                                        path:
                                          description: The relative path of the file
                                            to map the key to. May not be an absolute
                                            path. May not contain the path element
                                            '..'. May not start with the string '..'.
                                          type: string
                                      required:
                                      - key
                                      - path
                                      type: object
                                    type: array
                                  name:
                                    description: 'Name of the referent. More info:
                                      https://kubernetes.io/docs/concepts/overview/working-with-objects/names/#names
                                      TODO: Add other useful fields. apiVersion, kind,
                                      uid?'
                                    type: string
                                  optional:
                                    description: Specify whether the Secret or its
                                      key must be defined
                                    type: boolean
                                type: object
                              serviceAccountToken:
                                description: information about the serviceAccountToken
                                  data to project
                                properties:
                                  audience:
                                    description: Audience is the intended audience
                                      of the token. A recipient of a token must identify
                                      itself with an identifier specified in the audience
                                      of the token, and otherwise should reject the
                                      token. The audience defaults to the identifier
                                      of the apiserver.
                                    type: string
                                  expirationSeconds:
                                    description: ExpirationSeconds is the requested
                                      duration of validity of the service account
                                      token. As the token approaches expiration, the
                                      kubelet volume plugin will proactively rotate
                                      the service account token. The kubelet will
                                      start trying to rotate the token if the token
                                      is older than 80 percent of its time to live
                                      or if the token is older than 24 hours.Defaults
                                      to 1 hour and must be at least 10 minutes.
                                    format: int64
                                    type: integer
                                  path:
                                    description: Path is the path relative to the
                                      mount point of the file to project the token
                                      into.
                                    type: string
                                required:
                                - path
                                type: object
                            type: object
                          type: array
                      required:
                      - sources
                      type: object
                    quobyte:
                      description: Quobyte represents a Quobyte mount on the host
                        that shares a pod's lifetime
                      properties:
                        group:
                          description: Group to map volume access to Default is no
                            group
                          type: string
                        readOnly:
                          description: ReadOnly here will force the Quobyte volume
                            to be mounted with read-only permissions. Defaults to
                            false.
                          type: boolean
                        registry:
                          description: Registry represents a single or multiple Quobyte
                            Registry services specified as a string as host:port pair
                            (multiple entries are separated with commas) which acts
                            as the central registry for volumes
                          type: string
                        tenant:
                          description: Tenant owning the given Quobyte volume in the
                            Backend Used with dynamically provisioned Quobyte volumes,
                            value is set by the plugin
                          type: string
                        user:
                          description: User to map volume access to Defaults to serivceaccount
                            user
                          type: string
                        volume:
                          description: Volume is a string that references an already
                            created Quobyte volume by name.
                          type: string
                      required:
                      - registry
                      - volume
                      type: object
                    rbd:
                      description: 'RBD represents a Rados Block Device mount on the
                        host that shares a pod''s lifetime. More info: https://examples.k8s.io/volumes/rbd/README.md'
                      properties:
                        fsType:
                          description: 'Filesystem type of the volume that you want
                            to mount. Tip: Ensure that the filesystem type is supported
                            by the host operating system. Examples: "ext4", "xfs",
                            "ntfs". Implicitly inferred to be "ext4" if unspecified.
                            More info: https://kubernetes.io/docs/concepts/storage/volumes#rbd
                            TODO: how do we prevent errors in the filesystem from
                            compromising the machine'
                          type: string
                        image:
                          description: 'The rados image name. More info: https://examples.k8s.io/volumes/rbd/README.md#how-to-use-it'
                          type: string
                        keyring:
                          description: 'Keyring is the path to key ring for RBDUser.
                            Default is /etc/ceph/keyring. More info: https://examples.k8s.io/volumes/rbd/README.md#how-to-use-it'
                          type: string
                        monitors:
                          description: 'A collection of Ceph monitors. More info:
                            https://examples.k8s.io/volumes/rbd/README.md#how-to-use-it'
                          items:
                            type: string
                          type: array
                        pool:
                          description: 'The rados pool name. Default is rbd. More
                            info: https://examples.k8s.io/volumes/rbd/README.md#how-to-use-it'
                          type: string
                        readOnly:
                          description: 'ReadOnly here will force the ReadOnly setting
                            in VolumeMounts. Defaults to false. More info: https://examples.k8s.io/volumes/rbd/README.md#how-to-use-it'
                          type: boolean
                        secretRef:
                          description: 'SecretRef is name of the authentication secret
                            for RBDUser. If provided overrides keyring. Default is
                            nil. More info: https://examples.k8s.io/volumes/rbd/README.md#how-to-use-it'
                          properties:
                            name:
                              description: 'Name of the referent. More info: https://kubernetes.io/docs/concepts/overview/working-with-objects/names/#names
                                TODO: Add other useful fields. apiVersion, kind, uid?'
                              type: string
                          type: object
                        user:
                          description: 'The rados user name. Default is admin. More
                            info: https://examples.k8s.io/volumes/rbd/README.md#how-to-use-it'
                          type: string
                      required:
                      - image
                      - monitors
                      type: object
                    scaleIO:
                      description: ScaleIO represents a ScaleIO persistent volume
                        attached and mounted on Kubernetes nodes.
                      properties:
                        fsType:
                          description: Filesystem type to mount. Must be a filesystem
                            type supported by the host operating system. Ex. "ext4",
                            "xfs", "ntfs". Default is "xfs".
                          type: string
                        gateway:
                          description: The host address of the ScaleIO API Gateway.
                          type: string
                        protectionDomain:
                          description: The name of the ScaleIO Protection Domain for
                            the configured storage.
                          type: string
                        readOnly:
                          description: Defaults to false (read/write). ReadOnly here
                            will force the ReadOnly setting in VolumeMounts.
                          type: boolean
                        secretRef:
                          description: SecretRef references to the secret for ScaleIO
                            user and other sensitive information. If this is not provided,
                            Login operation will fail.
                          properties:
                            name:
                              description: 'Name of the referent. More info: https://kubernetes.io/docs/concepts/overview/working-with-objects/names/#names
                                TODO: Add other useful fields. apiVersion, kind, uid?'
                              type: string
                          type: object
                        sslEnabled:
                          description: Flag to enable/disable SSL communication with
                            Gateway, default false
                          type: boolean
                        storageMode:
                          description: Indicates whether the storage for a volume
                            should be ThickProvisioned or ThinProvisioned. Default
                            is ThinProvisioned.
                          type: string
                        storagePool:
                          description: The ScaleIO Storage Pool associated with the
                            protection domain.
                          type: string
                        system:
                          description: The name of the storage system as configured
                            in ScaleIO.
                          type: string
                        volumeName:
                          description: The name of a volume already created in the
                            ScaleIO system that is associated with this volume source.
                          type: string
                      required:
                      - gateway
                      - secretRef
                      - system
                      type: object
                    secret:
                      description: 'Secret represents a secret that should populate
                        this volume. More info: https://kubernetes.io/docs/concepts/storage/volumes#secret'
                      properties:
                        defaultMode:
                          description: 'Optional: mode bits to use on created files
                            by default. Must be a value between 0 and 0777. Defaults
                            to 0644. Directories within the path are not affected
                            by this setting. This might be in conflict with other
                            options that affect the file mode, like fsGroup, and the
                            result can be other mode bits set.'
                          format: int32
                          type: integer
                        items:
                          description: If unspecified, each key-value pair in the
                            Data field of the referenced Secret will be projected
                            into the volume as a file whose name is the key and content
                            is the value. If specified, the listed keys will be projected
                            into the specified paths, and unlisted keys will not be
                            present. If a key is specified which is not present in
                            the Secret, the volume setup will error unless it is marked
                            optional. Paths must be relative and may not contain the
                            '..' path or start with '..'.
                          items:
                            description: Maps a string key to a path within a volume.
                            properties:
                              key:
                                description: The key to project.
                                type: string
                              mode:
                                description: 'Optional: mode bits to use on this file,
                                  must be a value between 0 and 0777. If not specified,
                                  the volume defaultMode will be used. This might
                                  be in conflict with other options that affect the
                                  file mode, like fsGroup, and the result can be other
                                  mode bits set.'
                                format: int32
                                type: integer
                              path:
                                description: The relative path of the file to map
                                  the key to. May not be an absolute path. May not
                                  contain the path element '..'. May not start with
                                  the string '..'.
                                type: string
                            required:
                            - key
                            - path
                            type: object
                          type: array
                        optional:
                          description: Specify whether the Secret or its keys must
                            be defined
                          type: boolean
                        secretName:
                          description: 'Name of the secret in the pod''s namespace
                            to use. More info: https://kubernetes.io/docs/concepts/storage/volumes#secret'
                          type: string
                      type: object
                    storageos:
                      description: StorageOS represents a StorageOS volume attached
                        and mounted on Kubernetes nodes.
                      properties:
                        fsType:
                          description: Filesystem type to mount. Must be a filesystem
                            type supported by the host operating system. Ex. "ext4",
                            "xfs", "ntfs". Implicitly inferred to be "ext4" if unspecified.
                          type: string
                        readOnly:
                          description: Defaults to false (read/write). ReadOnly here
                            will force the ReadOnly setting in VolumeMounts.
                          type: boolean
                        secretRef:
                          description: SecretRef specifies the secret to use for obtaining
                            the StorageOS API credentials.  If not specified, default
                            values will be attempted.
                          properties:
                            name:
                              description: 'Name of the referent. More info: https://kubernetes.io/docs/concepts/overview/working-with-objects/names/#names
                                TODO: Add other useful fields. apiVersion, kind, uid?'
                              type: string
                          type: object
                        volumeName:
                          description: VolumeName is the human-readable name of the
                            StorageOS volume.  Volume names are only unique within
                            a namespace.
                          type: string
                        volumeNamespace:
                          description: VolumeNamespace specifies the scope of the
                            volume within StorageOS.  If no namespace is specified
                            then the Pod's namespace will be used.  This allows the
                            Kubernetes name scoping to be mirrored within StorageOS
                            for tighter integration. Set VolumeName to any name to
                            override the default behaviour. Set to "default" if you
                            are not using namespaces within StorageOS. Namespaces
                            that do not pre-exist within StorageOS will be created.
                          type: string
                      type: object
                    vsphereVolume:
                      description: VsphereVolume represents a vSphere volume attached
                        and mounted on kubelets host machine
                      properties:
                        fsType:
                          description: Filesystem type to mount. Must be a filesystem
                            type supported by the host operating system. Ex. "ext4",
                            "xfs", "ntfs". Implicitly inferred to be "ext4" if unspecified.
                          type: string
                        storagePolicyID:
                          description: Storage Policy Based Management (SPBM) profile
                            ID associated with the StoragePolicyName.
                          type: string
                        storagePolicyName:
                          description: Storage Policy Based Management (SPBM) profile
                            name.
                          type: string
                        volumePath:
                          description: Path that identifies vSphere volume vmdk
                          type: string
                      required:
                      - volumePath
                      type: object
                  required:
                  - name
                  type: object
                type: array
            type: object
          status:
            description: LicenseMasterStatus defines the observed state of a Splunk
              Enterprise license master.
            properties:
              appContext:
                description: App Framework Context
                properties:
                  appRepo:
                    description: List of App package (*.spl, *.tgz) locations on remote
                      volume
                    properties:
                      appSources:
                        description: List of App sources on remote storage
                        items:
                          description: AppSourceSpec defines list of App package (*.spl,
                            *.tgz) locations on remote volumes
                          properties:
                            location:
                              description: Location relative to the volume path
                              type: string
                            name:
                              description: Logical name for the set of apps placed
                                in this location. Logical name must be unique to the
                                appRepo
                              type: string
                            scope:
                              description: 'Scope of the App deployment: cluster,
                                clusterWithPreConfig, local. Scope determines whether
                                the App(s) is/are installed locally or cluster-wide'
                              type: string
                            volumeName:
                              description: Remote Storage Volume name
                              type: string
                          type: object
                        type: array
                      appsRepoPollIntervalSeconds:
                        description: Interval in seconds to check the Remote Storage
                          for App changes. The default value for this config is 1
                          hour(3600 sec), minimum value is 1 minute(60sec) and maximum
                          value is 1 day(86400 sec). We assign the value based on
                          following conditions -    1. If no value or 0 is specified
                          then it will be defaulted to 1 hour.    2. If anything less
                          than min is specified then we set it to 1 min.    3. If
                          anything more than the max value is specified then we set
                          it to 1 day.
                        format: int64
                        type: integer
                      defaults:
                        description: Defines the default configuration settings for
                          App sources
                        properties:
                          scope:
                            description: 'Scope of the App deployment: cluster, clusterWithPreConfig,
                              local. Scope determines whether the App(s) is/are installed
                              locally or cluster-wide'
                            type: string
                          volumeName:
                            description: Remote Storage Volume name
                            type: string
                        type: object
                      volumes:
                        description: List of remote storage volumes
                        items:
                          description: VolumeSpec defines remote volume config
                          properties:
                            endpoint:
                              description: Remote volume URI
                              type: string
                            name:
                              description: Remote volume name
                              type: string
                            path:
                              description: Remote volume path
                              type: string
                            provider:
                              description: 'App Package Remote Store provider. Supported
                                values: aws, minio'
                              type: string
                            secretRef:
                              description: Secret object name
                              type: string
                            storageType:
                              description: 'Remote Storage type. Supported values:
                                s3'
                              type: string
                          type: object
                        type: array
                    type: object
                  appSrcDeployStatus:
                    additionalProperties:
                      description: AppSrcDeployInfo represents deployment info for
                        list of Apps
                      properties:
                        appDeploymentInfo:
                          items:
                            description: AppDeploymentInfo represents a single App
                              deployment information
                            properties:
                              Size:
                                format: int64
                                type: integer
                              appName:
                                type: string
                              deployStatus:
                                description: AppDeploymentStatus represents the status
                                  of an App on the Pod
                                type: integer
                              lastModifiedTime:
                                type: string
                              objectHash:
                                type: string
                              repoState:
                                description: AppRepoState represent the App state
                                  on remote store
                                type: integer
                            type: object
                          type: array
                      type: object
                    description: Represents the Apps deployment status
                    type: object
                  appsRepoStatusPollIntervalSeconds:
                    description: Interval in seconds to check the Remote Storage for
                      App changes This is introduced here so that we dont do spec
                      validation in every reconcile just because the spec and status
                      are different.
                    format: int64
                    type: integer
                  isDeploymentInProgress:
                    description: IsDeploymentInProgress indicates if the Apps deployment
                      is in progress
                    type: boolean
                  lastAppInfoCheckTime:
                    description: This is set to the time when we get the list of apps
                      from remote storage.
                    format: int64
                    type: integer
                  version:
                    description: App Framework version info for future use
                    type: integer
                type: object
>>>>>>> c236a476
              phase:
                description: current phase of the license master
                enum:
                - Pending
                - Ready
                - Updating
                - ScalingUp
                - ScalingDown
                - Terminating
                - Error
                type: string
            type: object
        type: object
    served: true
    storage: true
    subresources:
      status: {}
<<<<<<< HEAD
=======
  - name: v1
    served: true
    storage: false
    schema:
      openAPIV3Schema:
        type: object
        x-kubernetes-preserve-unknown-fields: true
        properties:
          apiVersion:
            type: string
>>>>>>> c236a476
  - name: v1beta1
    served: true
    storage: false
    schema:
      openAPIV3Schema:
        type: object
<<<<<<< HEAD
=======
        x-kubernetes-preserve-unknown-fields: true
>>>>>>> c236a476
        properties:
          apiVersion:
            type: string
  - name: v1alpha3
    served: true
    storage: false
    schema:
      openAPIV3Schema:
        type: object
<<<<<<< HEAD
=======
        x-kubernetes-preserve-unknown-fields: true
>>>>>>> c236a476
        properties:
          apiVersion:
            type: string
  - name: v1alpha2
    served: true
    storage: false
    schema:
      openAPIV3Schema:
        type: object
<<<<<<< HEAD
=======
        x-kubernetes-preserve-unknown-fields: true
>>>>>>> c236a476
        properties:
          apiVersion:
            type: string<|MERGE_RESOLUTION|>--- conflicted
+++ resolved
@@ -22,11 +22,7 @@
       jsonPath: .metadata.creationTimestamp
       name: Age
       type: date
-<<<<<<< HEAD
-    name: v1
-=======
     name: v2
->>>>>>> c236a476
     schema:
       openAPIV3Schema:
         description: LicenseMaster is the Schema for a Splunk Enterprise license master.
@@ -209,7 +205,6 @@
                                           integer. This array is replaced during a
                                           strategic merge patch.
                                         items:
-<<<<<<< HEAD
                                           type: string
                                         type: array
                                     required:
@@ -643,6 +638,84 @@
                         type: array
                     type: object
                 type: object
+              appRepo:
+                description: Splunk enterprise App repository. Specifies remote App
+                  location and scope for Splunk App management
+                properties:
+                  appSources:
+                    description: List of App sources on remote storage
+                    items:
+                      description: AppSourceSpec defines list of App package (*.spl,
+                        *.tgz) locations on remote volumes
+                      properties:
+                        location:
+                          description: Location relative to the volume path
+                          type: string
+                        name:
+                          description: Logical name for the set of apps placed in
+                            this location. Logical name must be unique to the appRepo
+                          type: string
+                        scope:
+                          description: 'Scope of the App deployment: cluster, clusterWithPreConfig,
+                            local. Scope determines whether the App(s) is/are installed
+                            locally or cluster-wide'
+                          type: string
+                        volumeName:
+                          description: Remote Storage Volume name
+                          type: string
+                      type: object
+                    type: array
+                  appsRepoPollIntervalSeconds:
+                    description: Interval in seconds to check the Remote Storage for
+                      App changes. The default value for this config is 1 hour(3600
+                      sec), minimum value is 1 minute(60sec) and maximum value is
+                      1 day(86400 sec). We assign the value based on following conditions
+                      -    1. If no value or 0 is specified then it will be defaulted
+                      to 1 hour.    2. If anything less than min is specified then
+                      we set it to 1 min.    3. If anything more than the max value
+                      is specified then we set it to 1 day.
+                    format: int64
+                    type: integer
+                  defaults:
+                    description: Defines the default configuration settings for App
+                      sources
+                    properties:
+                      scope:
+                        description: 'Scope of the App deployment: cluster, clusterWithPreConfig,
+                          local. Scope determines whether the App(s) is/are installed
+                          locally or cluster-wide'
+                        type: string
+                      volumeName:
+                        description: Remote Storage Volume name
+                        type: string
+                    type: object
+                  volumes:
+                    description: List of remote storage volumes
+                    items:
+                      description: VolumeSpec defines remote volume config
+                      properties:
+                        endpoint:
+                          description: Remote volume URI
+                          type: string
+                        name:
+                          description: Remote volume name
+                          type: string
+                        path:
+                          description: Remote volume path
+                          type: string
+                        provider:
+                          description: 'App Package Remote Store provider. Supported
+                            values: aws, minio'
+                          type: string
+                        secretRef:
+                          description: Secret object name
+                          type: string
+                        storageType:
+                          description: 'Remote Storage type. Supported values: s3'
+                          type: string
+                      type: object
+                    type: array
+                type: object
               clusterMasterRef:
                 description: ClusterMasterRef refers to a Splunk Enterprise indexer
                   cluster managed by the operator within Kubernetes
@@ -866,6 +939,20 @@
               licenseUrl:
                 description: Full path or URL for a Splunk Enterprise license file
                 type: string
+              livenessInitialDelaySeconds:
+                description: 'LivenessInitialDelaySeconds defines initialDelaySeconds(See
+                  https://kubernetes.io/docs/tasks/configure-pod-container/configure-liveness-readiness-startup-probes/#define-a-liveness-command)
+                  for the Liveness probe Note: If needed, Operator overrides with
+                  a higher value'
+                format: int32
+                type: integer
+              readinessInitialDelaySeconds:
+                description: 'ReadinessInitialDelaySeconds defines initialDelaySeconds(See
+                  https://kubernetes.io/docs/tasks/configure-pod-container/configure-liveness-readiness-startup-probes/#define-readiness-probes)
+                  for Readiness probe Note: If needed, Operator overrides with a higher
+                  value'
+                format: int32
+                type: integer
               resources:
                 description: resource requirements for the pod containers
                 properties:
@@ -2441,2330 +2528,6 @@
             description: LicenseMasterStatus defines the observed state of a Splunk
               Enterprise license master.
             properties:
-=======
-                                          type: string
-                                        type: array
-                                    required:
-                                    - key
-                                    - operator
-                                    type: object
-                                  type: array
-                                matchFields:
-                                  description: A list of node selector requirements
-                                    by node's fields.
-                                  items:
-                                    description: A node selector requirement is a
-                                      selector that contains values, a key, and an
-                                      operator that relates the key and values.
-                                    properties:
-                                      key:
-                                        description: The label key that the selector
-                                          applies to.
-                                        type: string
-                                      operator:
-                                        description: Represents a key's relationship
-                                          to a set of values. Valid operators are
-                                          In, NotIn, Exists, DoesNotExist. Gt, and
-                                          Lt.
-                                        type: string
-                                      values:
-                                        description: An array of string values. If
-                                          the operator is In or NotIn, the values
-                                          array must be non-empty. If the operator
-                                          is Exists or DoesNotExist, the values array
-                                          must be empty. If the operator is Gt or
-                                          Lt, the values array must have a single
-                                          element, which will be interpreted as an
-                                          integer. This array is replaced during a
-                                          strategic merge patch.
-                                        items:
-                                          type: string
-                                        type: array
-                                    required:
-                                    - key
-                                    - operator
-                                    type: object
-                                  type: array
-                              type: object
-                            type: array
-                        required:
-                        - nodeSelectorTerms
-                        type: object
-                    type: object
-                  podAffinity:
-                    description: Describes pod affinity scheduling rules (e.g. co-locate
-                      this pod in the same node, zone, etc. as some other pod(s)).
-                    properties:
-                      preferredDuringSchedulingIgnoredDuringExecution:
-                        description: The scheduler will prefer to schedule pods to
-                          nodes that satisfy the affinity expressions specified by
-                          this field, but it may choose a node that violates one or
-                          more of the expressions. The node that is most preferred
-                          is the one with the greatest sum of weights, i.e. for each
-                          node that meets all of the scheduling requirements (resource
-                          request, requiredDuringScheduling affinity expressions,
-                          etc.), compute a sum by iterating through the elements of
-                          this field and adding "weight" to the sum if the node has
-                          pods which matches the corresponding podAffinityTerm; the
-                          node(s) with the highest sum are the most preferred.
-                        items:
-                          description: The weights of all of the matched WeightedPodAffinityTerm
-                            fields are added per-node to find the most preferred node(s)
-                          properties:
-                            podAffinityTerm:
-                              description: Required. A pod affinity term, associated
-                                with the corresponding weight.
-                              properties:
-                                labelSelector:
-                                  description: A label query over a set of resources,
-                                    in this case pods.
-                                  properties:
-                                    matchExpressions:
-                                      description: matchExpressions is a list of label
-                                        selector requirements. The requirements are
-                                        ANDed.
-                                      items:
-                                        description: A label selector requirement
-                                          is a selector that contains values, a key,
-                                          and an operator that relates the key and
-                                          values.
-                                        properties:
-                                          key:
-                                            description: key is the label key that
-                                              the selector applies to.
-                                            type: string
-                                          operator:
-                                            description: operator represents a key's
-                                              relationship to a set of values. Valid
-                                              operators are In, NotIn, Exists and
-                                              DoesNotExist.
-                                            type: string
-                                          values:
-                                            description: values is an array of string
-                                              values. If the operator is In or NotIn,
-                                              the values array must be non-empty.
-                                              If the operator is Exists or DoesNotExist,
-                                              the values array must be empty. This
-                                              array is replaced during a strategic
-                                              merge patch.
-                                            items:
-                                              type: string
-                                            type: array
-                                        required:
-                                        - key
-                                        - operator
-                                        type: object
-                                      type: array
-                                    matchLabels:
-                                      additionalProperties:
-                                        type: string
-                                      description: matchLabels is a map of {key,value}
-                                        pairs. A single {key,value} in the matchLabels
-                                        map is equivalent to an element of matchExpressions,
-                                        whose key field is "key", the operator is
-                                        "In", and the values array contains only "value".
-                                        The requirements are ANDed.
-                                      type: object
-                                  type: object
-                                namespaces:
-                                  description: namespaces specifies which namespaces
-                                    the labelSelector applies to (matches against);
-                                    null or empty list means "this pod's namespace"
-                                  items:
-                                    type: string
-                                  type: array
-                                topologyKey:
-                                  description: This pod should be co-located (affinity)
-                                    or not co-located (anti-affinity) with the pods
-                                    matching the labelSelector in the specified namespaces,
-                                    where co-located is defined as running on a node
-                                    whose value of the label with key topologyKey
-                                    matches that of any node on which any of the selected
-                                    pods is running. Empty topologyKey is not allowed.
-                                  type: string
-                              required:
-                              - topologyKey
-                              type: object
-                            weight:
-                              description: weight associated with matching the corresponding
-                                podAffinityTerm, in the range 1-100.
-                              format: int32
-                              type: integer
-                          required:
-                          - podAffinityTerm
-                          - weight
-                          type: object
-                        type: array
-                      requiredDuringSchedulingIgnoredDuringExecution:
-                        description: If the affinity requirements specified by this
-                          field are not met at scheduling time, the pod will not be
-                          scheduled onto the node. If the affinity requirements specified
-                          by this field cease to be met at some point during pod execution
-                          (e.g. due to a pod label update), the system may or may
-                          not try to eventually evict the pod from its node. When
-                          there are multiple elements, the lists of nodes corresponding
-                          to each podAffinityTerm are intersected, i.e. all terms
-                          must be satisfied.
-                        items:
-                          description: Defines a set of pods (namely those matching
-                            the labelSelector relative to the given namespace(s))
-                            that this pod should be co-located (affinity) or not co-located
-                            (anti-affinity) with, where co-located is defined as running
-                            on a node whose value of the label with key <topologyKey>
-                            matches that of any node on which a pod of the set of
-                            pods is running
-                          properties:
-                            labelSelector:
-                              description: A label query over a set of resources,
-                                in this case pods.
-                              properties:
-                                matchExpressions:
-                                  description: matchExpressions is a list of label
-                                    selector requirements. The requirements are ANDed.
-                                  items:
-                                    description: A label selector requirement is a
-                                      selector that contains values, a key, and an
-                                      operator that relates the key and values.
-                                    properties:
-                                      key:
-                                        description: key is the label key that the
-                                          selector applies to.
-                                        type: string
-                                      operator:
-                                        description: operator represents a key's relationship
-                                          to a set of values. Valid operators are
-                                          In, NotIn, Exists and DoesNotExist.
-                                        type: string
-                                      values:
-                                        description: values is an array of string
-                                          values. If the operator is In or NotIn,
-                                          the values array must be non-empty. If the
-                                          operator is Exists or DoesNotExist, the
-                                          values array must be empty. This array is
-                                          replaced during a strategic merge patch.
-                                        items:
-                                          type: string
-                                        type: array
-                                    required:
-                                    - key
-                                    - operator
-                                    type: object
-                                  type: array
-                                matchLabels:
-                                  additionalProperties:
-                                    type: string
-                                  description: matchLabels is a map of {key,value}
-                                    pairs. A single {key,value} in the matchLabels
-                                    map is equivalent to an element of matchExpressions,
-                                    whose key field is "key", the operator is "In",
-                                    and the values array contains only "value". The
-                                    requirements are ANDed.
-                                  type: object
-                              type: object
-                            namespaces:
-                              description: namespaces specifies which namespaces the
-                                labelSelector applies to (matches against); null or
-                                empty list means "this pod's namespace"
-                              items:
-                                type: string
-                              type: array
-                            topologyKey:
-                              description: This pod should be co-located (affinity)
-                                or not co-located (anti-affinity) with the pods matching
-                                the labelSelector in the specified namespaces, where
-                                co-located is defined as running on a node whose value
-                                of the label with key topologyKey matches that of
-                                any node on which any of the selected pods is running.
-                                Empty topologyKey is not allowed.
-                              type: string
-                          required:
-                          - topologyKey
-                          type: object
-                        type: array
-                    type: object
-                  podAntiAffinity:
-                    description: Describes pod anti-affinity scheduling rules (e.g.
-                      avoid putting this pod in the same node, zone, etc. as some
-                      other pod(s)).
-                    properties:
-                      preferredDuringSchedulingIgnoredDuringExecution:
-                        description: The scheduler will prefer to schedule pods to
-                          nodes that satisfy the anti-affinity expressions specified
-                          by this field, but it may choose a node that violates one
-                          or more of the expressions. The node that is most preferred
-                          is the one with the greatest sum of weights, i.e. for each
-                          node that meets all of the scheduling requirements (resource
-                          request, requiredDuringScheduling anti-affinity expressions,
-                          etc.), compute a sum by iterating through the elements of
-                          this field and adding "weight" to the sum if the node has
-                          pods which matches the corresponding podAffinityTerm; the
-                          node(s) with the highest sum are the most preferred.
-                        items:
-                          description: The weights of all of the matched WeightedPodAffinityTerm
-                            fields are added per-node to find the most preferred node(s)
-                          properties:
-                            podAffinityTerm:
-                              description: Required. A pod affinity term, associated
-                                with the corresponding weight.
-                              properties:
-                                labelSelector:
-                                  description: A label query over a set of resources,
-                                    in this case pods.
-                                  properties:
-                                    matchExpressions:
-                                      description: matchExpressions is a list of label
-                                        selector requirements. The requirements are
-                                        ANDed.
-                                      items:
-                                        description: A label selector requirement
-                                          is a selector that contains values, a key,
-                                          and an operator that relates the key and
-                                          values.
-                                        properties:
-                                          key:
-                                            description: key is the label key that
-                                              the selector applies to.
-                                            type: string
-                                          operator:
-                                            description: operator represents a key's
-                                              relationship to a set of values. Valid
-                                              operators are In, NotIn, Exists and
-                                              DoesNotExist.
-                                            type: string
-                                          values:
-                                            description: values is an array of string
-                                              values. If the operator is In or NotIn,
-                                              the values array must be non-empty.
-                                              If the operator is Exists or DoesNotExist,
-                                              the values array must be empty. This
-                                              array is replaced during a strategic
-                                              merge patch.
-                                            items:
-                                              type: string
-                                            type: array
-                                        required:
-                                        - key
-                                        - operator
-                                        type: object
-                                      type: array
-                                    matchLabels:
-                                      additionalProperties:
-                                        type: string
-                                      description: matchLabels is a map of {key,value}
-                                        pairs. A single {key,value} in the matchLabels
-                                        map is equivalent to an element of matchExpressions,
-                                        whose key field is "key", the operator is
-                                        "In", and the values array contains only "value".
-                                        The requirements are ANDed.
-                                      type: object
-                                  type: object
-                                namespaces:
-                                  description: namespaces specifies which namespaces
-                                    the labelSelector applies to (matches against);
-                                    null or empty list means "this pod's namespace"
-                                  items:
-                                    type: string
-                                  type: array
-                                topologyKey:
-                                  description: This pod should be co-located (affinity)
-                                    or not co-located (anti-affinity) with the pods
-                                    matching the labelSelector in the specified namespaces,
-                                    where co-located is defined as running on a node
-                                    whose value of the label with key topologyKey
-                                    matches that of any node on which any of the selected
-                                    pods is running. Empty topologyKey is not allowed.
-                                  type: string
-                              required:
-                              - topologyKey
-                              type: object
-                            weight:
-                              description: weight associated with matching the corresponding
-                                podAffinityTerm, in the range 1-100.
-                              format: int32
-                              type: integer
-                          required:
-                          - podAffinityTerm
-                          - weight
-                          type: object
-                        type: array
-                      requiredDuringSchedulingIgnoredDuringExecution:
-                        description: If the anti-affinity requirements specified by
-                          this field are not met at scheduling time, the pod will
-                          not be scheduled onto the node. If the anti-affinity requirements
-                          specified by this field cease to be met at some point during
-                          pod execution (e.g. due to a pod label update), the system
-                          may or may not try to eventually evict the pod from its
-                          node. When there are multiple elements, the lists of nodes
-                          corresponding to each podAffinityTerm are intersected, i.e.
-                          all terms must be satisfied.
-                        items:
-                          description: Defines a set of pods (namely those matching
-                            the labelSelector relative to the given namespace(s))
-                            that this pod should be co-located (affinity) or not co-located
-                            (anti-affinity) with, where co-located is defined as running
-                            on a node whose value of the label with key <topologyKey>
-                            matches that of any node on which a pod of the set of
-                            pods is running
-                          properties:
-                            labelSelector:
-                              description: A label query over a set of resources,
-                                in this case pods.
-                              properties:
-                                matchExpressions:
-                                  description: matchExpressions is a list of label
-                                    selector requirements. The requirements are ANDed.
-                                  items:
-                                    description: A label selector requirement is a
-                                      selector that contains values, a key, and an
-                                      operator that relates the key and values.
-                                    properties:
-                                      key:
-                                        description: key is the label key that the
-                                          selector applies to.
-                                        type: string
-                                      operator:
-                                        description: operator represents a key's relationship
-                                          to a set of values. Valid operators are
-                                          In, NotIn, Exists and DoesNotExist.
-                                        type: string
-                                      values:
-                                        description: values is an array of string
-                                          values. If the operator is In or NotIn,
-                                          the values array must be non-empty. If the
-                                          operator is Exists or DoesNotExist, the
-                                          values array must be empty. This array is
-                                          replaced during a strategic merge patch.
-                                        items:
-                                          type: string
-                                        type: array
-                                    required:
-                                    - key
-                                    - operator
-                                    type: object
-                                  type: array
-                                matchLabels:
-                                  additionalProperties:
-                                    type: string
-                                  description: matchLabels is a map of {key,value}
-                                    pairs. A single {key,value} in the matchLabels
-                                    map is equivalent to an element of matchExpressions,
-                                    whose key field is "key", the operator is "In",
-                                    and the values array contains only "value". The
-                                    requirements are ANDed.
-                                  type: object
-                              type: object
-                            namespaces:
-                              description: namespaces specifies which namespaces the
-                                labelSelector applies to (matches against); null or
-                                empty list means "this pod's namespace"
-                              items:
-                                type: string
-                              type: array
-                            topologyKey:
-                              description: This pod should be co-located (affinity)
-                                or not co-located (anti-affinity) with the pods matching
-                                the labelSelector in the specified namespaces, where
-                                co-located is defined as running on a node whose value
-                                of the label with key topologyKey matches that of
-                                any node on which any of the selected pods is running.
-                                Empty topologyKey is not allowed.
-                              type: string
-                          required:
-                          - topologyKey
-                          type: object
-                        type: array
-                    type: object
-                type: object
-              appRepo:
-                description: Splunk enterprise App repository. Specifies remote App
-                  location and scope for Splunk App management
-                properties:
-                  appSources:
-                    description: List of App sources on remote storage
-                    items:
-                      description: AppSourceSpec defines list of App package (*.spl,
-                        *.tgz) locations on remote volumes
-                      properties:
-                        location:
-                          description: Location relative to the volume path
-                          type: string
-                        name:
-                          description: Logical name for the set of apps placed in
-                            this location. Logical name must be unique to the appRepo
-                          type: string
-                        scope:
-                          description: 'Scope of the App deployment: cluster, clusterWithPreConfig,
-                            local. Scope determines whether the App(s) is/are installed
-                            locally or cluster-wide'
-                          type: string
-                        volumeName:
-                          description: Remote Storage Volume name
-                          type: string
-                      type: object
-                    type: array
-                  appsRepoPollIntervalSeconds:
-                    description: Interval in seconds to check the Remote Storage for
-                      App changes. The default value for this config is 1 hour(3600
-                      sec), minimum value is 1 minute(60sec) and maximum value is
-                      1 day(86400 sec). We assign the value based on following conditions
-                      -    1. If no value or 0 is specified then it will be defaulted
-                      to 1 hour.    2. If anything less than min is specified then
-                      we set it to 1 min.    3. If anything more than the max value
-                      is specified then we set it to 1 day.
-                    format: int64
-                    type: integer
-                  defaults:
-                    description: Defines the default configuration settings for App
-                      sources
-                    properties:
-                      scope:
-                        description: 'Scope of the App deployment: cluster, clusterWithPreConfig,
-                          local. Scope determines whether the App(s) is/are installed
-                          locally or cluster-wide'
-                        type: string
-                      volumeName:
-                        description: Remote Storage Volume name
-                        type: string
-                    type: object
-                  volumes:
-                    description: List of remote storage volumes
-                    items:
-                      description: VolumeSpec defines remote volume config
-                      properties:
-                        endpoint:
-                          description: Remote volume URI
-                          type: string
-                        name:
-                          description: Remote volume name
-                          type: string
-                        path:
-                          description: Remote volume path
-                          type: string
-                        provider:
-                          description: 'App Package Remote Store provider. Supported
-                            values: aws, minio'
-                          type: string
-                        secretRef:
-                          description: Secret object name
-                          type: string
-                        storageType:
-                          description: 'Remote Storage type. Supported values: s3'
-                          type: string
-                      type: object
-                    type: array
-                type: object
-              clusterMasterRef:
-                description: ClusterMasterRef refers to a Splunk Enterprise indexer
-                  cluster managed by the operator within Kubernetes
-                properties:
-                  apiVersion:
-                    description: API version of the referent.
-                    type: string
-                  fieldPath:
-                    description: 'If referring to a piece of an object instead of
-                      an entire object, this string should contain a valid JSON/Go
-                      field access statement, such as desiredState.manifest.containers[2].
-                      For example, if the object reference is to a container within
-                      a pod, this would take on a value like: "spec.containers{name}"
-                      (where "name" refers to the name of the container that triggered
-                      the event) or if no container name is specified "spec.containers[2]"
-                      (container with index 2 in this pod). This syntax is chosen
-                      only to have some well-defined way of referencing a part of
-                      an object. TODO: this design is not final and this field is
-                      subject to change in the future.'
-                    type: string
-                  kind:
-                    description: 'Kind of the referent. More info: https://git.k8s.io/community/contributors/devel/sig-architecture/api-conventions.md#types-kinds'
-                    type: string
-                  name:
-                    description: 'Name of the referent. More info: https://kubernetes.io/docs/concepts/overview/working-with-objects/names/#names'
-                    type: string
-                  namespace:
-                    description: 'Namespace of the referent. More info: https://kubernetes.io/docs/concepts/overview/working-with-objects/namespaces/'
-                    type: string
-                  resourceVersion:
-                    description: 'Specific resourceVersion to which this reference
-                      is made, if any. More info: https://git.k8s.io/community/contributors/devel/sig-architecture/api-conventions.md#concurrency-control-and-consistency'
-                    type: string
-                  uid:
-                    description: 'UID of the referent. More info: https://kubernetes.io/docs/concepts/overview/working-with-objects/names/#uids'
-                    type: string
-                type: object
-              defaults:
-                description: Inline map of default.yml overrides used to initialize
-                  the environment
-                type: string
-              defaultsUrl:
-                description: Full path or URL for one or more default.yml files, separated
-                  by commas
-                type: string
-              defaultsUrlApps:
-                description: Full path or URL for one or more defaults.yml files specific
-                  to App install, separated by commas.  The defaults listed here will
-                  be installed on the CM, standalone, search head deployer or license
-                  master instance.
-                type: string
-              etcVolumeStorageConfig:
-                description: Storage configuration for /opt/splunk/etc volume
-                properties:
-                  ephemeralStorage:
-                    description: If true, ephemeral (emptyDir) storage will be used
-                    type: boolean
-                  storageCapacity:
-                    description: Storage capacity to request persistent volume claims
-                      (default=”10Gi” for etc and "100Gi" for var)
-                    type: string
-                  storageClassName:
-                    description: Name of StorageClass to use for persistent volume
-                      claims
-                    type: string
-                type: object
-              extraEnv:
-                description: 'ExtraEnv refers to extra environment variables to be
-                  passed to the Splunk instance containers WARNING: Setting environment
-                  variables used by Splunk or Ansible will affect Splunk installation
-                  and operation'
-                items:
-                  description: EnvVar represents an environment variable present in
-                    a Container.
-                  properties:
-                    name:
-                      description: Name of the environment variable. Must be a C_IDENTIFIER.
-                      type: string
-                    value:
-                      description: 'Variable references $(VAR_NAME) are expanded using
-                        the previous defined environment variables in the container
-                        and any service environment variables. If a variable cannot
-                        be resolved, the reference in the input string will be unchanged.
-                        The $(VAR_NAME) syntax can be escaped with a double $$, ie:
-                        $$(VAR_NAME). Escaped references will never be expanded, regardless
-                        of whether the variable exists or not. Defaults to "".'
-                      type: string
-                    valueFrom:
-                      description: Source for the environment variable's value. Cannot
-                        be used if value is not empty.
-                      properties:
-                        configMapKeyRef:
-                          description: Selects a key of a ConfigMap.
-                          properties:
-                            key:
-                              description: The key to select.
-                              type: string
-                            name:
-                              description: 'Name of the referent. More info: https://kubernetes.io/docs/concepts/overview/working-with-objects/names/#names
-                                TODO: Add other useful fields. apiVersion, kind, uid?'
-                              type: string
-                            optional:
-                              description: Specify whether the ConfigMap or its key
-                                must be defined
-                              type: boolean
-                          required:
-                          - key
-                          type: object
-                        fieldRef:
-                          description: 'Selects a field of the pod: supports metadata.name,
-                            metadata.namespace, metadata.labels, metadata.annotations,
-                            spec.nodeName, spec.serviceAccountName, status.hostIP,
-                            status.podIP, status.podIPs.'
-                          properties:
-                            apiVersion:
-                              description: Version of the schema the FieldPath is
-                                written in terms of, defaults to "v1".
-                              type: string
-                            fieldPath:
-                              description: Path of the field to select in the specified
-                                API version.
-                              type: string
-                          required:
-                          - fieldPath
-                          type: object
-                        resourceFieldRef:
-                          description: 'Selects a resource of the container: only
-                            resources limits and requests (limits.cpu, limits.memory,
-                            limits.ephemeral-storage, requests.cpu, requests.memory
-                            and requests.ephemeral-storage) are currently supported.'
-                          properties:
-                            containerName:
-                              description: 'Container name: required for volumes,
-                                optional for env vars'
-                              type: string
-                            divisor:
-                              anyOf:
-                              - type: integer
-                              - type: string
-                              description: Specifies the output format of the exposed
-                                resources, defaults to "1"
-                              pattern: ^(\+|-)?(([0-9]+(\.[0-9]*)?)|(\.[0-9]+))(([KMGTPE]i)|[numkMGTPE]|([eE](\+|-)?(([0-9]+(\.[0-9]*)?)|(\.[0-9]+))))?$
-                              x-kubernetes-int-or-string: true
-                            resource:
-                              description: 'Required: resource to select'
-                              type: string
-                          required:
-                          - resource
-                          type: object
-                        secretKeyRef:
-                          description: Selects a key of a secret in the pod's namespace
-                          properties:
-                            key:
-                              description: The key of the secret to select from.  Must
-                                be a valid secret key.
-                              type: string
-                            name:
-                              description: 'Name of the referent. More info: https://kubernetes.io/docs/concepts/overview/working-with-objects/names/#names
-                                TODO: Add other useful fields. apiVersion, kind, uid?'
-                              type: string
-                            optional:
-                              description: Specify whether the Secret or its key must
-                                be defined
-                              type: boolean
-                          required:
-                          - key
-                          type: object
-                      type: object
-                  required:
-                  - name
-                  type: object
-                type: array
-              image:
-                description: Image to use for Splunk pod containers (overrides RELATED_IMAGE_SPLUNK_ENTERPRISE
-                  environment variables)
-                type: string
-              imagePullPolicy:
-                description: 'Sets pull policy for all images (either “Always” or
-                  the default: “IfNotPresent”)'
-                enum:
-                - Always
-                - IfNotPresent
-                type: string
-              licenseMasterRef:
-                description: LicenseMasterRef refers to a Splunk Enterprise license
-                  master managed by the operator within Kubernetes
-                properties:
-                  apiVersion:
-                    description: API version of the referent.
-                    type: string
-                  fieldPath:
-                    description: 'If referring to a piece of an object instead of
-                      an entire object, this string should contain a valid JSON/Go
-                      field access statement, such as desiredState.manifest.containers[2].
-                      For example, if the object reference is to a container within
-                      a pod, this would take on a value like: "spec.containers{name}"
-                      (where "name" refers to the name of the container that triggered
-                      the event) or if no container name is specified "spec.containers[2]"
-                      (container with index 2 in this pod). This syntax is chosen
-                      only to have some well-defined way of referencing a part of
-                      an object. TODO: this design is not final and this field is
-                      subject to change in the future.'
-                    type: string
-                  kind:
-                    description: 'Kind of the referent. More info: https://git.k8s.io/community/contributors/devel/sig-architecture/api-conventions.md#types-kinds'
-                    type: string
-                  name:
-                    description: 'Name of the referent. More info: https://kubernetes.io/docs/concepts/overview/working-with-objects/names/#names'
-                    type: string
-                  namespace:
-                    description: 'Namespace of the referent. More info: https://kubernetes.io/docs/concepts/overview/working-with-objects/namespaces/'
-                    type: string
-                  resourceVersion:
-                    description: 'Specific resourceVersion to which this reference
-                      is made, if any. More info: https://git.k8s.io/community/contributors/devel/sig-architecture/api-conventions.md#concurrency-control-and-consistency'
-                    type: string
-                  uid:
-                    description: 'UID of the referent. More info: https://kubernetes.io/docs/concepts/overview/working-with-objects/names/#uids'
-                    type: string
-                type: object
-              licenseUrl:
-                description: Full path or URL for a Splunk Enterprise license file
-                type: string
-              livenessInitialDelaySeconds:
-                description: 'LivenessInitialDelaySeconds defines initialDelaySeconds(See
-                  https://kubernetes.io/docs/tasks/configure-pod-container/configure-liveness-readiness-startup-probes/#define-a-liveness-command)
-                  for the Liveness probe Note: If needed, Operator overrides with
-                  a higher value'
-                format: int32
-                type: integer
-              readinessInitialDelaySeconds:
-                description: 'ReadinessInitialDelaySeconds defines initialDelaySeconds(See
-                  https://kubernetes.io/docs/tasks/configure-pod-container/configure-liveness-readiness-startup-probes/#define-readiness-probes)
-                  for Readiness probe Note: If needed, Operator overrides with a higher
-                  value'
-                format: int32
-                type: integer
-              resources:
-                description: resource requirements for the pod containers
-                properties:
-                  limits:
-                    additionalProperties:
-                      anyOf:
-                      - type: integer
-                      - type: string
-                      pattern: ^(\+|-)?(([0-9]+(\.[0-9]*)?)|(\.[0-9]+))(([KMGTPE]i)|[numkMGTPE]|([eE](\+|-)?(([0-9]+(\.[0-9]*)?)|(\.[0-9]+))))?$
-                      x-kubernetes-int-or-string: true
-                    description: 'Limits describes the maximum amount of compute resources
-                      allowed. More info: https://kubernetes.io/docs/concepts/configuration/manage-compute-resources-container/'
-                    type: object
-                  requests:
-                    additionalProperties:
-                      anyOf:
-                      - type: integer
-                      - type: string
-                      pattern: ^(\+|-)?(([0-9]+(\.[0-9]*)?)|(\.[0-9]+))(([KMGTPE]i)|[numkMGTPE]|([eE](\+|-)?(([0-9]+(\.[0-9]*)?)|(\.[0-9]+))))?$
-                      x-kubernetes-int-or-string: true
-                    description: 'Requests describes the minimum amount of compute
-                      resources required. If Requests is omitted for a container,
-                      it defaults to Limits if that is explicitly specified, otherwise
-                      to an implementation-defined value. More info: https://kubernetes.io/docs/concepts/configuration/manage-compute-resources-container/'
-                    type: object
-                type: object
-              schedulerName:
-                description: Name of Scheduler to use for pod placement (defaults
-                  to “default-scheduler”)
-                type: string
-              serviceAccount:
-                description: ServiceAccount is the service account used by the pods
-                  deployed by the CRD. If not specified uses the default serviceAccount
-                  for the namespace as per https://kubernetes.io/docs/tasks/configure-pod-container/configure-service-account/#use-the-default-service-account-to-access-the-api-server
-                type: string
-              serviceTemplate:
-                description: ServiceTemplate is a template used to create Kubernetes
-                  services
-                properties:
-                  apiVersion:
-                    description: 'APIVersion defines the versioned schema of this
-                      representation of an object. Servers should convert recognized
-                      schemas to the latest internal value, and may reject unrecognized
-                      values. More info: https://git.k8s.io/community/contributors/devel/sig-architecture/api-conventions.md#resources'
-                    type: string
-                  kind:
-                    description: 'Kind is a string value representing the REST resource
-                      this object represents. Servers may infer this from the endpoint
-                      the client submits requests to. Cannot be updated. In CamelCase.
-                      More info: https://git.k8s.io/community/contributors/devel/sig-architecture/api-conventions.md#types-kinds'
-                    type: string
-                  metadata:
-                    description: 'Standard object''s metadata. More info: https://git.k8s.io/community/contributors/devel/sig-architecture/api-conventions.md#metadata'
-                    type: object
-                  spec:
-                    description: Spec defines the behavior of a service. https://git.k8s.io/community/contributors/devel/sig-architecture/api-conventions.md#spec-and-status
-                    properties:
-                      clusterIP:
-                        description: 'clusterIP is the IP address of the service and
-                          is usually assigned randomly by the master. If an address
-                          is specified manually and is not in use by others, it will
-                          be allocated to the service; otherwise, creation of the
-                          service will fail. This field can not be changed through
-                          updates. Valid values are "None", empty string (""), or
-                          a valid IP address. "None" can be specified for headless
-                          services when proxying is not required. Only applies to
-                          types ClusterIP, NodePort, and LoadBalancer. Ignored if
-                          type is ExternalName. More info: https://kubernetes.io/docs/concepts/services-networking/service/#virtual-ips-and-service-proxies'
-                        type: string
-                      externalIPs:
-                        description: externalIPs is a list of IP addresses for which
-                          nodes in the cluster will also accept traffic for this service.  These
-                          IPs are not managed by Kubernetes.  The user is responsible
-                          for ensuring that traffic arrives at a node with this IP.  A
-                          common example is external load-balancers that are not part
-                          of the Kubernetes system.
-                        items:
-                          type: string
-                        type: array
-                      externalName:
-                        description: externalName is the external reference that kubedns
-                          or equivalent will return as a CNAME record for this service.
-                          No proxying will be involved. Must be a valid RFC-1123 hostname
-                          (https://tools.ietf.org/html/rfc1123) and requires Type
-                          to be ExternalName.
-                        type: string
-                      externalTrafficPolicy:
-                        description: externalTrafficPolicy denotes if this Service
-                          desires to route external traffic to node-local or cluster-wide
-                          endpoints. "Local" preserves the client source IP and avoids
-                          a second hop for LoadBalancer and Nodeport type services,
-                          but risks potentially imbalanced traffic spreading. "Cluster"
-                          obscures the client source IP and may cause a second hop
-                          to another node, but should have good overall load-spreading.
-                        type: string
-                      healthCheckNodePort:
-                        description: healthCheckNodePort specifies the healthcheck
-                          nodePort for the service. If not specified, HealthCheckNodePort
-                          is created by the service api backend with the allocated
-                          nodePort. Will use user-specified nodePort value if specified
-                          by the client. Only effects when Type is set to LoadBalancer
-                          and ExternalTrafficPolicy is set to Local.
-                        format: int32
-                        type: integer
-                      ipFamily:
-                        description: ipFamily specifies whether this Service has a
-                          preference for a particular IP family (e.g. IPv4 vs. IPv6).  If
-                          a specific IP family is requested, the clusterIP field will
-                          be allocated from that family, if it is available in the
-                          cluster.  If no IP family is requested, the cluster's primary
-                          IP family will be used. Other IP fields (loadBalancerIP,
-                          loadBalancerSourceRanges, externalIPs) and controllers which
-                          allocate external load-balancers should use the same IP
-                          family.  Endpoints for this Service will be of this family.  This
-                          field is immutable after creation. Assigning a ServiceIPFamily
-                          not available in the cluster (e.g. IPv6 in IPv4 only cluster)
-                          is an error condition and will fail during clusterIP assignment.
-                        type: string
-                      loadBalancerIP:
-                        description: 'Only applies to Service Type: LoadBalancer LoadBalancer
-                          will get created with the IP specified in this field. This
-                          feature depends on whether the underlying cloud-provider
-                          supports specifying the loadBalancerIP when a load balancer
-                          is created. This field will be ignored if the cloud-provider
-                          does not support the feature.'
-                        type: string
-                      loadBalancerSourceRanges:
-                        description: 'If specified and supported by the platform,
-                          this will restrict traffic through the cloud-provider load-balancer
-                          will be restricted to the specified client IPs. This field
-                          will be ignored if the cloud-provider does not support the
-                          feature." More info: https://kubernetes.io/docs/tasks/access-application-cluster/configure-cloud-provider-firewall/'
-                        items:
-                          type: string
-                        type: array
-                      ports:
-                        description: 'The list of ports that are exposed by this service.
-                          More info: https://kubernetes.io/docs/concepts/services-networking/service/#virtual-ips-and-service-proxies'
-                        items:
-                          description: ServicePort contains information on service's
-                            port.
-                          properties:
-                            appProtocol:
-                              description: The application protocol for this port.
-                                This field follows standard Kubernetes label syntax.
-                                Un-prefixed names are reserved for IANA standard service
-                                names (as per RFC-6335 and http://www.iana.org/assignments/service-names).
-                                Non-standard protocols should use prefixed names such
-                                as mycompany.com/my-custom-protocol. Field can be
-                                enabled with ServiceAppProtocol feature gate.
-                              type: string
-                            name:
-                              description: The name of this port within the service.
-                                This must be a DNS_LABEL. All ports within a ServiceSpec
-                                must have unique names. When considering the endpoints
-                                for a Service, this must match the 'name' field in
-                                the EndpointPort. Optional if only one ServicePort
-                                is defined on this service.
-                              type: string
-                            nodePort:
-                              description: 'The port on each node on which this service
-                                is exposed when type=NodePort or LoadBalancer. Usually
-                                assigned by the system. If specified, it will be allocated
-                                to the service if unused or else creation of the service
-                                will fail. Default is to auto-allocate a port if the
-                                ServiceType of this Service requires one. More info:
-                                https://kubernetes.io/docs/concepts/services-networking/service/#type-nodeport'
-                              format: int32
-                              type: integer
-                            port:
-                              description: The port that will be exposed by this service.
-                              format: int32
-                              type: integer
-                            protocol:
-                              description: The IP protocol for this port. Supports
-                                "TCP", "UDP", and "SCTP". Default is TCP.
-                              type: string
-                            targetPort:
-                              anyOf:
-                              - type: integer
-                              - type: string
-                              description: 'Number or name of the port to access on
-                                the pods targeted by the service. Number must be in
-                                the range 1 to 65535. Name must be an IANA_SVC_NAME.
-                                If this is a string, it will be looked up as a named
-                                port in the target Pod''s container ports. If this
-                                is not specified, the value of the ''port'' field
-                                is used (an identity map). This field is ignored for
-                                services with clusterIP=None, and should be omitted
-                                or set equal to the ''port'' field. More info: https://kubernetes.io/docs/concepts/services-networking/service/#defining-a-service'
-                              x-kubernetes-int-or-string: true
-                          required:
-                          - port
-                          - protocol
-                          type: object
-                        type: array
-                        x-kubernetes-list-map-keys:
-                        - port
-                        - protocol
-                        x-kubernetes-list-type: map
-                      publishNotReadyAddresses:
-                        description: publishNotReadyAddresses, when set to true, indicates
-                          that DNS implementations must publish the notReadyAddresses
-                          of subsets for the Endpoints associated with the Service.
-                          The default value is false. The primary use case for setting
-                          this field is to use a StatefulSet's Headless Service to
-                          propagate SRV records for its Pods without respect to their
-                          readiness for purpose of peer discovery.
-                        type: boolean
-                      selector:
-                        additionalProperties:
-                          type: string
-                        description: 'Route service traffic to pods with label keys
-                          and values matching this selector. If empty or not present,
-                          the service is assumed to have an external process managing
-                          its endpoints, which Kubernetes will not modify. Only applies
-                          to types ClusterIP, NodePort, and LoadBalancer. Ignored
-                          if type is ExternalName. More info: https://kubernetes.io/docs/concepts/services-networking/service/'
-                        type: object
-                      sessionAffinity:
-                        description: 'Supports "ClientIP" and "None". Used to maintain
-                          session affinity. Enable client IP based session affinity.
-                          Must be ClientIP or None. Defaults to None. More info: https://kubernetes.io/docs/concepts/services-networking/service/#virtual-ips-and-service-proxies'
-                        type: string
-                      sessionAffinityConfig:
-                        description: sessionAffinityConfig contains the configurations
-                          of session affinity.
-                        properties:
-                          clientIP:
-                            description: clientIP contains the configurations of Client
-                              IP based session affinity.
-                            properties:
-                              timeoutSeconds:
-                                description: timeoutSeconds specifies the seconds
-                                  of ClientIP type session sticky time. The value
-                                  must be >0 && <=86400(for 1 day) if ServiceAffinity
-                                  == "ClientIP". Default value is 10800(for 3 hours).
-                                format: int32
-                                type: integer
-                            type: object
-                        type: object
-                      topologyKeys:
-                        description: topologyKeys is a preference-order list of topology
-                          keys which implementations of services should use to preferentially
-                          sort endpoints when accessing this Service, it can not be
-                          used at the same time as externalTrafficPolicy=Local. Topology
-                          keys must be valid label keys and at most 16 keys may be
-                          specified. Endpoints are chosen based on the first topology
-                          key with available backends. If this field is specified
-                          and all entries have no backends that match the topology
-                          of the client, the service has no backends for that client
-                          and connections should fail. The special value "*" may be
-                          used to mean "any topology". This catch-all value, if used,
-                          only makes sense as the last value in the list. If this
-                          is not specified or empty, no topology constraints will
-                          be applied.
-                        items:
-                          type: string
-                        type: array
-                      type:
-                        description: 'type determines how the Service is exposed.
-                          Defaults to ClusterIP. Valid options are ExternalName, ClusterIP,
-                          NodePort, and LoadBalancer. "ExternalName" maps to the specified
-                          externalName. "ClusterIP" allocates a cluster-internal IP
-                          address for load-balancing to endpoints. Endpoints are determined
-                          by the selector or if that is not specified, by manual construction
-                          of an Endpoints object. If clusterIP is "None", no virtual
-                          IP is allocated and the endpoints are published as a set
-                          of endpoints rather than a stable IP. "NodePort" builds
-                          on ClusterIP and allocates a port on every node which routes
-                          to the clusterIP. "LoadBalancer" builds on NodePort and
-                          creates an external load-balancer (if supported in the current
-                          cloud) which routes to the clusterIP. More info: https://kubernetes.io/docs/concepts/services-networking/service/#publishing-services-service-types'
-                        type: string
-                    type: object
-                  status:
-                    description: 'Most recently observed status of the service. Populated
-                      by the system. Read-only. More info: https://git.k8s.io/community/contributors/devel/sig-architecture/api-conventions.md#spec-and-status'
-                    properties:
-                      loadBalancer:
-                        description: LoadBalancer contains the current status of the
-                          load-balancer, if one is present.
-                        properties:
-                          ingress:
-                            description: Ingress is a list containing ingress points
-                              for the load-balancer. Traffic intended for the service
-                              should be sent to these ingress points.
-                            items:
-                              description: 'LoadBalancerIngress represents the status
-                                of a load-balancer ingress point: traffic intended
-                                for the service should be sent to an ingress point.'
-                              properties:
-                                hostname:
-                                  description: Hostname is set for load-balancer ingress
-                                    points that are DNS based (typically AWS load-balancers)
-                                  type: string
-                                ip:
-                                  description: IP is set for load-balancer ingress
-                                    points that are IP based (typically GCE or OpenStack
-                                    load-balancers)
-                                  type: string
-                              type: object
-                            type: array
-                        type: object
-                    type: object
-                type: object
-              tolerations:
-                description: Pod's tolerations for Kubernetes node's taint
-                items:
-                  description: The pod this Toleration is attached to tolerates any
-                    taint that matches the triple <key,value,effect> using the matching
-                    operator <operator>.
-                  properties:
-                    effect:
-                      description: Effect indicates the taint effect to match. Empty
-                        means match all taint effects. When specified, allowed values
-                        are NoSchedule, PreferNoSchedule and NoExecute.
-                      type: string
-                    key:
-                      description: Key is the taint key that the toleration applies
-                        to. Empty means match all taint keys. If the key is empty,
-                        operator must be Exists; this combination means to match all
-                        values and all keys.
-                      type: string
-                    operator:
-                      description: Operator represents a key's relationship to the
-                        value. Valid operators are Exists and Equal. Defaults to Equal.
-                        Exists is equivalent to wildcard for value, so that a pod
-                        can tolerate all taints of a particular category.
-                      type: string
-                    tolerationSeconds:
-                      description: TolerationSeconds represents the period of time
-                        the toleration (which must be of effect NoExecute, otherwise
-                        this field is ignored) tolerates the taint. By default, it
-                        is not set, which means tolerate the taint forever (do not
-                        evict). Zero and negative values will be treated as 0 (evict
-                        immediately) by the system.
-                      format: int64
-                      type: integer
-                    value:
-                      description: Value is the taint value the toleration matches
-                        to. If the operator is Exists, the value should be empty,
-                        otherwise just a regular string.
-                      type: string
-                  type: object
-                type: array
-              varVolumeStorageConfig:
-                description: Storage configuration for /opt/splunk/var volume
-                properties:
-                  ephemeralStorage:
-                    description: If true, ephemeral (emptyDir) storage will be used
-                    type: boolean
-                  storageCapacity:
-                    description: Storage capacity to request persistent volume claims
-                      (default=”10Gi” for etc and "100Gi" for var)
-                    type: string
-                  storageClassName:
-                    description: Name of StorageClass to use for persistent volume
-                      claims
-                    type: string
-                type: object
-              volumes:
-                description: List of one or more Kubernetes volumes. These will be
-                  mounted in all pod containers as as /mnt/<name>
-                items:
-                  description: Volume represents a named volume in a pod that may
-                    be accessed by any container in the pod.
-                  properties:
-                    awsElasticBlockStore:
-                      description: 'AWSElasticBlockStore represents an AWS Disk resource
-                        that is attached to a kubelet''s host machine and then exposed
-                        to the pod. More info: https://kubernetes.io/docs/concepts/storage/volumes#awselasticblockstore'
-                      properties:
-                        fsType:
-                          description: 'Filesystem type of the volume that you want
-                            to mount. Tip: Ensure that the filesystem type is supported
-                            by the host operating system. Examples: "ext4", "xfs",
-                            "ntfs". Implicitly inferred to be "ext4" if unspecified.
-                            More info: https://kubernetes.io/docs/concepts/storage/volumes#awselasticblockstore
-                            TODO: how do we prevent errors in the filesystem from
-                            compromising the machine'
-                          type: string
-                        partition:
-                          description: 'The partition in the volume that you want
-                            to mount. If omitted, the default is to mount by volume
-                            name. Examples: For volume /dev/sda1, you specify the
-                            partition as "1". Similarly, the volume partition for
-                            /dev/sda is "0" (or you can leave the property empty).'
-                          format: int32
-                          type: integer
-                        readOnly:
-                          description: 'Specify "true" to force and set the ReadOnly
-                            property in VolumeMounts to "true". If omitted, the default
-                            is "false". More info: https://kubernetes.io/docs/concepts/storage/volumes#awselasticblockstore'
-                          type: boolean
-                        volumeID:
-                          description: 'Unique ID of the persistent disk resource
-                            in AWS (Amazon EBS volume). More info: https://kubernetes.io/docs/concepts/storage/volumes#awselasticblockstore'
-                          type: string
-                      required:
-                      - volumeID
-                      type: object
-                    azureDisk:
-                      description: AzureDisk represents an Azure Data Disk mount on
-                        the host and bind mount to the pod.
-                      properties:
-                        cachingMode:
-                          description: 'Host Caching mode: None, Read Only, Read Write.'
-                          type: string
-                        diskName:
-                          description: The Name of the data disk in the blob storage
-                          type: string
-                        diskURI:
-                          description: The URI the data disk in the blob storage
-                          type: string
-                        fsType:
-                          description: Filesystem type to mount. Must be a filesystem
-                            type supported by the host operating system. Ex. "ext4",
-                            "xfs", "ntfs". Implicitly inferred to be "ext4" if unspecified.
-                          type: string
-                        kind:
-                          description: 'Expected values Shared: multiple blob disks
-                            per storage account  Dedicated: single blob disk per storage
-                            account  Managed: azure managed data disk (only in managed
-                            availability set). defaults to shared'
-                          type: string
-                        readOnly:
-                          description: Defaults to false (read/write). ReadOnly here
-                            will force the ReadOnly setting in VolumeMounts.
-                          type: boolean
-                      required:
-                      - diskName
-                      - diskURI
-                      type: object
-                    azureFile:
-                      description: AzureFile represents an Azure File Service mount
-                        on the host and bind mount to the pod.
-                      properties:
-                        readOnly:
-                          description: Defaults to false (read/write). ReadOnly here
-                            will force the ReadOnly setting in VolumeMounts.
-                          type: boolean
-                        secretName:
-                          description: the name of secret that contains Azure Storage
-                            Account Name and Key
-                          type: string
-                        shareName:
-                          description: Share Name
-                          type: string
-                      required:
-                      - secretName
-                      - shareName
-                      type: object
-                    cephfs:
-                      description: CephFS represents a Ceph FS mount on the host that
-                        shares a pod's lifetime
-                      properties:
-                        monitors:
-                          description: 'Required: Monitors is a collection of Ceph
-                            monitors More info: https://examples.k8s.io/volumes/cephfs/README.md#how-to-use-it'
-                          items:
-                            type: string
-                          type: array
-                        path:
-                          description: 'Optional: Used as the mounted root, rather
-                            than the full Ceph tree, default is /'
-                          type: string
-                        readOnly:
-                          description: 'Optional: Defaults to false (read/write).
-                            ReadOnly here will force the ReadOnly setting in VolumeMounts.
-                            More info: https://examples.k8s.io/volumes/cephfs/README.md#how-to-use-it'
-                          type: boolean
-                        secretFile:
-                          description: 'Optional: SecretFile is the path to key ring
-                            for User, default is /etc/ceph/user.secret More info:
-                            https://examples.k8s.io/volumes/cephfs/README.md#how-to-use-it'
-                          type: string
-                        secretRef:
-                          description: 'Optional: SecretRef is reference to the authentication
-                            secret for User, default is empty. More info: https://examples.k8s.io/volumes/cephfs/README.md#how-to-use-it'
-                          properties:
-                            name:
-                              description: 'Name of the referent. More info: https://kubernetes.io/docs/concepts/overview/working-with-objects/names/#names
-                                TODO: Add other useful fields. apiVersion, kind, uid?'
-                              type: string
-                          type: object
-                        user:
-                          description: 'Optional: User is the rados user name, default
-                            is admin More info: https://examples.k8s.io/volumes/cephfs/README.md#how-to-use-it'
-                          type: string
-                      required:
-                      - monitors
-                      type: object
-                    cinder:
-                      description: 'Cinder represents a cinder volume attached and
-                        mounted on kubelets host machine. More info: https://examples.k8s.io/mysql-cinder-pd/README.md'
-                      properties:
-                        fsType:
-                          description: 'Filesystem type to mount. Must be a filesystem
-                            type supported by the host operating system. Examples:
-                            "ext4", "xfs", "ntfs". Implicitly inferred to be "ext4"
-                            if unspecified. More info: https://examples.k8s.io/mysql-cinder-pd/README.md'
-                          type: string
-                        readOnly:
-                          description: 'Optional: Defaults to false (read/write).
-                            ReadOnly here will force the ReadOnly setting in VolumeMounts.
-                            More info: https://examples.k8s.io/mysql-cinder-pd/README.md'
-                          type: boolean
-                        secretRef:
-                          description: 'Optional: points to a secret object containing
-                            parameters used to connect to OpenStack.'
-                          properties:
-                            name:
-                              description: 'Name of the referent. More info: https://kubernetes.io/docs/concepts/overview/working-with-objects/names/#names
-                                TODO: Add other useful fields. apiVersion, kind, uid?'
-                              type: string
-                          type: object
-                        volumeID:
-                          description: 'volume id used to identify the volume in cinder.
-                            More info: https://examples.k8s.io/mysql-cinder-pd/README.md'
-                          type: string
-                      required:
-                      - volumeID
-                      type: object
-                    configMap:
-                      description: ConfigMap represents a configMap that should populate
-                        this volume
-                      properties:
-                        defaultMode:
-                          description: 'Optional: mode bits to use on created files
-                            by default. Must be a value between 0 and 0777. Defaults
-                            to 0644. Directories within the path are not affected
-                            by this setting. This might be in conflict with other
-                            options that affect the file mode, like fsGroup, and the
-                            result can be other mode bits set.'
-                          format: int32
-                          type: integer
-                        items:
-                          description: If unspecified, each key-value pair in the
-                            Data field of the referenced ConfigMap will be projected
-                            into the volume as a file whose name is the key and content
-                            is the value. If specified, the listed keys will be projected
-                            into the specified paths, and unlisted keys will not be
-                            present. If a key is specified which is not present in
-                            the ConfigMap, the volume setup will error unless it is
-                            marked optional. Paths must be relative and may not contain
-                            the '..' path or start with '..'.
-                          items:
-                            description: Maps a string key to a path within a volume.
-                            properties:
-                              key:
-                                description: The key to project.
-                                type: string
-                              mode:
-                                description: 'Optional: mode bits to use on this file,
-                                  must be a value between 0 and 0777. If not specified,
-                                  the volume defaultMode will be used. This might
-                                  be in conflict with other options that affect the
-                                  file mode, like fsGroup, and the result can be other
-                                  mode bits set.'
-                                format: int32
-                                type: integer
-                              path:
-                                description: The relative path of the file to map
-                                  the key to. May not be an absolute path. May not
-                                  contain the path element '..'. May not start with
-                                  the string '..'.
-                                type: string
-                            required:
-                            - key
-                            - path
-                            type: object
-                          type: array
-                        name:
-                          description: 'Name of the referent. More info: https://kubernetes.io/docs/concepts/overview/working-with-objects/names/#names
-                            TODO: Add other useful fields. apiVersion, kind, uid?'
-                          type: string
-                        optional:
-                          description: Specify whether the ConfigMap or its keys must
-                            be defined
-                          type: boolean
-                      type: object
-                    csi:
-                      description: CSI (Container Storage Interface) represents storage
-                        that is handled by an external CSI driver (Alpha feature).
-                      properties:
-                        driver:
-                          description: Driver is the name of the CSI driver that handles
-                            this volume. Consult with your admin for the correct name
-                            as registered in the cluster.
-                          type: string
-                        fsType:
-                          description: Filesystem type to mount. Ex. "ext4", "xfs",
-                            "ntfs". If not provided, the empty value is passed to
-                            the associated CSI driver which will determine the default
-                            filesystem to apply.
-                          type: string
-                        nodePublishSecretRef:
-                          description: NodePublishSecretRef is a reference to the
-                            secret object containing sensitive information to pass
-                            to the CSI driver to complete the CSI NodePublishVolume
-                            and NodeUnpublishVolume calls. This field is optional,
-                            and  may be empty if no secret is required. If the secret
-                            object contains more than one secret, all secret references
-                            are passed.
-                          properties:
-                            name:
-                              description: 'Name of the referent. More info: https://kubernetes.io/docs/concepts/overview/working-with-objects/names/#names
-                                TODO: Add other useful fields. apiVersion, kind, uid?'
-                              type: string
-                          type: object
-                        readOnly:
-                          description: Specifies a read-only configuration for the
-                            volume. Defaults to false (read/write).
-                          type: boolean
-                        volumeAttributes:
-                          additionalProperties:
-                            type: string
-                          description: VolumeAttributes stores driver-specific properties
-                            that are passed to the CSI driver. Consult your driver's
-                            documentation for supported values.
-                          type: object
-                      required:
-                      - driver
-                      type: object
-                    downwardAPI:
-                      description: DownwardAPI represents downward API about the pod
-                        that should populate this volume
-                      properties:
-                        defaultMode:
-                          description: 'Optional: mode bits to use on created files
-                            by default. Must be a value between 0 and 0777. Defaults
-                            to 0644. Directories within the path are not affected
-                            by this setting. This might be in conflict with other
-                            options that affect the file mode, like fsGroup, and the
-                            result can be other mode bits set.'
-                          format: int32
-                          type: integer
-                        items:
-                          description: Items is a list of downward API volume file
-                          items:
-                            description: DownwardAPIVolumeFile represents information
-                              to create the file containing the pod field
-                            properties:
-                              fieldRef:
-                                description: 'Required: Selects a field of the pod:
-                                  only annotations, labels, name and namespace are
-                                  supported.'
-                                properties:
-                                  apiVersion:
-                                    description: Version of the schema the FieldPath
-                                      is written in terms of, defaults to "v1".
-                                    type: string
-                                  fieldPath:
-                                    description: Path of the field to select in the
-                                      specified API version.
-                                    type: string
-                                required:
-                                - fieldPath
-                                type: object
-                              mode:
-                                description: 'Optional: mode bits to use on this file,
-                                  must be a value between 0 and 0777. If not specified,
-                                  the volume defaultMode will be used. This might
-                                  be in conflict with other options that affect the
-                                  file mode, like fsGroup, and the result can be other
-                                  mode bits set.'
-                                format: int32
-                                type: integer
-                              path:
-                                description: 'Required: Path is  the relative path
-                                  name of the file to be created. Must not be absolute
-                                  or contain the ''..'' path. Must be utf-8 encoded.
-                                  The first item of the relative path must not start
-                                  with ''..'''
-                                type: string
-                              resourceFieldRef:
-                                description: 'Selects a resource of the container:
-                                  only resources limits and requests (limits.cpu,
-                                  limits.memory, requests.cpu and requests.memory)
-                                  are currently supported.'
-                                properties:
-                                  containerName:
-                                    description: 'Container name: required for volumes,
-                                      optional for env vars'
-                                    type: string
-                                  divisor:
-                                    anyOf:
-                                    - type: integer
-                                    - type: string
-                                    description: Specifies the output format of the
-                                      exposed resources, defaults to "1"
-                                    pattern: ^(\+|-)?(([0-9]+(\.[0-9]*)?)|(\.[0-9]+))(([KMGTPE]i)|[numkMGTPE]|([eE](\+|-)?(([0-9]+(\.[0-9]*)?)|(\.[0-9]+))))?$
-                                    x-kubernetes-int-or-string: true
-                                  resource:
-                                    description: 'Required: resource to select'
-                                    type: string
-                                required:
-                                - resource
-                                type: object
-                            required:
-                            - path
-                            type: object
-                          type: array
-                      type: object
-                    emptyDir:
-                      description: 'EmptyDir represents a temporary directory that
-                        shares a pod''s lifetime. More info: https://kubernetes.io/docs/concepts/storage/volumes#emptydir'
-                      properties:
-                        medium:
-                          description: 'What type of storage medium should back this
-                            directory. The default is "" which means to use the node''s
-                            default medium. Must be an empty string (default) or Memory.
-                            More info: https://kubernetes.io/docs/concepts/storage/volumes#emptydir'
-                          type: string
-                        sizeLimit:
-                          anyOf:
-                          - type: integer
-                          - type: string
-                          description: 'Total amount of local storage required for
-                            this EmptyDir volume. The size limit is also applicable
-                            for memory medium. The maximum usage on memory medium
-                            EmptyDir would be the minimum value between the SizeLimit
-                            specified here and the sum of memory limits of all containers
-                            in a pod. The default is nil which means that the limit
-                            is undefined. More info: http://kubernetes.io/docs/user-guide/volumes#emptydir'
-                          pattern: ^(\+|-)?(([0-9]+(\.[0-9]*)?)|(\.[0-9]+))(([KMGTPE]i)|[numkMGTPE]|([eE](\+|-)?(([0-9]+(\.[0-9]*)?)|(\.[0-9]+))))?$
-                          x-kubernetes-int-or-string: true
-                      type: object
-                    fc:
-                      description: FC represents a Fibre Channel resource that is
-                        attached to a kubelet's host machine and then exposed to the
-                        pod.
-                      properties:
-                        fsType:
-                          description: 'Filesystem type to mount. Must be a filesystem
-                            type supported by the host operating system. Ex. "ext4",
-                            "xfs", "ntfs". Implicitly inferred to be "ext4" if unspecified.
-                            TODO: how do we prevent errors in the filesystem from
-                            compromising the machine'
-                          type: string
-                        lun:
-                          description: 'Optional: FC target lun number'
-                          format: int32
-                          type: integer
-                        readOnly:
-                          description: 'Optional: Defaults to false (read/write).
-                            ReadOnly here will force the ReadOnly setting in VolumeMounts.'
-                          type: boolean
-                        targetWWNs:
-                          description: 'Optional: FC target worldwide names (WWNs)'
-                          items:
-                            type: string
-                          type: array
-                        wwids:
-                          description: 'Optional: FC volume world wide identifiers
-                            (wwids) Either wwids or combination of targetWWNs and
-                            lun must be set, but not both simultaneously.'
-                          items:
-                            type: string
-                          type: array
-                      type: object
-                    flexVolume:
-                      description: FlexVolume represents a generic volume resource
-                        that is provisioned/attached using an exec based plugin.
-                      properties:
-                        driver:
-                          description: Driver is the name of the driver to use for
-                            this volume.
-                          type: string
-                        fsType:
-                          description: Filesystem type to mount. Must be a filesystem
-                            type supported by the host operating system. Ex. "ext4",
-                            "xfs", "ntfs". The default filesystem depends on FlexVolume
-                            script.
-                          type: string
-                        options:
-                          additionalProperties:
-                            type: string
-                          description: 'Optional: Extra command options if any.'
-                          type: object
-                        readOnly:
-                          description: 'Optional: Defaults to false (read/write).
-                            ReadOnly here will force the ReadOnly setting in VolumeMounts.'
-                          type: boolean
-                        secretRef:
-                          description: 'Optional: SecretRef is reference to the secret
-                            object containing sensitive information to pass to the
-                            plugin scripts. This may be empty if no secret object
-                            is specified. If the secret object contains more than
-                            one secret, all secrets are passed to the plugin scripts.'
-                          properties:
-                            name:
-                              description: 'Name of the referent. More info: https://kubernetes.io/docs/concepts/overview/working-with-objects/names/#names
-                                TODO: Add other useful fields. apiVersion, kind, uid?'
-                              type: string
-                          type: object
-                      required:
-                      - driver
-                      type: object
-                    flocker:
-                      description: Flocker represents a Flocker volume attached to
-                        a kubelet's host machine. This depends on the Flocker control
-                        service being running
-                      properties:
-                        datasetName:
-                          description: Name of the dataset stored as metadata -> name
-                            on the dataset for Flocker should be considered as deprecated
-                          type: string
-                        datasetUUID:
-                          description: UUID of the dataset. This is unique identifier
-                            of a Flocker dataset
-                          type: string
-                      type: object
-                    gcePersistentDisk:
-                      description: 'GCEPersistentDisk represents a GCE Disk resource
-                        that is attached to a kubelet''s host machine and then exposed
-                        to the pod. More info: https://kubernetes.io/docs/concepts/storage/volumes#gcepersistentdisk'
-                      properties:
-                        fsType:
-                          description: 'Filesystem type of the volume that you want
-                            to mount. Tip: Ensure that the filesystem type is supported
-                            by the host operating system. Examples: "ext4", "xfs",
-                            "ntfs". Implicitly inferred to be "ext4" if unspecified.
-                            More info: https://kubernetes.io/docs/concepts/storage/volumes#gcepersistentdisk
-                            TODO: how do we prevent errors in the filesystem from
-                            compromising the machine'
-                          type: string
-                        partition:
-                          description: 'The partition in the volume that you want
-                            to mount. If omitted, the default is to mount by volume
-                            name. Examples: For volume /dev/sda1, you specify the
-                            partition as "1". Similarly, the volume partition for
-                            /dev/sda is "0" (or you can leave the property empty).
-                            More info: https://kubernetes.io/docs/concepts/storage/volumes#gcepersistentdisk'
-                          format: int32
-                          type: integer
-                        pdName:
-                          description: 'Unique name of the PD resource in GCE. Used
-                            to identify the disk in GCE. More info: https://kubernetes.io/docs/concepts/storage/volumes#gcepersistentdisk'
-                          type: string
-                        readOnly:
-                          description: 'ReadOnly here will force the ReadOnly setting
-                            in VolumeMounts. Defaults to false. More info: https://kubernetes.io/docs/concepts/storage/volumes#gcepersistentdisk'
-                          type: boolean
-                      required:
-                      - pdName
-                      type: object
-                    gitRepo:
-                      description: 'GitRepo represents a git repository at a particular
-                        revision. DEPRECATED: GitRepo is deprecated. To provision
-                        a container with a git repo, mount an EmptyDir into an InitContainer
-                        that clones the repo using git, then mount the EmptyDir into
-                        the Pod''s container.'
-                      properties:
-                        directory:
-                          description: Target directory name. Must not contain or
-                            start with '..'.  If '.' is supplied, the volume directory
-                            will be the git repository.  Otherwise, if specified,
-                            the volume will contain the git repository in the subdirectory
-                            with the given name.
-                          type: string
-                        repository:
-                          description: Repository URL
-                          type: string
-                        revision:
-                          description: Commit hash for the specified revision.
-                          type: string
-                      required:
-                      - repository
-                      type: object
-                    glusterfs:
-                      description: 'Glusterfs represents a Glusterfs mount on the
-                        host that shares a pod''s lifetime. More info: https://examples.k8s.io/volumes/glusterfs/README.md'
-                      properties:
-                        endpoints:
-                          description: 'EndpointsName is the endpoint name that details
-                            Glusterfs topology. More info: https://examples.k8s.io/volumes/glusterfs/README.md#create-a-pod'
-                          type: string
-                        path:
-                          description: 'Path is the Glusterfs volume path. More info:
-                            https://examples.k8s.io/volumes/glusterfs/README.md#create-a-pod'
-                          type: string
-                        readOnly:
-                          description: 'ReadOnly here will force the Glusterfs volume
-                            to be mounted with read-only permissions. Defaults to
-                            false. More info: https://examples.k8s.io/volumes/glusterfs/README.md#create-a-pod'
-                          type: boolean
-                      required:
-                      - endpoints
-                      - path
-                      type: object
-                    hostPath:
-                      description: 'HostPath represents a pre-existing file or directory
-                        on the host machine that is directly exposed to the container.
-                        This is generally used for system agents or other privileged
-                        things that are allowed to see the host machine. Most containers
-                        will NOT need this. More info: https://kubernetes.io/docs/concepts/storage/volumes#hostpath
-                        --- TODO(jonesdl) We need to restrict who can use host directory
-                        mounts and who can/can not mount host directories as read/write.'
-                      properties:
-                        path:
-                          description: 'Path of the directory on the host. If the
-                            path is a symlink, it will follow the link to the real
-                            path. More info: https://kubernetes.io/docs/concepts/storage/volumes#hostpath'
-                          type: string
-                        type:
-                          description: 'Type for HostPath Volume Defaults to "" More
-                            info: https://kubernetes.io/docs/concepts/storage/volumes#hostpath'
-                          type: string
-                      required:
-                      - path
-                      type: object
-                    iscsi:
-                      description: 'ISCSI represents an ISCSI Disk resource that is
-                        attached to a kubelet''s host machine and then exposed to
-                        the pod. More info: https://examples.k8s.io/volumes/iscsi/README.md'
-                      properties:
-                        chapAuthDiscovery:
-                          description: whether support iSCSI Discovery CHAP authentication
-                          type: boolean
-                        chapAuthSession:
-                          description: whether support iSCSI Session CHAP authentication
-                          type: boolean
-                        fsType:
-                          description: 'Filesystem type of the volume that you want
-                            to mount. Tip: Ensure that the filesystem type is supported
-                            by the host operating system. Examples: "ext4", "xfs",
-                            "ntfs". Implicitly inferred to be "ext4" if unspecified.
-                            More info: https://kubernetes.io/docs/concepts/storage/volumes#iscsi
-                            TODO: how do we prevent errors in the filesystem from
-                            compromising the machine'
-                          type: string
-                        initiatorName:
-                          description: Custom iSCSI Initiator Name. If initiatorName
-                            is specified with iscsiInterface simultaneously, new iSCSI
-                            interface <target portal>:<volume name> will be created
-                            for the connection.
-                          type: string
-                        iqn:
-                          description: Target iSCSI Qualified Name.
-                          type: string
-                        iscsiInterface:
-                          description: iSCSI Interface Name that uses an iSCSI transport.
-                            Defaults to 'default' (tcp).
-                          type: string
-                        lun:
-                          description: iSCSI Target Lun number.
-                          format: int32
-                          type: integer
-                        portals:
-                          description: iSCSI Target Portal List. The portal is either
-                            an IP or ip_addr:port if the port is other than default
-                            (typically TCP ports 860 and 3260).
-                          items:
-                            type: string
-                          type: array
-                        readOnly:
-                          description: ReadOnly here will force the ReadOnly setting
-                            in VolumeMounts. Defaults to false.
-                          type: boolean
-                        secretRef:
-                          description: CHAP Secret for iSCSI target and initiator
-                            authentication
-                          properties:
-                            name:
-                              description: 'Name of the referent. More info: https://kubernetes.io/docs/concepts/overview/working-with-objects/names/#names
-                                TODO: Add other useful fields. apiVersion, kind, uid?'
-                              type: string
-                          type: object
-                        targetPortal:
-                          description: iSCSI Target Portal. The Portal is either an
-                            IP or ip_addr:port if the port is other than default (typically
-                            TCP ports 860 and 3260).
-                          type: string
-                      required:
-                      - iqn
-                      - lun
-                      - targetPortal
-                      type: object
-                    name:
-                      description: 'Volume''s name. Must be a DNS_LABEL and unique
-                        within the pod. More info: https://kubernetes.io/docs/concepts/overview/working-with-objects/names/#names'
-                      type: string
-                    nfs:
-                      description: 'NFS represents an NFS mount on the host that shares
-                        a pod''s lifetime More info: https://kubernetes.io/docs/concepts/storage/volumes#nfs'
-                      properties:
-                        path:
-                          description: 'Path that is exported by the NFS server. More
-                            info: https://kubernetes.io/docs/concepts/storage/volumes#nfs'
-                          type: string
-                        readOnly:
-                          description: 'ReadOnly here will force the NFS export to
-                            be mounted with read-only permissions. Defaults to false.
-                            More info: https://kubernetes.io/docs/concepts/storage/volumes#nfs'
-                          type: boolean
-                        server:
-                          description: 'Server is the hostname or IP address of the
-                            NFS server. More info: https://kubernetes.io/docs/concepts/storage/volumes#nfs'
-                          type: string
-                      required:
-                      - path
-                      - server
-                      type: object
-                    persistentVolumeClaim:
-                      description: 'PersistentVolumeClaimVolumeSource represents a
-                        reference to a PersistentVolumeClaim in the same namespace.
-                        More info: https://kubernetes.io/docs/concepts/storage/persistent-volumes#persistentvolumeclaims'
-                      properties:
-                        claimName:
-                          description: 'ClaimName is the name of a PersistentVolumeClaim
-                            in the same namespace as the pod using this volume. More
-                            info: https://kubernetes.io/docs/concepts/storage/persistent-volumes#persistentvolumeclaims'
-                          type: string
-                        readOnly:
-                          description: Will force the ReadOnly setting in VolumeMounts.
-                            Default false.
-                          type: boolean
-                      required:
-                      - claimName
-                      type: object
-                    photonPersistentDisk:
-                      description: PhotonPersistentDisk represents a PhotonController
-                        persistent disk attached and mounted on kubelets host machine
-                      properties:
-                        fsType:
-                          description: Filesystem type to mount. Must be a filesystem
-                            type supported by the host operating system. Ex. "ext4",
-                            "xfs", "ntfs". Implicitly inferred to be "ext4" if unspecified.
-                          type: string
-                        pdID:
-                          description: ID that identifies Photon Controller persistent
-                            disk
-                          type: string
-                      required:
-                      - pdID
-                      type: object
-                    portworxVolume:
-                      description: PortworxVolume represents a portworx volume attached
-                        and mounted on kubelets host machine
-                      properties:
-                        fsType:
-                          description: FSType represents the filesystem type to mount
-                            Must be a filesystem type supported by the host operating
-                            system. Ex. "ext4", "xfs". Implicitly inferred to be "ext4"
-                            if unspecified.
-                          type: string
-                        readOnly:
-                          description: Defaults to false (read/write). ReadOnly here
-                            will force the ReadOnly setting in VolumeMounts.
-                          type: boolean
-                        volumeID:
-                          description: VolumeID uniquely identifies a Portworx volume
-                          type: string
-                      required:
-                      - volumeID
-                      type: object
-                    projected:
-                      description: Items for all in one resources secrets, configmaps,
-                        and downward API
-                      properties:
-                        defaultMode:
-                          description: Mode bits to use on created files by default.
-                            Must be a value between 0 and 0777. Directories within
-                            the path are not affected by this setting. This might
-                            be in conflict with other options that affect the file
-                            mode, like fsGroup, and the result can be other mode bits
-                            set.
-                          format: int32
-                          type: integer
-                        sources:
-                          description: list of volume projections
-                          items:
-                            description: Projection that may be projected along with
-                              other supported volume types
-                            properties:
-                              configMap:
-                                description: information about the configMap data
-                                  to project
-                                properties:
-                                  items:
-                                    description: If unspecified, each key-value pair
-                                      in the Data field of the referenced ConfigMap
-                                      will be projected into the volume as a file
-                                      whose name is the key and content is the value.
-                                      If specified, the listed keys will be projected
-                                      into the specified paths, and unlisted keys
-                                      will not be present. If a key is specified which
-                                      is not present in the ConfigMap, the volume
-                                      setup will error unless it is marked optional.
-                                      Paths must be relative and may not contain the
-                                      '..' path or start with '..'.
-                                    items:
-                                      description: Maps a string key to a path within
-                                        a volume.
-                                      properties:
-                                        key:
-                                          description: The key to project.
-                                          type: string
-                                        mode:
-                                          description: 'Optional: mode bits to use
-                                            on this file, must be a value between
-                                            0 and 0777. If not specified, the volume
-                                            defaultMode will be used. This might be
-                                            in conflict with other options that affect
-                                            the file mode, like fsGroup, and the result
-                                            can be other mode bits set.'
-                                          format: int32
-                                          type: integer
-                                        path:
-                                          description: The relative path of the file
-                                            to map the key to. May not be an absolute
-                                            path. May not contain the path element
-                                            '..'. May not start with the string '..'.
-                                          type: string
-                                      required:
-                                      - key
-                                      - path
-                                      type: object
-                                    type: array
-                                  name:
-                                    description: 'Name of the referent. More info:
-                                      https://kubernetes.io/docs/concepts/overview/working-with-objects/names/#names
-                                      TODO: Add other useful fields. apiVersion, kind,
-                                      uid?'
-                                    type: string
-                                  optional:
-                                    description: Specify whether the ConfigMap or
-                                      its keys must be defined
-                                    type: boolean
-                                type: object
-                              downwardAPI:
-                                description: information about the downwardAPI data
-                                  to project
-                                properties:
-                                  items:
-                                    description: Items is a list of DownwardAPIVolume
-                                      file
-                                    items:
-                                      description: DownwardAPIVolumeFile represents
-                                        information to create the file containing
-                                        the pod field
-                                      properties:
-                                        fieldRef:
-                                          description: 'Required: Selects a field
-                                            of the pod: only annotations, labels,
-                                            name and namespace are supported.'
-                                          properties:
-                                            apiVersion:
-                                              description: Version of the schema the
-                                                FieldPath is written in terms of,
-                                                defaults to "v1".
-                                              type: string
-                                            fieldPath:
-                                              description: Path of the field to select
-                                                in the specified API version.
-                                              type: string
-                                          required:
-                                          - fieldPath
-                                          type: object
-                                        mode:
-                                          description: 'Optional: mode bits to use
-                                            on this file, must be a value between
-                                            0 and 0777. If not specified, the volume
-                                            defaultMode will be used. This might be
-                                            in conflict with other options that affect
-                                            the file mode, like fsGroup, and the result
-                                            can be other mode bits set.'
-                                          format: int32
-                                          type: integer
-                                        path:
-                                          description: 'Required: Path is  the relative
-                                            path name of the file to be created. Must
-                                            not be absolute or contain the ''..''
-                                            path. Must be utf-8 encoded. The first
-                                            item of the relative path must not start
-                                            with ''..'''
-                                          type: string
-                                        resourceFieldRef:
-                                          description: 'Selects a resource of the
-                                            container: only resources limits and requests
-                                            (limits.cpu, limits.memory, requests.cpu
-                                            and requests.memory) are currently supported.'
-                                          properties:
-                                            containerName:
-                                              description: 'Container name: required
-                                                for volumes, optional for env vars'
-                                              type: string
-                                            divisor:
-                                              anyOf:
-                                              - type: integer
-                                              - type: string
-                                              description: Specifies the output format
-                                                of the exposed resources, defaults
-                                                to "1"
-                                              pattern: ^(\+|-)?(([0-9]+(\.[0-9]*)?)|(\.[0-9]+))(([KMGTPE]i)|[numkMGTPE]|([eE](\+|-)?(([0-9]+(\.[0-9]*)?)|(\.[0-9]+))))?$
-                                              x-kubernetes-int-or-string: true
-                                            resource:
-                                              description: 'Required: resource to
-                                                select'
-                                              type: string
-                                          required:
-                                          - resource
-                                          type: object
-                                      required:
-                                      - path
-                                      type: object
-                                    type: array
-                                type: object
-                              secret:
-                                description: information about the secret data to
-                                  project
-                                properties:
-                                  items:
-                                    description: If unspecified, each key-value pair
-                                      in the Data field of the referenced Secret will
-                                      be projected into the volume as a file whose
-                                      name is the key and content is the value. If
-                                      specified, the listed keys will be projected
-                                      into the specified paths, and unlisted keys
-                                      will not be present. If a key is specified which
-                                      is not present in the Secret, the volume setup
-                                      will error unless it is marked optional. Paths
-                                      must be relative and may not contain the '..'
-                                      path or start with '..'.
-                                    items:
-                                      description: Maps a string key to a path within
-                                        a volume.
-                                      properties:
-                                        key:
-                                          description: The key to project.
-                                          type: string
-                                        mode:
-                                          description: 'Optional: mode bits to use
-                                            on this file, must be a value between
-                                            0 and 0777. If not specified, the volume
-                                            defaultMode will be used. This might be
-                                            in conflict with other options that affect
-                                            the file mode, like fsGroup, and the result
-                                            can be other mode bits set.'
-                                          format: int32
-                                          type: integer
-                                        path:
-                                          description: The relative path of the file
-                                            to map the key to. May not be an absolute
-                                            path. May not contain the path element
-                                            '..'. May not start with the string '..'.
-                                          type: string
-                                      required:
-                                      - key
-                                      - path
-                                      type: object
-                                    type: array
-                                  name:
-                                    description: 'Name of the referent. More info:
-                                      https://kubernetes.io/docs/concepts/overview/working-with-objects/names/#names
-                                      TODO: Add other useful fields. apiVersion, kind,
-                                      uid?'
-                                    type: string
-                                  optional:
-                                    description: Specify whether the Secret or its
-                                      key must be defined
-                                    type: boolean
-                                type: object
-                              serviceAccountToken:
-                                description: information about the serviceAccountToken
-                                  data to project
-                                properties:
-                                  audience:
-                                    description: Audience is the intended audience
-                                      of the token. A recipient of a token must identify
-                                      itself with an identifier specified in the audience
-                                      of the token, and otherwise should reject the
-                                      token. The audience defaults to the identifier
-                                      of the apiserver.
-                                    type: string
-                                  expirationSeconds:
-                                    description: ExpirationSeconds is the requested
-                                      duration of validity of the service account
-                                      token. As the token approaches expiration, the
-                                      kubelet volume plugin will proactively rotate
-                                      the service account token. The kubelet will
-                                      start trying to rotate the token if the token
-                                      is older than 80 percent of its time to live
-                                      or if the token is older than 24 hours.Defaults
-                                      to 1 hour and must be at least 10 minutes.
-                                    format: int64
-                                    type: integer
-                                  path:
-                                    description: Path is the path relative to the
-                                      mount point of the file to project the token
-                                      into.
-                                    type: string
-                                required:
-                                - path
-                                type: object
-                            type: object
-                          type: array
-                      required:
-                      - sources
-                      type: object
-                    quobyte:
-                      description: Quobyte represents a Quobyte mount on the host
-                        that shares a pod's lifetime
-                      properties:
-                        group:
-                          description: Group to map volume access to Default is no
-                            group
-                          type: string
-                        readOnly:
-                          description: ReadOnly here will force the Quobyte volume
-                            to be mounted with read-only permissions. Defaults to
-                            false.
-                          type: boolean
-                        registry:
-                          description: Registry represents a single or multiple Quobyte
-                            Registry services specified as a string as host:port pair
-                            (multiple entries are separated with commas) which acts
-                            as the central registry for volumes
-                          type: string
-                        tenant:
-                          description: Tenant owning the given Quobyte volume in the
-                            Backend Used with dynamically provisioned Quobyte volumes,
-                            value is set by the plugin
-                          type: string
-                        user:
-                          description: User to map volume access to Defaults to serivceaccount
-                            user
-                          type: string
-                        volume:
-                          description: Volume is a string that references an already
-                            created Quobyte volume by name.
-                          type: string
-                      required:
-                      - registry
-                      - volume
-                      type: object
-                    rbd:
-                      description: 'RBD represents a Rados Block Device mount on the
-                        host that shares a pod''s lifetime. More info: https://examples.k8s.io/volumes/rbd/README.md'
-                      properties:
-                        fsType:
-                          description: 'Filesystem type of the volume that you want
-                            to mount. Tip: Ensure that the filesystem type is supported
-                            by the host operating system. Examples: "ext4", "xfs",
-                            "ntfs". Implicitly inferred to be "ext4" if unspecified.
-                            More info: https://kubernetes.io/docs/concepts/storage/volumes#rbd
-                            TODO: how do we prevent errors in the filesystem from
-                            compromising the machine'
-                          type: string
-                        image:
-                          description: 'The rados image name. More info: https://examples.k8s.io/volumes/rbd/README.md#how-to-use-it'
-                          type: string
-                        keyring:
-                          description: 'Keyring is the path to key ring for RBDUser.
-                            Default is /etc/ceph/keyring. More info: https://examples.k8s.io/volumes/rbd/README.md#how-to-use-it'
-                          type: string
-                        monitors:
-                          description: 'A collection of Ceph monitors. More info:
-                            https://examples.k8s.io/volumes/rbd/README.md#how-to-use-it'
-                          items:
-                            type: string
-                          type: array
-                        pool:
-                          description: 'The rados pool name. Default is rbd. More
-                            info: https://examples.k8s.io/volumes/rbd/README.md#how-to-use-it'
-                          type: string
-                        readOnly:
-                          description: 'ReadOnly here will force the ReadOnly setting
-                            in VolumeMounts. Defaults to false. More info: https://examples.k8s.io/volumes/rbd/README.md#how-to-use-it'
-                          type: boolean
-                        secretRef:
-                          description: 'SecretRef is name of the authentication secret
-                            for RBDUser. If provided overrides keyring. Default is
-                            nil. More info: https://examples.k8s.io/volumes/rbd/README.md#how-to-use-it'
-                          properties:
-                            name:
-                              description: 'Name of the referent. More info: https://kubernetes.io/docs/concepts/overview/working-with-objects/names/#names
-                                TODO: Add other useful fields. apiVersion, kind, uid?'
-                              type: string
-                          type: object
-                        user:
-                          description: 'The rados user name. Default is admin. More
-                            info: https://examples.k8s.io/volumes/rbd/README.md#how-to-use-it'
-                          type: string
-                      required:
-                      - image
-                      - monitors
-                      type: object
-                    scaleIO:
-                      description: ScaleIO represents a ScaleIO persistent volume
-                        attached and mounted on Kubernetes nodes.
-                      properties:
-                        fsType:
-                          description: Filesystem type to mount. Must be a filesystem
-                            type supported by the host operating system. Ex. "ext4",
-                            "xfs", "ntfs". Default is "xfs".
-                          type: string
-                        gateway:
-                          description: The host address of the ScaleIO API Gateway.
-                          type: string
-                        protectionDomain:
-                          description: The name of the ScaleIO Protection Domain for
-                            the configured storage.
-                          type: string
-                        readOnly:
-                          description: Defaults to false (read/write). ReadOnly here
-                            will force the ReadOnly setting in VolumeMounts.
-                          type: boolean
-                        secretRef:
-                          description: SecretRef references to the secret for ScaleIO
-                            user and other sensitive information. If this is not provided,
-                            Login operation will fail.
-                          properties:
-                            name:
-                              description: 'Name of the referent. More info: https://kubernetes.io/docs/concepts/overview/working-with-objects/names/#names
-                                TODO: Add other useful fields. apiVersion, kind, uid?'
-                              type: string
-                          type: object
-                        sslEnabled:
-                          description: Flag to enable/disable SSL communication with
-                            Gateway, default false
-                          type: boolean
-                        storageMode:
-                          description: Indicates whether the storage for a volume
-                            should be ThickProvisioned or ThinProvisioned. Default
-                            is ThinProvisioned.
-                          type: string
-                        storagePool:
-                          description: The ScaleIO Storage Pool associated with the
-                            protection domain.
-                          type: string
-                        system:
-                          description: The name of the storage system as configured
-                            in ScaleIO.
-                          type: string
-                        volumeName:
-                          description: The name of a volume already created in the
-                            ScaleIO system that is associated with this volume source.
-                          type: string
-                      required:
-                      - gateway
-                      - secretRef
-                      - system
-                      type: object
-                    secret:
-                      description: 'Secret represents a secret that should populate
-                        this volume. More info: https://kubernetes.io/docs/concepts/storage/volumes#secret'
-                      properties:
-                        defaultMode:
-                          description: 'Optional: mode bits to use on created files
-                            by default. Must be a value between 0 and 0777. Defaults
-                            to 0644. Directories within the path are not affected
-                            by this setting. This might be in conflict with other
-                            options that affect the file mode, like fsGroup, and the
-                            result can be other mode bits set.'
-                          format: int32
-                          type: integer
-                        items:
-                          description: If unspecified, each key-value pair in the
-                            Data field of the referenced Secret will be projected
-                            into the volume as a file whose name is the key and content
-                            is the value. If specified, the listed keys will be projected
-                            into the specified paths, and unlisted keys will not be
-                            present. If a key is specified which is not present in
-                            the Secret, the volume setup will error unless it is marked
-                            optional. Paths must be relative and may not contain the
-                            '..' path or start with '..'.
-                          items:
-                            description: Maps a string key to a path within a volume.
-                            properties:
-                              key:
-                                description: The key to project.
-                                type: string
-                              mode:
-                                description: 'Optional: mode bits to use on this file,
-                                  must be a value between 0 and 0777. If not specified,
-                                  the volume defaultMode will be used. This might
-                                  be in conflict with other options that affect the
-                                  file mode, like fsGroup, and the result can be other
-                                  mode bits set.'
-                                format: int32
-                                type: integer
-                              path:
-                                description: The relative path of the file to map
-                                  the key to. May not be an absolute path. May not
-                                  contain the path element '..'. May not start with
-                                  the string '..'.
-                                type: string
-                            required:
-                            - key
-                            - path
-                            type: object
-                          type: array
-                        optional:
-                          description: Specify whether the Secret or its keys must
-                            be defined
-                          type: boolean
-                        secretName:
-                          description: 'Name of the secret in the pod''s namespace
-                            to use. More info: https://kubernetes.io/docs/concepts/storage/volumes#secret'
-                          type: string
-                      type: object
-                    storageos:
-                      description: StorageOS represents a StorageOS volume attached
-                        and mounted on Kubernetes nodes.
-                      properties:
-                        fsType:
-                          description: Filesystem type to mount. Must be a filesystem
-                            type supported by the host operating system. Ex. "ext4",
-                            "xfs", "ntfs". Implicitly inferred to be "ext4" if unspecified.
-                          type: string
-                        readOnly:
-                          description: Defaults to false (read/write). ReadOnly here
-                            will force the ReadOnly setting in VolumeMounts.
-                          type: boolean
-                        secretRef:
-                          description: SecretRef specifies the secret to use for obtaining
-                            the StorageOS API credentials.  If not specified, default
-                            values will be attempted.
-                          properties:
-                            name:
-                              description: 'Name of the referent. More info: https://kubernetes.io/docs/concepts/overview/working-with-objects/names/#names
-                                TODO: Add other useful fields. apiVersion, kind, uid?'
-                              type: string
-                          type: object
-                        volumeName:
-                          description: VolumeName is the human-readable name of the
-                            StorageOS volume.  Volume names are only unique within
-                            a namespace.
-                          type: string
-                        volumeNamespace:
-                          description: VolumeNamespace specifies the scope of the
-                            volume within StorageOS.  If no namespace is specified
-                            then the Pod's namespace will be used.  This allows the
-                            Kubernetes name scoping to be mirrored within StorageOS
-                            for tighter integration. Set VolumeName to any name to
-                            override the default behaviour. Set to "default" if you
-                            are not using namespaces within StorageOS. Namespaces
-                            that do not pre-exist within StorageOS will be created.
-                          type: string
-                      type: object
-                    vsphereVolume:
-                      description: VsphereVolume represents a vSphere volume attached
-                        and mounted on kubelets host machine
-                      properties:
-                        fsType:
-                          description: Filesystem type to mount. Must be a filesystem
-                            type supported by the host operating system. Ex. "ext4",
-                            "xfs", "ntfs". Implicitly inferred to be "ext4" if unspecified.
-                          type: string
-                        storagePolicyID:
-                          description: Storage Policy Based Management (SPBM) profile
-                            ID associated with the StoragePolicyName.
-                          type: string
-                        storagePolicyName:
-                          description: Storage Policy Based Management (SPBM) profile
-                            name.
-                          type: string
-                        volumePath:
-                          description: Path that identifies vSphere volume vmdk
-                          type: string
-                      required:
-                      - volumePath
-                      type: object
-                  required:
-                  - name
-                  type: object
-                type: array
-            type: object
-          status:
-            description: LicenseMasterStatus defines the observed state of a Splunk
-              Enterprise license master.
-            properties:
               appContext:
                 description: App Framework Context
                 properties:
@@ -4901,7 +2664,6 @@
                     description: App Framework version info for future use
                     type: integer
                 type: object
->>>>>>> c236a476
               phase:
                 description: current phase of the license master
                 enum:
@@ -4919,8 +2681,6 @@
     storage: true
     subresources:
       status: {}
-<<<<<<< HEAD
-=======
   - name: v1
     served: true
     storage: false
@@ -4931,17 +2691,13 @@
         properties:
           apiVersion:
             type: string
->>>>>>> c236a476
   - name: v1beta1
     served: true
     storage: false
     schema:
       openAPIV3Schema:
         type: object
-<<<<<<< HEAD
-=======
         x-kubernetes-preserve-unknown-fields: true
->>>>>>> c236a476
         properties:
           apiVersion:
             type: string
@@ -4951,10 +2707,7 @@
     schema:
       openAPIV3Schema:
         type: object
-<<<<<<< HEAD
-=======
         x-kubernetes-preserve-unknown-fields: true
->>>>>>> c236a476
         properties:
           apiVersion:
             type: string
@@ -4964,10 +2717,7 @@
     schema:
       openAPIV3Schema:
         type: object
-<<<<<<< HEAD
-=======
         x-kubernetes-preserve-unknown-fields: true
->>>>>>> c236a476
         properties:
           apiVersion:
             type: string