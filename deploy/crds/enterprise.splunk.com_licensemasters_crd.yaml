apiVersion: apiextensions.k8s.io/v1
kind: CustomResourceDefinition
metadata:
  name: licensemasters.enterprise.splunk.com
spec:
  group: enterprise.splunk.com
  names:
    kind: LicenseMaster
    listKind: LicenseMasterList
    plural: licensemasters
    shortNames:
    - lm
    singular: licensemaster
  scope: Namespaced
  versions:
  - additionalPrinterColumns:
    - description: Status of license manager
      jsonPath: .status.phase
      name: Phase
      type: string
    - description: Age of license manager
      jsonPath: .metadata.creationTimestamp
      name: Age
      type: date
    name: v2
    schema:
      openAPIV3Schema:
        description: LicenseMaster is the Schema for a Splunk Enterprise license manager.
        properties:
          apiVersion:
            description: 'APIVersion defines the versioned schema of this representation
              of an object. Servers should convert recognized schemas to the latest
              internal value, and may reject unrecognized values. More info: https://git.k8s.io/community/contributors/devel/sig-architecture/api-conventions.md#resources'
            type: string
          kind:
            description: 'Kind is a string value representing the REST resource this
              object represents. Servers may infer this from the endpoint the client
              submits requests to. Cannot be updated. In CamelCase. More info: https://git.k8s.io/community/contributors/devel/sig-architecture/api-conventions.md#types-kinds'
            type: string
          metadata:
            type: object
          spec:
            description: LicenseMasterSpec defines the desired state of a Splunk Enterprise
              license manager.
            properties:
              Mock:
                description: Mock to differentiate between UTs and actual reconcile
                type: boolean
              affinity:
                description: Kubernetes Affinity rules that control how pods are assigned
                  to particular nodes.
                properties:
                  nodeAffinity:
                    description: Describes node affinity scheduling rules for the
                      pod.
                    properties:
                      preferredDuringSchedulingIgnoredDuringExecution:
                        description: The scheduler will prefer to schedule pods to
                          nodes that satisfy the affinity expressions specified by
                          this field, but it may choose a node that violates one or
                          more of the expressions. The node that is most preferred
                          is the one with the greatest sum of weights, i.e. for each
                          node that meets all of the scheduling requirements (resource
                          request, requiredDuringScheduling affinity expressions,
                          etc.), compute a sum by iterating through the elements of
                          this field and adding "weight" to the sum if the node matches
                          the corresponding matchExpressions; the node(s) with the
                          highest sum are the most preferred.
                        items:
                          description: An empty preferred scheduling term matches
                            all objects with implicit weight 0 (i.e. it's a no-op).
                            A null preferred scheduling term matches no objects (i.e.
                            is also a no-op).
                          properties:
                            preference:
                              description: A node selector term, associated with the
                                corresponding weight.
                              properties:
                                matchExpressions:
                                  description: A list of node selector requirements
                                    by node's labels.
                                  items:
                                    description: A node selector requirement is a
                                      selector that contains values, a key, and an
                                      operator that relates the key and values.
                                    properties:
                                      key:
                                        description: The label key that the selector
                                          applies to.
                                        type: string
                                      operator:
                                        description: Represents a key's relationship
                                          to a set of values. Valid operators are
                                          In, NotIn, Exists, DoesNotExist. Gt, and
                                          Lt.
                                        type: string
                                      values:
                                        description: An array of string values. If
                                          the operator is In or NotIn, the values
                                          array must be non-empty. If the operator
                                          is Exists or DoesNotExist, the values array
                                          must be empty. If the operator is Gt or
                                          Lt, the values array must have a single
                                          element, which will be interpreted as an
                                          integer. This array is replaced during a
                                          strategic merge patch.
                                        items:
                                          type: string
                                        type: array
                                    required:
                                    - key
                                    - operator
                                    type: object
                                  type: array
                                matchFields:
                                  description: A list of node selector requirements
                                    by node's fields.
                                  items:
                                    description: A node selector requirement is a
                                      selector that contains values, a key, and an
                                      operator that relates the key and values.
                                    properties:
                                      key:
                                        description: The label key that the selector
                                          applies to.
                                        type: string
                                      operator:
                                        description: Represents a key's relationship
                                          to a set of values. Valid operators are
                                          In, NotIn, Exists, DoesNotExist. Gt, and
                                          Lt.
                                        type: string
                                      values:
                                        description: An array of string values. If
                                          the operator is In or NotIn, the values
                                          array must be non-empty. If the operator
                                          is Exists or DoesNotExist, the values array
                                          must be empty. If the operator is Gt or
                                          Lt, the values array must have a single
                                          element, which will be interpreted as an
                                          integer. This array is replaced during a
                                          strategic merge patch.
                                        items:
                                          type: string
                                        type: array
                                    required:
                                    - key
                                    - operator
                                    type: object
                                  type: array
                              type: object
                            weight:
                              description: Weight associated with matching the corresponding
                                nodeSelectorTerm, in the range 1-100.
                              format: int32
                              type: integer
                          required:
                          - preference
                          - weight
                          type: object
                        type: array
                      requiredDuringSchedulingIgnoredDuringExecution:
                        description: If the affinity requirements specified by this
                          field are not met at scheduling time, the pod will not be
                          scheduled onto the node. If the affinity requirements specified
                          by this field cease to be met at some point during pod execution
                          (e.g. due to an update), the system may or may not try to
                          eventually evict the pod from its node.
                        properties:
                          nodeSelectorTerms:
                            description: Required. A list of node selector terms.
                              The terms are ORed.
                            items:
                              description: A null or empty node selector term matches
                                no objects. The requirements of them are ANDed. The
                                TopologySelectorTerm type implements a subset of the
                                NodeSelectorTerm.
                              properties:
                                matchExpressions:
                                  description: A list of node selector requirements
                                    by node's labels.
                                  items:
                                    description: A node selector requirement is a
                                      selector that contains values, a key, and an
                                      operator that relates the key and values.
                                    properties:
                                      key:
                                        description: The label key that the selector
                                          applies to.
                                        type: string
                                      operator:
                                        description: Represents a key's relationship
                                          to a set of values. Valid operators are
                                          In, NotIn, Exists, DoesNotExist. Gt, and
                                          Lt.
                                        type: string
                                      values:
                                        description: An array of string values. If
                                          the operator is In or NotIn, the values
                                          array must be non-empty. If the operator
                                          is Exists or DoesNotExist, the values array
                                          must be empty. If the operator is Gt or
                                          Lt, the values array must have a single
                                          element, which will be interpreted as an
                                          integer. This array is replaced during a
                                          strategic merge patch.
                                        items:
                                          type: string
                                        type: array
                                    required:
                                    - key
                                    - operator
                                    type: object
                                  type: array
                                matchFields:
                                  description: A list of node selector requirements
                                    by node's fields.
                                  items:
                                    description: A node selector requirement is a
                                      selector that contains values, a key, and an
                                      operator that relates the key and values.
                                    properties:
                                      key:
                                        description: The label key that the selector
                                          applies to.
                                        type: string
                                      operator:
                                        description: Represents a key's relationship
                                          to a set of values. Valid operators are
                                          In, NotIn, Exists, DoesNotExist. Gt, and
                                          Lt.
                                        type: string
                                      values:
                                        description: An array of string values. If
                                          the operator is In or NotIn, the values
                                          array must be non-empty. If the operator
                                          is Exists or DoesNotExist, the values array
                                          must be empty. If the operator is Gt or
                                          Lt, the values array must have a single
                                          element, which will be interpreted as an
                                          integer. This array is replaced during a
                                          strategic merge patch.
                                        items:
                                          type: string
                                        type: array
                                    required:
                                    - key
                                    - operator
                                    type: object
                                  type: array
                              type: object
                            type: array
                        required:
                        - nodeSelectorTerms
                        type: object
                    type: object
                  podAffinity:
                    description: Describes pod affinity scheduling rules (e.g. co-locate
                      this pod in the same node, zone, etc. as some other pod(s)).
                    properties:
                      preferredDuringSchedulingIgnoredDuringExecution:
                        description: The scheduler will prefer to schedule pods to
                          nodes that satisfy the affinity expressions specified by
                          this field, but it may choose a node that violates one or
                          more of the expressions. The node that is most preferred
                          is the one with the greatest sum of weights, i.e. for each
                          node that meets all of the scheduling requirements (resource
                          request, requiredDuringScheduling affinity expressions,
                          etc.), compute a sum by iterating through the elements of
                          this field and adding "weight" to the sum if the node has
                          pods which matches the corresponding podAffinityTerm; the
                          node(s) with the highest sum are the most preferred.
                        items:
                          description: The weights of all of the matched WeightedPodAffinityTerm
                            fields are added per-node to find the most preferred node(s)
                          properties:
                            podAffinityTerm:
                              description: Required. A pod affinity term, associated
                                with the corresponding weight.
                              properties:
                                labelSelector:
                                  description: A label query over a set of resources,
                                    in this case pods.
                                  properties:
                                    matchExpressions:
                                      description: matchExpressions is a list of label
                                        selector requirements. The requirements are
                                        ANDed.
                                      items:
                                        description: A label selector requirement
                                          is a selector that contains values, a key,
                                          and an operator that relates the key and
                                          values.
                                        properties:
                                          key:
                                            description: key is the label key that
                                              the selector applies to.
                                            type: string
                                          operator:
                                            description: operator represents a key's
                                              relationship to a set of values. Valid
                                              operators are In, NotIn, Exists and
                                              DoesNotExist.
                                            type: string
                                          values:
                                            description: values is an array of string
                                              values. If the operator is In or NotIn,
                                              the values array must be non-empty.
                                              If the operator is Exists or DoesNotExist,
                                              the values array must be empty. This
                                              array is replaced during a strategic
                                              merge patch.
                                            items:
                                              type: string
                                            type: array
                                        required:
                                        - key
                                        - operator
                                        type: object
                                      type: array
                                    matchLabels:
                                      additionalProperties:
                                        type: string
                                      description: matchLabels is a map of {key,value}
                                        pairs. A single {key,value} in the matchLabels
                                        map is equivalent to an element of matchExpressions,
                                        whose key field is "key", the operator is
                                        "In", and the values array contains only "value".
                                        The requirements are ANDed.
                                      type: object
                                  type: object
                                namespaces:
                                  description: namespaces specifies which namespaces
                                    the labelSelector applies to (matches against);
                                    null or empty list means "this pod's namespace"
                                  items:
                                    type: string
                                  type: array
                                topologyKey:
                                  description: This pod should be co-located (affinity)
                                    or not co-located (anti-affinity) with the pods
                                    matching the labelSelector in the specified namespaces,
                                    where co-located is defined as running on a node
                                    whose value of the label with key topologyKey
                                    matches that of any node on which any of the selected
                                    pods is running. Empty topologyKey is not allowed.
                                  type: string
                              required:
                              - topologyKey
                              type: object
                            weight:
                              description: weight associated with matching the corresponding
                                podAffinityTerm, in the range 1-100.
                              format: int32
                              type: integer
                          required:
                          - podAffinityTerm
                          - weight
                          type: object
                        type: array
                      requiredDuringSchedulingIgnoredDuringExecution:
                        description: If the affinity requirements specified by this
                          field are not met at scheduling time, the pod will not be
                          scheduled onto the node. If the affinity requirements specified
                          by this field cease to be met at some point during pod execution
                          (e.g. due to a pod label update), the system may or may
                          not try to eventually evict the pod from its node. When
                          there are multiple elements, the lists of nodes corresponding
                          to each podAffinityTerm are intersected, i.e. all terms
                          must be satisfied.
                        items:
                          description: Defines a set of pods (namely those matching
                            the labelSelector relative to the given namespace(s))
                            that this pod should be co-located (affinity) or not co-located
                            (anti-affinity) with, where co-located is defined as running
                            on a node whose value of the label with key <topologyKey>
                            matches that of any node on which a pod of the set of
                            pods is running
                          properties:
                            labelSelector:
                              description: A label query over a set of resources,
                                in this case pods.
                              properties:
                                matchExpressions:
                                  description: matchExpressions is a list of label
                                    selector requirements. The requirements are ANDed.
                                  items:
                                    description: A label selector requirement is a
                                      selector that contains values, a key, and an
                                      operator that relates the key and values.
                                    properties:
                                      key:
                                        description: key is the label key that the
                                          selector applies to.
                                        type: string
                                      operator:
                                        description: operator represents a key's relationship
                                          to a set of values. Valid operators are
                                          In, NotIn, Exists and DoesNotExist.
                                        type: string
                                      values:
                                        description: values is an array of string
                                          values. If the operator is In or NotIn,
                                          the values array must be non-empty. If the
                                          operator is Exists or DoesNotExist, the
                                          values array must be empty. This array is
                                          replaced during a strategic merge patch.
                                        items:
                                          type: string
                                        type: array
                                    required:
                                    - key
                                    - operator
                                    type: object
                                  type: array
                                matchLabels:
                                  additionalProperties:
                                    type: string
                                  description: matchLabels is a map of {key,value}
                                    pairs. A single {key,value} in the matchLabels
                                    map is equivalent to an element of matchExpressions,
                                    whose key field is "key", the operator is "In",
                                    and the values array contains only "value". The
                                    requirements are ANDed.
                                  type: object
                              type: object
                            namespaces:
                              description: namespaces specifies which namespaces the
                                labelSelector applies to (matches against); null or
                                empty list means "this pod's namespace"
                              items:
                                type: string
                              type: array
                            topologyKey:
                              description: This pod should be co-located (affinity)
                                or not co-located (anti-affinity) with the pods matching
                                the labelSelector in the specified namespaces, where
                                co-located is defined as running on a node whose value
                                of the label with key topologyKey matches that of
                                any node on which any of the selected pods is running.
                                Empty topologyKey is not allowed.
                              type: string
                          required:
                          - topologyKey
                          type: object
                        type: array
                    type: object
                  podAntiAffinity:
                    description: Describes pod anti-affinity scheduling rules (e.g.
                      avoid putting this pod in the same node, zone, etc. as some
                      other pod(s)).
                    properties:
                      preferredDuringSchedulingIgnoredDuringExecution:
                        description: The scheduler will prefer to schedule pods to
                          nodes that satisfy the anti-affinity expressions specified
                          by this field, but it may choose a node that violates one
                          or more of the expressions. The node that is most preferred
                          is the one with the greatest sum of weights, i.e. for each
                          node that meets all of the scheduling requirements (resource
                          request, requiredDuringScheduling anti-affinity expressions,
                          etc.), compute a sum by iterating through the elements of
                          this field and adding "weight" to the sum if the node has
                          pods which matches the corresponding podAffinityTerm; the
                          node(s) with the highest sum are the most preferred.
                        items:
                          description: The weights of all of the matched WeightedPodAffinityTerm
                            fields are added per-node to find the most preferred node(s)
                          properties:
                            podAffinityTerm:
                              description: Required. A pod affinity term, associated
                                with the corresponding weight.
                              properties:
                                labelSelector:
                                  description: A label query over a set of resources,
                                    in this case pods.
                                  properties:
                                    matchExpressions:
                                      description: matchExpressions is a list of label
                                        selector requirements. The requirements are
                                        ANDed.
                                      items:
                                        description: A label selector requirement
                                          is a selector that contains values, a key,
                                          and an operator that relates the key and
                                          values.
                                        properties:
                                          key:
                                            description: key is the label key that
                                              the selector applies to.
                                            type: string
                                          operator:
                                            description: operator represents a key's
                                              relationship to a set of values. Valid
                                              operators are In, NotIn, Exists and
                                              DoesNotExist.
                                            type: string
                                          values:
                                            description: values is an array of string
                                              values. If the operator is In or NotIn,
                                              the values array must be non-empty.
                                              If the operator is Exists or DoesNotExist,
                                              the values array must be empty. This
                                              array is replaced during a strategic
                                              merge patch.
                                            items:
                                              type: string
                                            type: array
                                        required:
                                        - key
                                        - operator
                                        type: object
                                      type: array
                                    matchLabels:
                                      additionalProperties:
                                        type: string
                                      description: matchLabels is a map of {key,value}
                                        pairs. A single {key,value} in the matchLabels
                                        map is equivalent to an element of matchExpressions,
                                        whose key field is "key", the operator is
                                        "In", and the values array contains only "value".
                                        The requirements are ANDed.
                                      type: object
                                  type: object
                                namespaces:
                                  description: namespaces specifies which namespaces
                                    the labelSelector applies to (matches against);
                                    null or empty list means "this pod's namespace"
                                  items:
                                    type: string
                                  type: array
                                topologyKey:
                                  description: This pod should be co-located (affinity)
                                    or not co-located (anti-affinity) with the pods
                                    matching the labelSelector in the specified namespaces,
                                    where co-located is defined as running on a node
                                    whose value of the label with key topologyKey
                                    matches that of any node on which any of the selected
                                    pods is running. Empty topologyKey is not allowed.
                                  type: string
                              required:
                              - topologyKey
                              type: object
                            weight:
                              description: weight associated with matching the corresponding
                                podAffinityTerm, in the range 1-100.
                              format: int32
                              type: integer
                          required:
                          - podAffinityTerm
                          - weight
                          type: object
                        type: array
                      requiredDuringSchedulingIgnoredDuringExecution:
                        description: If the anti-affinity requirements specified by
                          this field are not met at scheduling time, the pod will
                          not be scheduled onto the node. If the anti-affinity requirements
                          specified by this field cease to be met at some point during
                          pod execution (e.g. due to a pod label update), the system
                          may or may not try to eventually evict the pod from its
                          node. When there are multiple elements, the lists of nodes
                          corresponding to each podAffinityTerm are intersected, i.e.
                          all terms must be satisfied.
                        items:
                          description: Defines a set of pods (namely those matching
                            the labelSelector relative to the given namespace(s))
                            that this pod should be co-located (affinity) or not co-located
                            (anti-affinity) with, where co-located is defined as running
                            on a node whose value of the label with key <topologyKey>
                            matches that of any node on which a pod of the set of
                            pods is running
                          properties:
                            labelSelector:
                              description: A label query over a set of resources,
                                in this case pods.
                              properties:
                                matchExpressions:
                                  description: matchExpressions is a list of label
                                    selector requirements. The requirements are ANDed.
                                  items:
                                    description: A label selector requirement is a
                                      selector that contains values, a key, and an
                                      operator that relates the key and values.
                                    properties:
                                      key:
                                        description: key is the label key that the
                                          selector applies to.
                                        type: string
                                      operator:
                                        description: operator represents a key's relationship
                                          to a set of values. Valid operators are
                                          In, NotIn, Exists and DoesNotExist.
                                        type: string
                                      values:
                                        description: values is an array of string
                                          values. If the operator is In or NotIn,
                                          the values array must be non-empty. If the
                                          operator is Exists or DoesNotExist, the
                                          values array must be empty. This array is
                                          replaced during a strategic merge patch.
                                        items:
                                          type: string
                                        type: array
                                    required:
                                    - key
                                    - operator
                                    type: object
                                  type: array
                                matchLabels:
                                  additionalProperties:
                                    type: string
                                  description: matchLabels is a map of {key,value}
                                    pairs. A single {key,value} in the matchLabels
                                    map is equivalent to an element of matchExpressions,
                                    whose key field is "key", the operator is "In",
                                    and the values array contains only "value". The
                                    requirements are ANDed.
                                  type: object
                              type: object
                            namespaces:
                              description: namespaces specifies which namespaces the
                                labelSelector applies to (matches against); null or
                                empty list means "this pod's namespace"
                              items:
                                type: string
                              type: array
                            topologyKey:
                              description: This pod should be co-located (affinity)
                                or not co-located (anti-affinity) with the pods matching
                                the labelSelector in the specified namespaces, where
                                co-located is defined as running on a node whose value
                                of the label with key topologyKey matches that of
                                any node on which any of the selected pods is running.
                                Empty topologyKey is not allowed.
                              type: string
                          required:
                          - topologyKey
                          type: object
                        type: array
                    type: object
                type: object
              appRepo:
                description: Splunk enterprise App repository. Specifies remote App
                  location and scope for Splunk App management
                properties:
                  appSources:
                    description: List of App sources on remote storage
                    items:
                      description: AppSourceSpec defines list of App package (*.spl,
                        *.tgz) locations on remote volumes
                      properties:
                        location:
                          description: Location relative to the volume path
                          type: string
                        name:
                          description: Logical name for the set of apps placed in
                            this location. Logical name must be unique to the appRepo
                          type: string
                        scope:
                          description: 'Scope of the App deployment: cluster, clusterWithPreConfig,
                            local. Scope determines whether the App(s) is/are installed
                            locally or cluster-wide'
                          type: string
                        volumeName:
                          description: Remote Storage Volume name
                          type: string
                      type: object
                    type: array
                  appsRepoPollIntervalSeconds:
                    description: Interval in seconds to check the Remote Storage for
                      App changes. The default value for this config is 1 hour(3600
                      sec), minimum value is 1 minute(60sec) and maximum value is
                      1 day(86400 sec). We assign the value based on following conditions
                      -    1. If no value or 0 is specified then it will be defaulted
                      to 1 hour.    2. If anything less than min is specified then
                      we set it to 1 min.    3. If anything more than the max value
                      is specified then we set it to 1 day.
                    format: int64
                    type: integer
                  defaults:
                    description: Defines the default configuration settings for App
                      sources
                    properties:
                      scope:
                        description: 'Scope of the App deployment: cluster, clusterWithPreConfig,
                          local. Scope determines whether the App(s) is/are installed
                          locally or cluster-wide'
                        type: string
                      volumeName:
                        description: Remote Storage Volume name
                        type: string
                    type: object
                  maxConcurrentAppDownloads:
                    description: Maximum number of apps that can be downloaded at
                      same time
                    format: int64
                    type: integer
                  volumes:
                    description: List of remote storage volumes
                    items:
                      description: VolumeSpec defines remote volume config
                      properties:
                        endpoint:
                          description: Remote volume URI
                          type: string
                        name:
                          description: Remote volume name
                          type: string
                        path:
                          description: Remote volume path
                          type: string
                        provider:
                          description: 'App Package Remote Store provider. Supported
                            values: aws, minio'
                          type: string
                        secretRef:
                          description: Secret object name
                          type: string
                        storageType:
                          description: 'Remote Storage type. Supported values: s3'
                          type: string
                      type: object
                    type: array
                type: object
              clusterMasterRef:
                description: ClusterMasterRef refers to a Splunk Enterprise indexer
                  cluster managed by the operator within Kubernetes
                properties:
                  apiVersion:
                    description: API version of the referent.
                    type: string
                  fieldPath:
                    description: 'If referring to a piece of an object instead of
                      an entire object, this string should contain a valid JSON/Go
                      field access statement, such as desiredState.manifest.containers[2].
                      For example, if the object reference is to a container within
                      a pod, this would take on a value like: "spec.containers{name}"
                      (where "name" refers to the name of the container that triggered
                      the event) or if no container name is specified "spec.containers[2]"
                      (container with index 2 in this pod). This syntax is chosen
                      only to have some well-defined way of referencing a part of
                      an object. TODO: this design is not final and this field is
                      subject to change in the future.'
                    type: string
                  kind:
                    description: 'Kind of the referent. More info: https://git.k8s.io/community/contributors/devel/sig-architecture/api-conventions.md#types-kinds'
                    type: string
                  name:
                    description: 'Name of the referent. More info: https://kubernetes.io/docs/concepts/overview/working-with-objects/names/#names'
                    type: string
                  namespace:
                    description: 'Namespace of the referent. More info: https://kubernetes.io/docs/concepts/overview/working-with-objects/namespaces/'
                    type: string
                  resourceVersion:
                    description: 'Specific resourceVersion to which this reference
                      is made, if any. More info: https://git.k8s.io/community/contributors/devel/sig-architecture/api-conventions.md#concurrency-control-and-consistency'
                    type: string
                  uid:
                    description: 'UID of the referent. More info: https://kubernetes.io/docs/concepts/overview/working-with-objects/names/#uids'
                    type: string
                type: object
              defaults:
                description: Inline map of default.yml overrides used to initialize
                  the environment
                type: string
              defaultsUrl:
                description: Full path or URL for one or more default.yml files, separated
                  by commas
                type: string
              defaultsUrlApps:
                description: Full path or URL for one or more defaults.yml files specific
                  to App install, separated by commas.  The defaults listed here will
                  be installed on the CM, standalone, search head deployer or license
                  manager instance.
                type: string
              etcVolumeStorageConfig:
                description: Storage configuration for /opt/splunk/etc volume
                properties:
                  ephemeralStorage:
                    description: If true, ephemeral (emptyDir) storage will be used
                    type: boolean
                  storageCapacity:
                    description: Storage capacity to request persistent volume claims
                      (default=”10Gi” for etc and "100Gi" for var)
                    type: string
                  storageClassName:
                    description: Name of StorageClass to use for persistent volume
                      claims
                    type: string
                type: object
              extraEnv:
                description: 'ExtraEnv refers to extra environment variables to be
                  passed to the Splunk instance containers WARNING: Setting environment
                  variables used by Splunk or Ansible will affect Splunk installation
                  and operation'
                items:
                  description: EnvVar represents an environment variable present in
                    a Container.
                  properties:
                    name:
                      description: Name of the environment variable. Must be a C_IDENTIFIER.
                      type: string
                    value:
                      description: 'Variable references $(VAR_NAME) are expanded using
                        the previous defined environment variables in the container
                        and any service environment variables. If a variable cannot
                        be resolved, the reference in the input string will be unchanged.
                        The $(VAR_NAME) syntax can be escaped with a double $$, ie:
                        $$(VAR_NAME). Escaped references will never be expanded, regardless
                        of whether the variable exists or not. Defaults to "".'
                      type: string
                    valueFrom:
                      description: Source for the environment variable's value. Cannot
                        be used if value is not empty.
                      properties:
                        configMapKeyRef:
                          description: Selects a key of a ConfigMap.
                          properties:
                            key:
                              description: The key to select.
                              type: string
                            name:
                              description: 'Name of the referent. More info: https://kubernetes.io/docs/concepts/overview/working-with-objects/names/#names
                                TODO: Add other useful fields. apiVersion, kind, uid?'
                              type: string
                            optional:
                              description: Specify whether the ConfigMap or its key
                                must be defined
                              type: boolean
                          required:
                          - key
                          type: object
                        fieldRef:
                          description: 'Selects a field of the pod: supports metadata.name,
                            metadata.namespace, metadata.labels, metadata.annotations,
                            spec.nodeName, spec.serviceAccountName, status.hostIP,
                            status.podIP, status.podIPs.'
                          properties:
                            apiVersion:
                              description: Version of the schema the FieldPath is
                                written in terms of, defaults to "v1".
                              type: string
                            fieldPath:
                              description: Path of the field to select in the specified
                                API version.
                              type: string
                          required:
                          - fieldPath
                          type: object
                        resourceFieldRef:
                          description: 'Selects a resource of the container: only
                            resources limits and requests (limits.cpu, limits.memory,
                            limits.ephemeral-storage, requests.cpu, requests.memory
                            and requests.ephemeral-storage) are currently supported.'
                          properties:
                            containerName:
                              description: 'Container name: required for volumes,
                                optional for env vars'
                              type: string
                            divisor:
                              anyOf:
                              - type: integer
                              - type: string
                              description: Specifies the output format of the exposed
                                resources, defaults to "1"
                              pattern: ^(\+|-)?(([0-9]+(\.[0-9]*)?)|(\.[0-9]+))(([KMGTPE]i)|[numkMGTPE]|([eE](\+|-)?(([0-9]+(\.[0-9]*)?)|(\.[0-9]+))))?$
                              x-kubernetes-int-or-string: true
                            resource:
                              description: 'Required: resource to select'
                              type: string
                          required:
                          - resource
                          type: object
                        secretKeyRef:
                          description: Selects a key of a secret in the pod's namespace
                          properties:
                            key:
                              description: The key of the secret to select from.  Must
                                be a valid secret key.
                              type: string
                            name:
                              description: 'Name of the referent. More info: https://kubernetes.io/docs/concepts/overview/working-with-objects/names/#names
                                TODO: Add other useful fields. apiVersion, kind, uid?'
                              type: string
                            optional:
                              description: Specify whether the Secret or its key must
                                be defined
                              type: boolean
                          required:
                          - key
                          type: object
                      type: object
                  required:
                  - name
                  type: object
                type: array
              image:
                description: Image to use for Splunk pod containers (overrides RELATED_IMAGE_SPLUNK_ENTERPRISE
                  environment variables)
                type: string
              imagePullPolicy:
                description: 'Sets pull policy for all images (either “Always” or
                  the default: “IfNotPresent”)'
                enum:
                - Always
                - IfNotPresent
                type: string
              licenseMasterRef:
                description: LicenseMasterRef refers to a Splunk Enterprise license
                  manager managed by the operator within Kubernetes
                properties:
                  apiVersion:
                    description: API version of the referent.
                    type: string
                  fieldPath:
                    description: 'If referring to a piece of an object instead of
                      an entire object, this string should contain a valid JSON/Go
                      field access statement, such as desiredState.manifest.containers[2].
                      For example, if the object reference is to a container within
                      a pod, this would take on a value like: "spec.containers{name}"
                      (where "name" refers to the name of the container that triggered
                      the event) or if no container name is specified "spec.containers[2]"
                      (container with index 2 in this pod). This syntax is chosen
                      only to have some well-defined way of referencing a part of
                      an object. TODO: this design is not final and this field is
                      subject to change in the future.'
                    type: string
                  kind:
                    description: 'Kind of the referent. More info: https://git.k8s.io/community/contributors/devel/sig-architecture/api-conventions.md#types-kinds'
                    type: string
                  name:
                    description: 'Name of the referent. More info: https://kubernetes.io/docs/concepts/overview/working-with-objects/names/#names'
                    type: string
                  namespace:
                    description: 'Namespace of the referent. More info: https://kubernetes.io/docs/concepts/overview/working-with-objects/namespaces/'
                    type: string
                  resourceVersion:
                    description: 'Specific resourceVersion to which this reference
                      is made, if any. More info: https://git.k8s.io/community/contributors/devel/sig-architecture/api-conventions.md#concurrency-control-and-consistency'
                    type: string
                  uid:
                    description: 'UID of the referent. More info: https://kubernetes.io/docs/concepts/overview/working-with-objects/names/#uids'
                    type: string
                type: object
              licenseUrl:
                description: Full path or URL for a Splunk Enterprise license file
                type: string
              livenessInitialDelaySeconds:
                description: 'LivenessInitialDelaySeconds defines initialDelaySeconds(See
                  https://kubernetes.io/docs/tasks/configure-pod-container/configure-liveness-readiness-startup-probes/#define-a-liveness-command)
                  for the Liveness probe Note: If needed, Operator overrides with
                  a higher value'
                format: int32
                type: integer
              readinessInitialDelaySeconds:
                description: 'ReadinessInitialDelaySeconds defines initialDelaySeconds(See
                  https://kubernetes.io/docs/tasks/configure-pod-container/configure-liveness-readiness-startup-probes/#define-readiness-probes)
                  for Readiness probe Note: If needed, Operator overrides with a higher
                  value'
                format: int32
                type: integer
              resources:
                description: resource requirements for the pod containers
                properties:
                  limits:
                    additionalProperties:
                      anyOf:
                      - type: integer
                      - type: string
                      pattern: ^(\+|-)?(([0-9]+(\.[0-9]*)?)|(\.[0-9]+))(([KMGTPE]i)|[numkMGTPE]|([eE](\+|-)?(([0-9]+(\.[0-9]*)?)|(\.[0-9]+))))?$
                      x-kubernetes-int-or-string: true
                    description: 'Limits describes the maximum amount of compute resources
                      allowed. More info: https://kubernetes.io/docs/concepts/configuration/manage-compute-resources-container/'
                    type: object
                  requests:
                    additionalProperties:
                      anyOf:
                      - type: integer
                      - type: string
                      pattern: ^(\+|-)?(([0-9]+(\.[0-9]*)?)|(\.[0-9]+))(([KMGTPE]i)|[numkMGTPE]|([eE](\+|-)?(([0-9]+(\.[0-9]*)?)|(\.[0-9]+))))?$
                      x-kubernetes-int-or-string: true
                    description: 'Requests describes the minimum amount of compute
                      resources required. If Requests is omitted for a container,
                      it defaults to Limits if that is explicitly specified, otherwise
                      to an implementation-defined value. More info: https://kubernetes.io/docs/concepts/configuration/manage-compute-resources-container/'
                    type: object
                type: object
              schedulerName:
                description: Name of Scheduler to use for pod placement (defaults
                  to “default-scheduler”)
                type: string
              serviceAccount:
                description: ServiceAccount is the service account used by the pods
                  deployed by the CRD. If not specified uses the default serviceAccount
                  for the namespace as per https://kubernetes.io/docs/tasks/configure-pod-container/configure-service-account/#use-the-default-service-account-to-access-the-api-server
                type: string
              serviceTemplate:
                description: ServiceTemplate is a template used to create Kubernetes
                  services
                properties:
                  apiVersion:
                    description: 'APIVersion defines the versioned schema of this
                      representation of an object. Servers should convert recognized
                      schemas to the latest internal value, and may reject unrecognized
                      values. More info: https://git.k8s.io/community/contributors/devel/sig-architecture/api-conventions.md#resources'
                    type: string
                  kind:
                    description: 'Kind is a string value representing the REST resource
                      this object represents. Servers may infer this from the endpoint
                      the client submits requests to. Cannot be updated. In CamelCase.
                      More info: https://git.k8s.io/community/contributors/devel/sig-architecture/api-conventions.md#types-kinds'
                    type: string
                  metadata:
                    description: 'Standard object''s metadata. More info: https://git.k8s.io/community/contributors/devel/sig-architecture/api-conventions.md#metadata'
                    type: object
                  spec:
                    description: Spec defines the behavior of a service. https://git.k8s.io/community/contributors/devel/sig-architecture/api-conventions.md#spec-and-status
                    properties:
                      clusterIP:
                        description: 'clusterIP is the IP address of the service and
                          is usually assigned randomly by the master. If an address
                          is specified manually and is not in use by others, it will
                          be allocated to the service; otherwise, creation of the
                          service will fail. This field can not be changed through
                          updates. Valid values are "None", empty string (""), or
                          a valid IP address. "None" can be specified for headless
                          services when proxying is not required. Only applies to
                          types ClusterIP, NodePort, and LoadBalancer. Ignored if
                          type is ExternalName. More info: https://kubernetes.io/docs/concepts/services-networking/service/#virtual-ips-and-service-proxies'
                        type: string
                      externalIPs:
                        description: externalIPs is a list of IP addresses for which
                          nodes in the cluster will also accept traffic for this service.  These
                          IPs are not managed by Kubernetes.  The user is responsible
                          for ensuring that traffic arrives at a node with this IP.  A
                          common example is external load-balancers that are not part
                          of the Kubernetes system.
                        items:
                          type: string
                        type: array
                      externalName:
                        description: externalName is the external reference that kubedns
                          or equivalent will return as a CNAME record for this service.
                          No proxying will be involved. Must be a valid RFC-1123 hostname
                          (https://tools.ietf.org/html/rfc1123) and requires Type
                          to be ExternalName.
                        type: string
                      externalTrafficPolicy:
                        description: externalTrafficPolicy denotes if this Service
                          desires to route external traffic to node-local or cluster-wide
                          endpoints. "Local" preserves the client source IP and avoids
                          a second hop for LoadBalancer and Nodeport type services,
                          but risks potentially imbalanced traffic spreading. "Cluster"
                          obscures the client source IP and may cause a second hop
                          to another node, but should have good overall load-spreading.
                        type: string
                      healthCheckNodePort:
                        description: healthCheckNodePort specifies the healthcheck
                          nodePort for the service. If not specified, HealthCheckNodePort
                          is created by the service api backend with the allocated
                          nodePort. Will use user-specified nodePort value if specified
                          by the client. Only effects when Type is set to LoadBalancer
                          and ExternalTrafficPolicy is set to Local.
                        format: int32
                        type: integer
                      ipFamily:
                        description: ipFamily specifies whether this Service has a
                          preference for a particular IP family (e.g. IPv4 vs. IPv6).  If
                          a specific IP family is requested, the clusterIP field will
                          be allocated from that family, if it is available in the
                          cluster.  If no IP family is requested, the cluster's primary
                          IP family will be used. Other IP fields (loadBalancerIP,
                          loadBalancerSourceRanges, externalIPs) and controllers which
                          allocate external load-balancers should use the same IP
                          family.  Endpoints for this Service will be of this family.  This
                          field is immutable after creation. Assigning a ServiceIPFamily
                          not available in the cluster (e.g. IPv6 in IPv4 only cluster)
                          is an error condition and will fail during clusterIP assignment.
                        type: string
                      loadBalancerIP:
                        description: 'Only applies to Service Type: LoadBalancer LoadBalancer
                          will get created with the IP specified in this field. This
                          feature depends on whether the underlying cloud-provider
                          supports specifying the loadBalancerIP when a load balancer
                          is created. This field will be ignored if the cloud-provider
                          does not support the feature.'
                        type: string
                      loadBalancerSourceRanges:
                        description: 'If specified and supported by the platform,
                          this will restrict traffic through the cloud-provider load-balancer
                          will be restricted to the specified client IPs. This field
                          will be ignored if the cloud-provider does not support the
                          feature." More info: https://kubernetes.io/docs/tasks/access-application-cluster/configure-cloud-provider-firewall/'
                        items:
                          type: string
                        type: array
                      ports:
                        description: 'The list of ports that are exposed by this service.
                          More info: https://kubernetes.io/docs/concepts/services-networking/service/#virtual-ips-and-service-proxies'
                        items:
                          description: ServicePort contains information on service's
                            port.
                          properties:
                            appProtocol:
                              description: The application protocol for this port.
                                This field follows standard Kubernetes label syntax.
                                Un-prefixed names are reserved for IANA standard service
                                names (as per RFC-6335 and http://www.iana.org/assignments/service-names).
                                Non-standard protocols should use prefixed names such
                                as mycompany.com/my-custom-protocol. Field can be
                                enabled with ServiceAppProtocol feature gate.
                              type: string
                            name:
                              description: The name of this port within the service.
                                This must be a DNS_LABEL. All ports within a ServiceSpec
                                must have unique names. When considering the endpoints
                                for a Service, this must match the 'name' field in
                                the EndpointPort. Optional if only one ServicePort
                                is defined on this service.
                              type: string
                            nodePort:
                              description: 'The port on each node on which this service
                                is exposed when type=NodePort or LoadBalancer. Usually
                                assigned by the system. If specified, it will be allocated
                                to the service if unused or else creation of the service
                                will fail. Default is to auto-allocate a port if the
                                ServiceType of this Service requires one. More info:
                                https://kubernetes.io/docs/concepts/services-networking/service/#type-nodeport'
                              format: int32
                              type: integer
                            port:
                              description: The port that will be exposed by this service.
                              format: int32
                              type: integer
                            protocol:
                              description: The IP protocol for this port. Supports
                                "TCP", "UDP", and "SCTP". Default is TCP.
                              type: string
                            targetPort:
                              anyOf:
                              - type: integer
                              - type: string
                              description: 'Number or name of the port to access on
                                the pods targeted by the service. Number must be in
                                the range 1 to 65535. Name must be an IANA_SVC_NAME.
                                If this is a string, it will be looked up as a named
                                port in the target Pod''s container ports. If this
                                is not specified, the value of the ''port'' field
                                is used (an identity map). This field is ignored for
                                services with clusterIP=None, and should be omitted
                                or set equal to the ''port'' field. More info: https://kubernetes.io/docs/concepts/services-networking/service/#defining-a-service'
                              x-kubernetes-int-or-string: true
                          required:
                          - port
                          - protocol
                          type: object
                        type: array
                        x-kubernetes-list-map-keys:
                        - port
                        - protocol
                        x-kubernetes-list-type: map
                      publishNotReadyAddresses:
                        description: publishNotReadyAddresses, when set to true, indicates
                          that DNS implementations must publish the notReadyAddresses
                          of subsets for the Endpoints associated with the Service.
                          The default value is false. The primary use case for setting
                          this field is to use a StatefulSet's Headless Service to
                          propagate SRV records for its Pods without respect to their
                          readiness for purpose of peer discovery.
                        type: boolean
                      selector:
                        additionalProperties:
                          type: string
                        description: 'Route service traffic to pods with label keys
                          and values matching this selector. If empty or not present,
                          the service is assumed to have an external process managing
                          its endpoints, which Kubernetes will not modify. Only applies
                          to types ClusterIP, NodePort, and LoadBalancer. Ignored
                          if type is ExternalName. More info: https://kubernetes.io/docs/concepts/services-networking/service/'
                        type: object
                      sessionAffinity:
                        description: 'Supports "ClientIP" and "None". Used to maintain
                          session affinity. Enable client IP based session affinity.
                          Must be ClientIP or None. Defaults to None. More info: https://kubernetes.io/docs/concepts/services-networking/service/#virtual-ips-and-service-proxies'
                        type: string
                      sessionAffinityConfig:
                        description: sessionAffinityConfig contains the configurations
                          of session affinity.
                        properties:
                          clientIP:
                            description: clientIP contains the configurations of Client
                              IP based session affinity.
                            properties:
                              timeoutSeconds:
                                description: timeoutSeconds specifies the seconds
                                  of ClientIP type session sticky time. The value
                                  must be >0 && <=86400(for 1 day) if ServiceAffinity
                                  == "ClientIP". Default value is 10800(for 3 hours).
                                format: int32
                                type: integer
                            type: object
                        type: object
                      topologyKeys:
                        description: topologyKeys is a preference-order list of topology
                          keys which implementations of services should use to preferentially
                          sort endpoints when accessing this Service, it can not be
                          used at the same time as externalTrafficPolicy=Local. Topology
                          keys must be valid label keys and at most 16 keys may be
                          specified. Endpoints are chosen based on the first topology
                          key with available backends. If this field is specified
                          and all entries have no backends that match the topology
                          of the client, the service has no backends for that client
                          and connections should fail. The special value "*" may be
                          used to mean "any topology". This catch-all value, if used,
                          only makes sense as the last value in the list. If this
                          is not specified or empty, no topology constraints will
                          be applied.
                        items:
                          type: string
                        type: array
                      type:
                        description: 'type determines how the Service is exposed.
                          Defaults to ClusterIP. Valid options are ExternalName, ClusterIP,
                          NodePort, and LoadBalancer. "ExternalName" maps to the specified
                          externalName. "ClusterIP" allocates a cluster-internal IP
                          address for load-balancing to endpoints. Endpoints are determined
                          by the selector or if that is not specified, by manual construction
                          of an Endpoints object. If clusterIP is "None", no virtual
                          IP is allocated and the endpoints are published as a set
                          of endpoints rather than a stable IP. "NodePort" builds
                          on ClusterIP and allocates a port on every node which routes
                          to the clusterIP. "LoadBalancer" builds on NodePort and
                          creates an external load-balancer (if supported in the current
                          cloud) which routes to the clusterIP. More info: https://kubernetes.io/docs/concepts/services-networking/service/#publishing-services-service-types'
                        type: string
                    type: object
                  status:
                    description: 'Most recently observed status of the service. Populated
                      by the system. Read-only. More info: https://git.k8s.io/community/contributors/devel/sig-architecture/api-conventions.md#spec-and-status'
                    properties:
                      loadBalancer:
                        description: LoadBalancer contains the current status of the
                          load-balancer, if one is present.
                        properties:
                          ingress:
                            description: Ingress is a list containing ingress points
                              for the load-balancer. Traffic intended for the service
                              should be sent to these ingress points.
                            items:
                              description: 'LoadBalancerIngress represents the status
                                of a load-balancer ingress point: traffic intended
                                for the service should be sent to an ingress point.'
                              properties:
                                hostname:
                                  description: Hostname is set for load-balancer ingress
                                    points that are DNS based (typically AWS load-balancers)
                                  type: string
                                ip:
                                  description: IP is set for load-balancer ingress
                                    points that are IP based (typically GCE or OpenStack
                                    load-balancers)
                                  type: string
                              type: object
                            type: array
                        type: object
                    type: object
                type: object
              tolerations:
                description: Pod's tolerations for Kubernetes node's taint
                items:
                  description: The pod this Toleration is attached to tolerates any
                    taint that matches the triple <key,value,effect> using the matching
                    operator <operator>.
                  properties:
                    effect:
                      description: Effect indicates the taint effect to match. Empty
                        means match all taint effects. When specified, allowed values
                        are NoSchedule, PreferNoSchedule and NoExecute.
                      type: string
                    key:
                      description: Key is the taint key that the toleration applies
                        to. Empty means match all taint keys. If the key is empty,
                        operator must be Exists; this combination means to match all
                        values and all keys.
                      type: string
                    operator:
                      description: Operator represents a key's relationship to the
                        value. Valid operators are Exists and Equal. Defaults to Equal.
                        Exists is equivalent to wildcard for value, so that a pod
                        can tolerate all taints of a particular category.
                      type: string
                    tolerationSeconds:
                      description: TolerationSeconds represents the period of time
                        the toleration (which must be of effect NoExecute, otherwise
                        this field is ignored) tolerates the taint. By default, it
                        is not set, which means tolerate the taint forever (do not
                        evict). Zero and negative values will be treated as 0 (evict
                        immediately) by the system.
                      format: int64
                      type: integer
                    value:
                      description: Value is the taint value the toleration matches
                        to. If the operator is Exists, the value should be empty,
                        otherwise just a regular string.
                      type: string
                  type: object
                type: array
              varVolumeStorageConfig:
                description: Storage configuration for /opt/splunk/var volume
                properties:
                  ephemeralStorage:
                    description: If true, ephemeral (emptyDir) storage will be used
                    type: boolean
                  storageCapacity:
                    description: Storage capacity to request persistent volume claims
                      (default=”10Gi” for etc and "100Gi" for var)
                    type: string
                  storageClassName:
                    description: Name of StorageClass to use for persistent volume
                      claims
                    type: string
                type: object
              volumes:
                description: List of one or more Kubernetes volumes. These will be
                  mounted in all pod containers as as /mnt/<name>
                items:
                  description: Volume represents a named volume in a pod that may
                    be accessed by any container in the pod.
                  properties:
                    awsElasticBlockStore:
                      description: 'AWSElasticBlockStore represents an AWS Disk resource
                        that is attached to a kubelet''s host machine and then exposed
                        to the pod. More info: https://kubernetes.io/docs/concepts/storage/volumes#awselasticblockstore'
                      properties:
                        fsType:
                          description: 'Filesystem type of the volume that you want
                            to mount. Tip: Ensure that the filesystem type is supported
                            by the host operating system. Examples: "ext4", "xfs",
                            "ntfs". Implicitly inferred to be "ext4" if unspecified.
                            More info: https://kubernetes.io/docs/concepts/storage/volumes#awselasticblockstore
                            TODO: how do we prevent errors in the filesystem from
                            compromising the machine'
                          type: string
                        partition:
                          description: 'The partition in the volume that you want
                            to mount. If omitted, the default is to mount by volume
                            name. Examples: For volume /dev/sda1, you specify the
                            partition as "1". Similarly, the volume partition for
                            /dev/sda is "0" (or you can leave the property empty).'
                          format: int32
                          type: integer
                        readOnly:
                          description: 'Specify "true" to force and set the ReadOnly
                            property in VolumeMounts to "true". If omitted, the default
                            is "false". More info: https://kubernetes.io/docs/concepts/storage/volumes#awselasticblockstore'
                          type: boolean
                        volumeID:
                          description: 'Unique ID of the persistent disk resource
                            in AWS (Amazon EBS volume). More info: https://kubernetes.io/docs/concepts/storage/volumes#awselasticblockstore'
                          type: string
                      required:
                      - volumeID
                      type: object
                    azureDisk:
                      description: AzureDisk represents an Azure Data Disk mount on
                        the host and bind mount to the pod.
                      properties:
                        cachingMode:
                          description: 'Host Caching mode: None, Read Only, Read Write.'
                          type: string
                        diskName:
                          description: The Name of the data disk in the blob storage
                          type: string
                        diskURI:
                          description: The URI the data disk in the blob storage
                          type: string
                        fsType:
                          description: Filesystem type to mount. Must be a filesystem
                            type supported by the host operating system. Ex. "ext4",
                            "xfs", "ntfs". Implicitly inferred to be "ext4" if unspecified.
                          type: string
                        kind:
                          description: 'Expected values Shared: multiple blob disks
                            per storage account  Dedicated: single blob disk per storage
                            account  Managed: azure managed data disk (only in managed
                            availability set). defaults to shared'
                          type: string
                        readOnly:
                          description: Defaults to false (read/write). ReadOnly here
                            will force the ReadOnly setting in VolumeMounts.
                          type: boolean
                      required:
                      - diskName
                      - diskURI
                      type: object
                    azureFile:
                      description: AzureFile represents an Azure File Service mount
                        on the host and bind mount to the pod.
                      properties:
                        readOnly:
                          description: Defaults to false (read/write). ReadOnly here
                            will force the ReadOnly setting in VolumeMounts.
                          type: boolean
                        secretName:
                          description: the name of secret that contains Azure Storage
                            Account Name and Key
                          type: string
                        shareName:
                          description: Share Name
                          type: string
                      required:
                      - secretName
                      - shareName
                      type: object
                    cephfs:
                      description: CephFS represents a Ceph FS mount on the host that
                        shares a pod's lifetime
                      properties:
                        monitors:
                          description: 'Required: Monitors is a collection of Ceph
                            monitors More info: https://examples.k8s.io/volumes/cephfs/README.md#how-to-use-it'
                          items:
                            type: string
                          type: array
                        path:
                          description: 'Optional: Used as the mounted root, rather
                            than the full Ceph tree, default is /'
                          type: string
                        readOnly:
                          description: 'Optional: Defaults to false (read/write).
                            ReadOnly here will force the ReadOnly setting in VolumeMounts.
                            More info: https://examples.k8s.io/volumes/cephfs/README.md#how-to-use-it'
                          type: boolean
                        secretFile:
                          description: 'Optional: SecretFile is the path to key ring
                            for User, default is /etc/ceph/user.secret More info:
                            https://examples.k8s.io/volumes/cephfs/README.md#how-to-use-it'
                          type: string
                        secretRef:
                          description: 'Optional: SecretRef is reference to the authentication
                            secret for User, default is empty. More info: https://examples.k8s.io/volumes/cephfs/README.md#how-to-use-it'
                          properties:
                            name:
                              description: 'Name of the referent. More info: https://kubernetes.io/docs/concepts/overview/working-with-objects/names/#names
                                TODO: Add other useful fields. apiVersion, kind, uid?'
                              type: string
                          type: object
                        user:
                          description: 'Optional: User is the rados user name, default
                            is admin More info: https://examples.k8s.io/volumes/cephfs/README.md#how-to-use-it'
                          type: string
                      required:
                      - monitors
                      type: object
                    cinder:
                      description: 'Cinder represents a cinder volume attached and
                        mounted on kubelets host machine. More info: https://examples.k8s.io/mysql-cinder-pd/README.md'
                      properties:
                        fsType:
                          description: 'Filesystem type to mount. Must be a filesystem
                            type supported by the host operating system. Examples:
                            "ext4", "xfs", "ntfs". Implicitly inferred to be "ext4"
                            if unspecified. More info: https://examples.k8s.io/mysql-cinder-pd/README.md'
                          type: string
                        readOnly:
                          description: 'Optional: Defaults to false (read/write).
                            ReadOnly here will force the ReadOnly setting in VolumeMounts.
                            More info: https://examples.k8s.io/mysql-cinder-pd/README.md'
                          type: boolean
                        secretRef:
                          description: 'Optional: points to a secret object containing
                            parameters used to connect to OpenStack.'
                          properties:
                            name:
                              description: 'Name of the referent. More info: https://kubernetes.io/docs/concepts/overview/working-with-objects/names/#names
                                TODO: Add other useful fields. apiVersion, kind, uid?'
                              type: string
                          type: object
                        volumeID:
                          description: 'volume id used to identify the volume in cinder.
                            More info: https://examples.k8s.io/mysql-cinder-pd/README.md'
                          type: string
                      required:
                      - volumeID
                      type: object
                    configMap:
                      description: ConfigMap represents a configMap that should populate
                        this volume
                      properties:
                        defaultMode:
                          description: 'Optional: mode bits to use on created files
                            by default. Must be a value between 0 and 0777. Defaults
                            to 0644. Directories within the path are not affected
                            by this setting. This might be in conflict with other
                            options that affect the file mode, like fsGroup, and the
                            result can be other mode bits set.'
                          format: int32
                          type: integer
                        items:
                          description: If unspecified, each key-value pair in the
                            Data field of the referenced ConfigMap will be projected
                            into the volume as a file whose name is the key and content
                            is the value. If specified, the listed keys will be projected
                            into the specified paths, and unlisted keys will not be
                            present. If a key is specified which is not present in
                            the ConfigMap, the volume setup will error unless it is
                            marked optional. Paths must be relative and may not contain
                            the '..' path or start with '..'.
                          items:
                            description: Maps a string key to a path within a volume.
                            properties:
                              key:
                                description: The key to project.
                                type: string
                              mode:
                                description: 'Optional: mode bits to use on this file,
                                  must be a value between 0 and 0777. If not specified,
                                  the volume defaultMode will be used. This might
                                  be in conflict with other options that affect the
                                  file mode, like fsGroup, and the result can be other
                                  mode bits set.'
                                format: int32
                                type: integer
                              path:
                                description: The relative path of the file to map
                                  the key to. May not be an absolute path. May not
                                  contain the path element '..'. May not start with
                                  the string '..'.
                                type: string
                            required:
                            - key
                            - path
                            type: object
                          type: array
                        name:
                          description: 'Name of the referent. More info: https://kubernetes.io/docs/concepts/overview/working-with-objects/names/#names
                            TODO: Add other useful fields. apiVersion, kind, uid?'
                          type: string
                        optional:
                          description: Specify whether the ConfigMap or its keys must
                            be defined
                          type: boolean
                      type: object
                    csi:
                      description: CSI (Container Storage Interface) represents storage
                        that is handled by an external CSI driver (Alpha feature).
                      properties:
                        driver:
                          description: Driver is the name of the CSI driver that handles
                            this volume. Consult with your admin for the correct name
                            as registered in the cluster.
                          type: string
                        fsType:
                          description: Filesystem type to mount. Ex. "ext4", "xfs",
                            "ntfs". If not provided, the empty value is passed to
                            the associated CSI driver which will determine the default
                            filesystem to apply.
                          type: string
                        nodePublishSecretRef:
                          description: NodePublishSecretRef is a reference to the
                            secret object containing sensitive information to pass
                            to the CSI driver to complete the CSI NodePublishVolume
                            and NodeUnpublishVolume calls. This field is optional,
                            and  may be empty if no secret is required. If the secret
                            object contains more than one secret, all secret references
                            are passed.
                          properties:
                            name:
                              description: 'Name of the referent. More info: https://kubernetes.io/docs/concepts/overview/working-with-objects/names/#names
                                TODO: Add other useful fields. apiVersion, kind, uid?'
                              type: string
                          type: object
                        readOnly:
                          description: Specifies a read-only configuration for the
                            volume. Defaults to false (read/write).
                          type: boolean
                        volumeAttributes:
                          additionalProperties:
                            type: string
                          description: VolumeAttributes stores driver-specific properties
                            that are passed to the CSI driver. Consult your driver's
                            documentation for supported values.
                          type: object
                      required:
                      - driver
                      type: object
                    downwardAPI:
                      description: DownwardAPI represents downward API about the pod
                        that should populate this volume
                      properties:
                        defaultMode:
                          description: 'Optional: mode bits to use on created files
                            by default. Must be a value between 0 and 0777. Defaults
                            to 0644. Directories within the path are not affected
                            by this setting. This might be in conflict with other
                            options that affect the file mode, like fsGroup, and the
                            result can be other mode bits set.'
                          format: int32
                          type: integer
                        items:
                          description: Items is a list of downward API volume file
                          items:
                            description: DownwardAPIVolumeFile represents information
                              to create the file containing the pod field
                            properties:
                              fieldRef:
                                description: 'Required: Selects a field of the pod:
                                  only annotations, labels, name and namespace are
                                  supported.'
                                properties:
                                  apiVersion:
                                    description: Version of the schema the FieldPath
                                      is written in terms of, defaults to "v1".
                                    type: string
                                  fieldPath:
                                    description: Path of the field to select in the
                                      specified API version.
                                    type: string
                                required:
                                - fieldPath
                                type: object
                              mode:
                                description: 'Optional: mode bits to use on this file,
                                  must be a value between 0 and 0777. If not specified,
                                  the volume defaultMode will be used. This might
                                  be in conflict with other options that affect the
                                  file mode, like fsGroup, and the result can be other
                                  mode bits set.'
                                format: int32
                                type: integer
                              path:
                                description: 'Required: Path is  the relative path
                                  name of the file to be created. Must not be absolute
                                  or contain the ''..'' path. Must be utf-8 encoded.
                                  The first item of the relative path must not start
                                  with ''..'''
                                type: string
                              resourceFieldRef:
                                description: 'Selects a resource of the container:
                                  only resources limits and requests (limits.cpu,
                                  limits.memory, requests.cpu and requests.memory)
                                  are currently supported.'
                                properties:
                                  containerName:
                                    description: 'Container name: required for volumes,
                                      optional for env vars'
                                    type: string
                                  divisor:
                                    anyOf:
                                    - type: integer
                                    - type: string
                                    description: Specifies the output format of the
                                      exposed resources, defaults to "1"
                                    pattern: ^(\+|-)?(([0-9]+(\.[0-9]*)?)|(\.[0-9]+))(([KMGTPE]i)|[numkMGTPE]|([eE](\+|-)?(([0-9]+(\.[0-9]*)?)|(\.[0-9]+))))?$
                                    x-kubernetes-int-or-string: true
                                  resource:
                                    description: 'Required: resource to select'
                                    type: string
                                required:
                                - resource
                                type: object
                            required:
                            - path
                            type: object
                          type: array
                      type: object
                    emptyDir:
                      description: 'EmptyDir represents a temporary directory that
                        shares a pod''s lifetime. More info: https://kubernetes.io/docs/concepts/storage/volumes#emptydir'
                      properties:
                        medium:
                          description: 'What type of storage medium should back this
                            directory. The default is "" which means to use the node''s
                            default medium. Must be an empty string (default) or Memory.
                            More info: https://kubernetes.io/docs/concepts/storage/volumes#emptydir'
                          type: string
                        sizeLimit:
                          anyOf:
                          - type: integer
                          - type: string
                          description: 'Total amount of local storage required for
                            this EmptyDir volume. The size limit is also applicable
                            for memory medium. The maximum usage on memory medium
                            EmptyDir would be the minimum value between the SizeLimit
                            specified here and the sum of memory limits of all containers
                            in a pod. The default is nil which means that the limit
                            is undefined. More info: http://kubernetes.io/docs/user-guide/volumes#emptydir'
                          pattern: ^(\+|-)?(([0-9]+(\.[0-9]*)?)|(\.[0-9]+))(([KMGTPE]i)|[numkMGTPE]|([eE](\+|-)?(([0-9]+(\.[0-9]*)?)|(\.[0-9]+))))?$
                          x-kubernetes-int-or-string: true
                      type: object
                    fc:
                      description: FC represents a Fibre Channel resource that is
                        attached to a kubelet's host machine and then exposed to the
                        pod.
                      properties:
                        fsType:
                          description: 'Filesystem type to mount. Must be a filesystem
                            type supported by the host operating system. Ex. "ext4",
                            "xfs", "ntfs". Implicitly inferred to be "ext4" if unspecified.
                            TODO: how do we prevent errors in the filesystem from
                            compromising the machine'
                          type: string
                        lun:
                          description: 'Optional: FC target lun number'
                          format: int32
                          type: integer
                        readOnly:
                          description: 'Optional: Defaults to false (read/write).
                            ReadOnly here will force the ReadOnly setting in VolumeMounts.'
                          type: boolean
                        targetWWNs:
                          description: 'Optional: FC target worldwide names (WWNs)'
                          items:
                            type: string
                          type: array
                        wwids:
                          description: 'Optional: FC volume world wide identifiers
                            (wwids) Either wwids or combination of targetWWNs and
                            lun must be set, but not both simultaneously.'
                          items:
                            type: string
                          type: array
                      type: object
                    flexVolume:
                      description: FlexVolume represents a generic volume resource
                        that is provisioned/attached using an exec based plugin.
                      properties:
                        driver:
                          description: Driver is the name of the driver to use for
                            this volume.
                          type: string
                        fsType:
                          description: Filesystem type to mount. Must be a filesystem
                            type supported by the host operating system. Ex. "ext4",
                            "xfs", "ntfs". The default filesystem depends on FlexVolume
                            script.
                          type: string
                        options:
                          additionalProperties:
                            type: string
                          description: 'Optional: Extra command options if any.'
                          type: object
                        readOnly:
                          description: 'Optional: Defaults to false (read/write).
                            ReadOnly here will force the ReadOnly setting in VolumeMounts.'
                          type: boolean
                        secretRef:
                          description: 'Optional: SecretRef is reference to the secret
                            object containing sensitive information to pass to the
                            plugin scripts. This may be empty if no secret object
                            is specified. If the secret object contains more than
                            one secret, all secrets are passed to the plugin scripts.'
                          properties:
                            name:
                              description: 'Name of the referent. More info: https://kubernetes.io/docs/concepts/overview/working-with-objects/names/#names
                                TODO: Add other useful fields. apiVersion, kind, uid?'
                              type: string
                          type: object
                      required:
                      - driver
                      type: object
                    flocker:
                      description: Flocker represents a Flocker volume attached to
                        a kubelet's host machine. This depends on the Flocker control
                        service being running
                      properties:
                        datasetName:
                          description: Name of the dataset stored as metadata -> name
                            on the dataset for Flocker should be considered as deprecated
                          type: string
                        datasetUUID:
                          description: UUID of the dataset. This is unique identifier
                            of a Flocker dataset
                          type: string
                      type: object
                    gcePersistentDisk:
                      description: 'GCEPersistentDisk represents a GCE Disk resource
                        that is attached to a kubelet''s host machine and then exposed
                        to the pod. More info: https://kubernetes.io/docs/concepts/storage/volumes#gcepersistentdisk'
                      properties:
                        fsType:
                          description: 'Filesystem type of the volume that you want
                            to mount. Tip: Ensure that the filesystem type is supported
                            by the host operating system. Examples: "ext4", "xfs",
                            "ntfs". Implicitly inferred to be "ext4" if unspecified.
                            More info: https://kubernetes.io/docs/concepts/storage/volumes#gcepersistentdisk
                            TODO: how do we prevent errors in the filesystem from
                            compromising the machine'
                          type: string
                        partition:
                          description: 'The partition in the volume that you want
                            to mount. If omitted, the default is to mount by volume
                            name. Examples: For volume /dev/sda1, you specify the
                            partition as "1". Similarly, the volume partition for
                            /dev/sda is "0" (or you can leave the property empty).
                            More info: https://kubernetes.io/docs/concepts/storage/volumes#gcepersistentdisk'
                          format: int32
                          type: integer
                        pdName:
                          description: 'Unique name of the PD resource in GCE. Used
                            to identify the disk in GCE. More info: https://kubernetes.io/docs/concepts/storage/volumes#gcepersistentdisk'
                          type: string
                        readOnly:
                          description: 'ReadOnly here will force the ReadOnly setting
                            in VolumeMounts. Defaults to false. More info: https://kubernetes.io/docs/concepts/storage/volumes#gcepersistentdisk'
                          type: boolean
                      required:
                      - pdName
                      type: object
                    gitRepo:
                      description: 'GitRepo represents a git repository at a particular
                        revision. DEPRECATED: GitRepo is deprecated. To provision
                        a container with a git repo, mount an EmptyDir into an InitContainer
                        that clones the repo using git, then mount the EmptyDir into
                        the Pod''s container.'
                      properties:
                        directory:
                          description: Target directory name. Must not contain or
                            start with '..'.  If '.' is supplied, the volume directory
                            will be the git repository.  Otherwise, if specified,
                            the volume will contain the git repository in the subdirectory
                            with the given name.
                          type: string
                        repository:
                          description: Repository URL
                          type: string
                        revision:
                          description: Commit hash for the specified revision.
                          type: string
                      required:
                      - repository
                      type: object
                    glusterfs:
                      description: 'Glusterfs represents a Glusterfs mount on the
                        host that shares a pod''s lifetime. More info: https://examples.k8s.io/volumes/glusterfs/README.md'
                      properties:
                        endpoints:
                          description: 'EndpointsName is the endpoint name that details
                            Glusterfs topology. More info: https://examples.k8s.io/volumes/glusterfs/README.md#create-a-pod'
                          type: string
                        path:
                          description: 'Path is the Glusterfs volume path. More info:
                            https://examples.k8s.io/volumes/glusterfs/README.md#create-a-pod'
                          type: string
                        readOnly:
                          description: 'ReadOnly here will force the Glusterfs volume
                            to be mounted with read-only permissions. Defaults to
                            false. More info: https://examples.k8s.io/volumes/glusterfs/README.md#create-a-pod'
                          type: boolean
                      required:
                      - endpoints
                      - path
                      type: object
                    hostPath:
                      description: 'HostPath represents a pre-existing file or directory
                        on the host machine that is directly exposed to the container.
                        This is generally used for system agents or other privileged
                        things that are allowed to see the host machine. Most containers
                        will NOT need this. More info: https://kubernetes.io/docs/concepts/storage/volumes#hostpath
                        --- TODO(jonesdl) We need to restrict who can use host directory
                        mounts and who can/can not mount host directories as read/write.'
                      properties:
                        path:
                          description: 'Path of the directory on the host. If the
                            path is a symlink, it will follow the link to the real
                            path. More info: https://kubernetes.io/docs/concepts/storage/volumes#hostpath'
                          type: string
                        type:
                          description: 'Type for HostPath Volume Defaults to "" More
                            info: https://kubernetes.io/docs/concepts/storage/volumes#hostpath'
                          type: string
                      required:
                      - path
                      type: object
                    iscsi:
                      description: 'ISCSI represents an ISCSI Disk resource that is
                        attached to a kubelet''s host machine and then exposed to
                        the pod. More info: https://examples.k8s.io/volumes/iscsi/README.md'
                      properties:
                        chapAuthDiscovery:
                          description: whether support iSCSI Discovery CHAP authentication
                          type: boolean
                        chapAuthSession:
                          description: whether support iSCSI Session CHAP authentication
                          type: boolean
                        fsType:
                          description: 'Filesystem type of the volume that you want
                            to mount. Tip: Ensure that the filesystem type is supported
                            by the host operating system. Examples: "ext4", "xfs",
                            "ntfs". Implicitly inferred to be "ext4" if unspecified.
                            More info: https://kubernetes.io/docs/concepts/storage/volumes#iscsi
                            TODO: how do we prevent errors in the filesystem from
                            compromising the machine'
                          type: string
                        initiatorName:
                          description: Custom iSCSI Initiator Name. If initiatorName
                            is specified with iscsiInterface simultaneously, new iSCSI
                            interface <target portal>:<volume name> will be created
                            for the connection.
                          type: string
                        iqn:
                          description: Target iSCSI Qualified Name.
                          type: string
                        iscsiInterface:
                          description: iSCSI Interface Name that uses an iSCSI transport.
                            Defaults to 'default' (tcp).
                          type: string
                        lun:
                          description: iSCSI Target Lun number.
                          format: int32
                          type: integer
                        portals:
                          description: iSCSI Target Portal List. The portal is either
                            an IP or ip_addr:port if the port is other than default
                            (typically TCP ports 860 and 3260).
                          items:
                            type: string
                          type: array
                        readOnly:
                          description: ReadOnly here will force the ReadOnly setting
                            in VolumeMounts. Defaults to false.
                          type: boolean
                        secretRef:
                          description: CHAP Secret for iSCSI target and initiator
                            authentication
                          properties:
                            name:
                              description: 'Name of the referent. More info: https://kubernetes.io/docs/concepts/overview/working-with-objects/names/#names
                                TODO: Add other useful fields. apiVersion, kind, uid?'
                              type: string
                          type: object
                        targetPortal:
                          description: iSCSI Target Portal. The Portal is either an
                            IP or ip_addr:port if the port is other than default (typically
                            TCP ports 860 and 3260).
                          type: string
                      required:
                      - iqn
                      - lun
                      - targetPortal
                      type: object
                    name:
                      description: 'Volume''s name. Must be a DNS_LABEL and unique
                        within the pod. More info: https://kubernetes.io/docs/concepts/overview/working-with-objects/names/#names'
                      type: string
                    nfs:
                      description: 'NFS represents an NFS mount on the host that shares
                        a pod''s lifetime More info: https://kubernetes.io/docs/concepts/storage/volumes#nfs'
                      properties:
                        path:
                          description: 'Path that is exported by the NFS server. More
                            info: https://kubernetes.io/docs/concepts/storage/volumes#nfs'
                          type: string
                        readOnly:
                          description: 'ReadOnly here will force the NFS export to
                            be mounted with read-only permissions. Defaults to false.
                            More info: https://kubernetes.io/docs/concepts/storage/volumes#nfs'
                          type: boolean
                        server:
                          description: 'Server is the hostname or IP address of the
                            NFS server. More info: https://kubernetes.io/docs/concepts/storage/volumes#nfs'
                          type: string
                      required:
                      - path
                      - server
                      type: object
                    persistentVolumeClaim:
                      description: 'PersistentVolumeClaimVolumeSource represents a
                        reference to a PersistentVolumeClaim in the same namespace.
                        More info: https://kubernetes.io/docs/concepts/storage/persistent-volumes#persistentvolumeclaims'
                      properties:
                        claimName:
                          description: 'ClaimName is the name of a PersistentVolumeClaim
                            in the same namespace as the pod using this volume. More
                            info: https://kubernetes.io/docs/concepts/storage/persistent-volumes#persistentvolumeclaims'
                          type: string
                        readOnly:
                          description: Will force the ReadOnly setting in VolumeMounts.
                            Default false.
                          type: boolean
                      required:
                      - claimName
                      type: object
                    photonPersistentDisk:
                      description: PhotonPersistentDisk represents a PhotonController
                        persistent disk attached and mounted on kubelets host machine
                      properties:
                        fsType:
                          description: Filesystem type to mount. Must be a filesystem
                            type supported by the host operating system. Ex. "ext4",
                            "xfs", "ntfs". Implicitly inferred to be "ext4" if unspecified.
                          type: string
                        pdID:
                          description: ID that identifies Photon Controller persistent
                            disk
                          type: string
                      required:
                      - pdID
                      type: object
                    portworxVolume:
                      description: PortworxVolume represents a portworx volume attached
                        and mounted on kubelets host machine
                      properties:
                        fsType:
                          description: FSType represents the filesystem type to mount
                            Must be a filesystem type supported by the host operating
                            system. Ex. "ext4", "xfs". Implicitly inferred to be "ext4"
                            if unspecified.
                          type: string
                        readOnly:
                          description: Defaults to false (read/write). ReadOnly here
                            will force the ReadOnly setting in VolumeMounts.
                          type: boolean
                        volumeID:
                          description: VolumeID uniquely identifies a Portworx volume
                          type: string
                      required:
                      - volumeID
                      type: object
                    projected:
                      description: Items for all in one resources secrets, configmaps,
                        and downward API
                      properties:
                        defaultMode:
                          description: Mode bits to use on created files by default.
                            Must be a value between 0 and 0777. Directories within
                            the path are not affected by this setting. This might
                            be in conflict with other options that affect the file
                            mode, like fsGroup, and the result can be other mode bits
                            set.
                          format: int32
                          type: integer
                        sources:
                          description: list of volume projections
                          items:
                            description: Projection that may be projected along with
                              other supported volume types
                            properties:
                              configMap:
                                description: information about the configMap data
                                  to project
                                properties:
                                  items:
                                    description: If unspecified, each key-value pair
                                      in the Data field of the referenced ConfigMap
                                      will be projected into the volume as a file
                                      whose name is the key and content is the value.
                                      If specified, the listed keys will be projected
                                      into the specified paths, and unlisted keys
                                      will not be present. If a key is specified which
                                      is not present in the ConfigMap, the volume
                                      setup will error unless it is marked optional.
                                      Paths must be relative and may not contain the
                                      '..' path or start with '..'.
                                    items:
                                      description: Maps a string key to a path within
                                        a volume.
                                      properties:
                                        key:
                                          description: The key to project.
                                          type: string
                                        mode:
                                          description: 'Optional: mode bits to use
                                            on this file, must be a value between
                                            0 and 0777. If not specified, the volume
                                            defaultMode will be used. This might be
                                            in conflict with other options that affect
                                            the file mode, like fsGroup, and the result
                                            can be other mode bits set.'
                                          format: int32
                                          type: integer
                                        path:
                                          description: The relative path of the file
                                            to map the key to. May not be an absolute
                                            path. May not contain the path element
                                            '..'. May not start with the string '..'.
                                          type: string
                                      required:
                                      - key
                                      - path
                                      type: object
                                    type: array
                                  name:
                                    description: 'Name of the referent. More info:
                                      https://kubernetes.io/docs/concepts/overview/working-with-objects/names/#names
                                      TODO: Add other useful fields. apiVersion, kind,
                                      uid?'
                                    type: string
                                  optional:
                                    description: Specify whether the ConfigMap or
                                      its keys must be defined
                                    type: boolean
                                type: object
                              downwardAPI:
                                description: information about the downwardAPI data
                                  to project
                                properties:
                                  items:
                                    description: Items is a list of DownwardAPIVolume
                                      file
                                    items:
                                      description: DownwardAPIVolumeFile represents
                                        information to create the file containing
                                        the pod field
                                      properties:
                                        fieldRef:
                                          description: 'Required: Selects a field
                                            of the pod: only annotations, labels,
                                            name and namespace are supported.'
                                          properties:
                                            apiVersion:
                                              description: Version of the schema the
                                                FieldPath is written in terms of,
                                                defaults to "v1".
                                              type: string
                                            fieldPath:
                                              description: Path of the field to select
                                                in the specified API version.
                                              type: string
                                          required:
                                          - fieldPath
                                          type: object
                                        mode:
                                          description: 'Optional: mode bits to use
                                            on this file, must be a value between
                                            0 and 0777. If not specified, the volume
                                            defaultMode will be used. This might be
                                            in conflict with other options that affect
                                            the file mode, like fsGroup, and the result
                                            can be other mode bits set.'
                                          format: int32
                                          type: integer
                                        path:
                                          description: 'Required: Path is  the relative
                                            path name of the file to be created. Must
                                            not be absolute or contain the ''..''
                                            path. Must be utf-8 encoded. The first
                                            item of the relative path must not start
                                            with ''..'''
                                          type: string
                                        resourceFieldRef:
                                          description: 'Selects a resource of the
                                            container: only resources limits and requests
                                            (limits.cpu, limits.memory, requests.cpu
                                            and requests.memory) are currently supported.'
                                          properties:
                                            containerName:
                                              description: 'Container name: required
                                                for volumes, optional for env vars'
                                              type: string
                                            divisor:
                                              anyOf:
                                              - type: integer
                                              - type: string
                                              description: Specifies the output format
                                                of the exposed resources, defaults
                                                to "1"
                                              pattern: ^(\+|-)?(([0-9]+(\.[0-9]*)?)|(\.[0-9]+))(([KMGTPE]i)|[numkMGTPE]|([eE](\+|-)?(([0-9]+(\.[0-9]*)?)|(\.[0-9]+))))?$
                                              x-kubernetes-int-or-string: true
                                            resource:
                                              description: 'Required: resource to
                                                select'
                                              type: string
                                          required:
                                          - resource
                                          type: object
                                      required:
                                      - path
                                      type: object
                                    type: array
                                type: object
                              secret:
                                description: information about the secret data to
                                  project
                                properties:
                                  items:
                                    description: If unspecified, each key-value pair
                                      in the Data field of the referenced Secret will
                                      be projected into the volume as a file whose
                                      name is the key and content is the value. If
                                      specified, the listed keys will be projected
                                      into the specified paths, and unlisted keys
                                      will not be present. If a key is specified which
                                      is not present in the Secret, the volume setup
                                      will error unless it is marked optional. Paths
                                      must be relative and may not contain the '..'
                                      path or start with '..'.
                                    items:
                                      description: Maps a string key to a path within
                                        a volume.
                                      properties:
                                        key:
                                          description: The key to project.
                                          type: string
                                        mode:
                                          description: 'Optional: mode bits to use
                                            on this file, must be a value between
                                            0 and 0777. If not specified, the volume
                                            defaultMode will be used. This might be
                                            in conflict with other options that affect
                                            the file mode, like fsGroup, and the result
                                            can be other mode bits set.'
                                          format: int32
                                          type: integer
                                        path:
                                          description: The relative path of the file
                                            to map the key to. May not be an absolute
                                            path. May not contain the path element
                                            '..'. May not start with the string '..'.
                                          type: string
                                      required:
                                      - key
                                      - path
                                      type: object
                                    type: array
                                  name:
                                    description: 'Name of the referent. More info:
                                      https://kubernetes.io/docs/concepts/overview/working-with-objects/names/#names
                                      TODO: Add other useful fields. apiVersion, kind,
                                      uid?'
                                    type: string
                                  optional:
                                    description: Specify whether the Secret or its
                                      key must be defined
                                    type: boolean
                                type: object
                              serviceAccountToken:
                                description: information about the serviceAccountToken
                                  data to project
                                properties:
                                  audience:
                                    description: Audience is the intended audience
                                      of the token. A recipient of a token must identify
                                      itself with an identifier specified in the audience
                                      of the token, and otherwise should reject the
                                      token. The audience defaults to the identifier
                                      of the apiserver.
                                    type: string
                                  expirationSeconds:
                                    description: ExpirationSeconds is the requested
                                      duration of validity of the service account
                                      token. As the token approaches expiration, the
                                      kubelet volume plugin will proactively rotate
                                      the service account token. The kubelet will
                                      start trying to rotate the token if the token
                                      is older than 80 percent of its time to live
                                      or if the token is older than 24 hours.Defaults
                                      to 1 hour and must be at least 10 minutes.
                                    format: int64
                                    type: integer
                                  path:
                                    description: Path is the path relative to the
                                      mount point of the file to project the token
                                      into.
                                    type: string
                                required:
                                - path
                                type: object
                            type: object
                          type: array
                      required:
                      - sources
                      type: object
                    quobyte:
                      description: Quobyte represents a Quobyte mount on the host
                        that shares a pod's lifetime
                      properties:
                        group:
                          description: Group to map volume access to Default is no
                            group
                          type: string
                        readOnly:
                          description: ReadOnly here will force the Quobyte volume
                            to be mounted with read-only permissions. Defaults to
                            false.
                          type: boolean
                        registry:
                          description: Registry represents a single or multiple Quobyte
                            Registry services specified as a string as host:port pair
                            (multiple entries are separated with commas) which acts
                            as the central registry for volumes
                          type: string
                        tenant:
                          description: Tenant owning the given Quobyte volume in the
                            Backend Used with dynamically provisioned Quobyte volumes,
                            value is set by the plugin
                          type: string
                        user:
                          description: User to map volume access to Defaults to serivceaccount
                            user
                          type: string
                        volume:
                          description: Volume is a string that references an already
                            created Quobyte volume by name.
                          type: string
                      required:
                      - registry
                      - volume
                      type: object
                    rbd:
                      description: 'RBD represents a Rados Block Device mount on the
                        host that shares a pod''s lifetime. More info: https://examples.k8s.io/volumes/rbd/README.md'
                      properties:
                        fsType:
                          description: 'Filesystem type of the volume that you want
                            to mount. Tip: Ensure that the filesystem type is supported
                            by the host operating system. Examples: "ext4", "xfs",
                            "ntfs". Implicitly inferred to be "ext4" if unspecified.
                            More info: https://kubernetes.io/docs/concepts/storage/volumes#rbd
                            TODO: how do we prevent errors in the filesystem from
                            compromising the machine'
                          type: string
                        image:
                          description: 'The rados image name. More info: https://examples.k8s.io/volumes/rbd/README.md#how-to-use-it'
                          type: string
                        keyring:
                          description: 'Keyring is the path to key ring for RBDUser.
                            Default is /etc/ceph/keyring. More info: https://examples.k8s.io/volumes/rbd/README.md#how-to-use-it'
                          type: string
                        monitors:
                          description: 'A collection of Ceph monitors. More info:
                            https://examples.k8s.io/volumes/rbd/README.md#how-to-use-it'
                          items:
                            type: string
                          type: array
                        pool:
                          description: 'The rados pool name. Default is rbd. More
                            info: https://examples.k8s.io/volumes/rbd/README.md#how-to-use-it'
                          type: string
                        readOnly:
                          description: 'ReadOnly here will force the ReadOnly setting
                            in VolumeMounts. Defaults to false. More info: https://examples.k8s.io/volumes/rbd/README.md#how-to-use-it'
                          type: boolean
                        secretRef:
                          description: 'SecretRef is name of the authentication secret
                            for RBDUser. If provided overrides keyring. Default is
                            nil. More info: https://examples.k8s.io/volumes/rbd/README.md#how-to-use-it'
                          properties:
                            name:
                              description: 'Name of the referent. More info: https://kubernetes.io/docs/concepts/overview/working-with-objects/names/#names
                                TODO: Add other useful fields. apiVersion, kind, uid?'
                              type: string
                          type: object
                        user:
                          description: 'The rados user name. Default is admin. More
                            info: https://examples.k8s.io/volumes/rbd/README.md#how-to-use-it'
                          type: string
                      required:
                      - image
                      - monitors
                      type: object
                    scaleIO:
                      description: ScaleIO represents a ScaleIO persistent volume
                        attached and mounted on Kubernetes nodes.
                      properties:
                        fsType:
                          description: Filesystem type to mount. Must be a filesystem
                            type supported by the host operating system. Ex. "ext4",
                            "xfs", "ntfs". Default is "xfs".
                          type: string
                        gateway:
                          description: The host address of the ScaleIO API Gateway.
                          type: string
                        protectionDomain:
                          description: The name of the ScaleIO Protection Domain for
                            the configured storage.
                          type: string
                        readOnly:
                          description: Defaults to false (read/write). ReadOnly here
                            will force the ReadOnly setting in VolumeMounts.
                          type: boolean
                        secretRef:
                          description: SecretRef references to the secret for ScaleIO
                            user and other sensitive information. If this is not provided,
                            Login operation will fail.
                          properties:
                            name:
                              description: 'Name of the referent. More info: https://kubernetes.io/docs/concepts/overview/working-with-objects/names/#names
                                TODO: Add other useful fields. apiVersion, kind, uid?'
                              type: string
                          type: object
                        sslEnabled:
                          description: Flag to enable/disable SSL communication with
                            Gateway, default false
                          type: boolean
                        storageMode:
                          description: Indicates whether the storage for a volume
                            should be ThickProvisioned or ThinProvisioned. Default
                            is ThinProvisioned.
                          type: string
                        storagePool:
                          description: The ScaleIO Storage Pool associated with the
                            protection domain.
                          type: string
                        system:
                          description: The name of the storage system as configured
                            in ScaleIO.
                          type: string
                        volumeName:
                          description: The name of a volume already created in the
                            ScaleIO system that is associated with this volume source.
                          type: string
                      required:
                      - gateway
                      - secretRef
                      - system
                      type: object
                    secret:
                      description: 'Secret represents a secret that should populate
                        this volume. More info: https://kubernetes.io/docs/concepts/storage/volumes#secret'
                      properties:
                        defaultMode:
                          description: 'Optional: mode bits to use on created files
                            by default. Must be a value between 0 and 0777. Defaults
                            to 0644. Directories within the path are not affected
                            by this setting. This might be in conflict with other
                            options that affect the file mode, like fsGroup, and the
                            result can be other mode bits set.'
                          format: int32
                          type: integer
                        items:
                          description: If unspecified, each key-value pair in the
                            Data field of the referenced Secret will be projected
                            into the volume as a file whose name is the key and content
                            is the value. If specified, the listed keys will be projected
                            into the specified paths, and unlisted keys will not be
                            present. If a key is specified which is not present in
                            the Secret, the volume setup will error unless it is marked
                            optional. Paths must be relative and may not contain the
                            '..' path or start with '..'.
                          items:
                            description: Maps a string key to a path within a volume.
                            properties:
                              key:
                                description: The key to project.
                                type: string
                              mode:
                                description: 'Optional: mode bits to use on this file,
                                  must be a value between 0 and 0777. If not specified,
                                  the volume defaultMode will be used. This might
                                  be in conflict with other options that affect the
                                  file mode, like fsGroup, and the result can be other
                                  mode bits set.'
                                format: int32
                                type: integer
                              path:
                                description: The relative path of the file to map
                                  the key to. May not be an absolute path. May not
                                  contain the path element '..'. May not start with
                                  the string '..'.
                                type: string
                            required:
                            - key
                            - path
                            type: object
                          type: array
                        optional:
                          description: Specify whether the Secret or its keys must
                            be defined
                          type: boolean
                        secretName:
                          description: 'Name of the secret in the pod''s namespace
                            to use. More info: https://kubernetes.io/docs/concepts/storage/volumes#secret'
                          type: string
                      type: object
                    storageos:
                      description: StorageOS represents a StorageOS volume attached
                        and mounted on Kubernetes nodes.
                      properties:
                        fsType:
                          description: Filesystem type to mount. Must be a filesystem
                            type supported by the host operating system. Ex. "ext4",
                            "xfs", "ntfs". Implicitly inferred to be "ext4" if unspecified.
                          type: string
                        readOnly:
                          description: Defaults to false (read/write). ReadOnly here
                            will force the ReadOnly setting in VolumeMounts.
                          type: boolean
                        secretRef:
                          description: SecretRef specifies the secret to use for obtaining
                            the StorageOS API credentials.  If not specified, default
                            values will be attempted.
                          properties:
                            name:
                              description: 'Name of the referent. More info: https://kubernetes.io/docs/concepts/overview/working-with-objects/names/#names
                                TODO: Add other useful fields. apiVersion, kind, uid?'
                              type: string
                          type: object
                        volumeName:
                          description: VolumeName is the human-readable name of the
                            StorageOS volume.  Volume names are only unique within
                            a namespace.
                          type: string
                        volumeNamespace:
                          description: VolumeNamespace specifies the scope of the
                            volume within StorageOS.  If no namespace is specified
                            then the Pod's namespace will be used.  This allows the
                            Kubernetes name scoping to be mirrored within StorageOS
                            for tighter integration. Set VolumeName to any name to
                            override the default behaviour. Set to "default" if you
                            are not using namespaces within StorageOS. Namespaces
                            that do not pre-exist within StorageOS will be created.
                          type: string
                      type: object
                    vsphereVolume:
                      description: VsphereVolume represents a vSphere volume attached
                        and mounted on kubelets host machine
                      properties:
                        fsType:
                          description: Filesystem type to mount. Must be a filesystem
                            type supported by the host operating system. Ex. "ext4",
                            "xfs", "ntfs". Implicitly inferred to be "ext4" if unspecified.
                          type: string
                        storagePolicyID:
                          description: Storage Policy Based Management (SPBM) profile
                            ID associated with the StoragePolicyName.
                          type: string
                        storagePolicyName:
                          description: Storage Policy Based Management (SPBM) profile
                            name.
                          type: string
                        volumePath:
                          description: Path that identifies vSphere volume vmdk
                          type: string
                      required:
                      - volumePath
                      type: object
                  required:
                  - name
                  type: object
                type: array
            type: object
          status:
            description: LicenseMasterStatus defines the observed state of a Splunk
              Enterprise license manager.
            properties:
              appContext:
                description: App Framework Context
                properties:
                  appRepo:
                    description: List of App package (*.spl, *.tgz) locations on remote
                      volume
                    properties:
                      appSources:
                        description: List of App sources on remote storage
                        items:
                          description: AppSourceSpec defines list of App package (*.spl,
                            *.tgz) locations on remote volumes
                          properties:
                            location:
                              description: Location relative to the volume path
                              type: string
                            name:
                              description: Logical name for the set of apps placed
                                in this location. Logical name must be unique to the
                                appRepo
                              type: string
                            scope:
                              description: 'Scope of the App deployment: cluster,
                                clusterWithPreConfig, local. Scope determines whether
                                the App(s) is/are installed locally or cluster-wide'
                              type: string
                            volumeName:
                              description: Remote Storage Volume name
                              type: string
                          type: object
                        type: array
                      appsRepoPollIntervalSeconds:
                        description: Interval in seconds to check the Remote Storage
                          for App changes. The default value for this config is 1
                          hour(3600 sec), minimum value is 1 minute(60sec) and maximum
                          value is 1 day(86400 sec). We assign the value based on
                          following conditions -    1. If no value or 0 is specified
                          then it will be defaulted to 1 hour.    2. If anything less
                          than min is specified then we set it to 1 min.    3. If
                          anything more than the max value is specified then we set
                          it to 1 day.
                        format: int64
                        type: integer
                      defaults:
                        description: Defines the default configuration settings for
                          App sources
                        properties:
                          scope:
                            description: 'Scope of the App deployment: cluster, clusterWithPreConfig,
                              local. Scope determines whether the App(s) is/are installed
                              locally or cluster-wide'
                            type: string
                          volumeName:
                            description: Remote Storage Volume name
                            type: string
                        type: object
                      maxConcurrentAppDownloads:
                        description: Maximum number of apps that can be downloaded
                          at same time
                        format: int64
                        type: integer
                      volumes:
                        description: List of remote storage volumes
                        items:
                          description: VolumeSpec defines remote volume config
                          properties:
                            endpoint:
                              description: Remote volume URI
                              type: string
                            name:
                              description: Remote volume name
                              type: string
                            path:
                              description: Remote volume path
                              type: string
                            provider:
                              description: 'App Package Remote Store provider. Supported
                                values: aws, minio'
                              type: string
                            secretRef:
                              description: Secret object name
                              type: string
                            storageType:
                              description: 'Remote Storage type. Supported values:
                                s3'
                              type: string
                          type: object
                        type: array
                    type: object
                  appSrcDeployStatus:
                    additionalProperties:
                      description: AppSrcDeployInfo represents deployment info for
                        list of Apps
                      properties:
                        appDeploymentInfo:
                          items:
                            description: AppDeploymentInfo represents a single App
                              deployment information
                            properties:
                              Size:
                                format: int64
                                type: integer
                              appName:
                                type: string
                              auxPhaseInfo:
<<<<<<< HEAD
                                description: Used to track the copy and install status
                                  for each replica member. Each Pod's phase info is
                                  mapped to its ordinal value. Ignored, once the DeployStatus
                                  is marked as Complete
                                items:
                                  description: PhaseInfo defines the pipeline phase
                                    and status
                                  properties:
                                    phase:
                                      description: Phase  type
                                      type: string
                                    retryCount:
                                      description: RetryCount defines the number of
                                        tries completed so far
                                      format: int32
                                      type: integer
                                    status:
                                      description: Status for the phase
=======
                                description: Used by App framework to track the copy
                                  and install status for each replica member of standalone
                                  CR. Each Pod's phase info is mapped to its ordinal
                                  value.
                                items:
                                  description: PhaseInfo defines the status to track
                                    the App framework installation phase
                                  properties:
                                    phase:
                                      description: Phase type
                                      type: string
                                    retryCount:
                                      description: RetryCount defines the number of
                                        retries completed so far
                                      format: int32
                                      type: integer
                                    status:
                                      description: Status of the phase
>>>>>>> e014065c
                                      format: int32
                                      type: integer
                                  type: object
                                type: array
                              deployStatus:
                                description: AppDeploymentStatus represents the status
                                  of an App on the Pod
                                type: integer
                              lastModifiedTime:
                                type: string
                              objectHash:
                                type: string
                              phaseInfo:
<<<<<<< HEAD
                                description: App phase info to track download, copy
                                  and install
                                properties:
                                  phase:
                                    description: Phase  type
                                    type: string
                                  retryCount:
                                    description: RetryCount defines the number of
                                      tries completed so far
                                    format: int32
                                    type: integer
                                  status:
                                    description: Status for the phase
=======
                                description: App phase info used to track download,
                                  copy and install phases
                                properties:
                                  phase:
                                    description: Phase type
                                    type: string
                                  retryCount:
                                    description: RetryCount defines the number of
                                      retries completed so far
                                    format: int32
                                    type: integer
                                  status:
                                    description: Status of the phase
>>>>>>> e014065c
                                    format: int32
                                    type: integer
                                type: object
                              repoState:
                                description: AppRepoState represent the App state
                                  on remote store
                                type: integer
                            type: object
                          type: array
                      type: object
                    description: Represents the Apps deployment status
                    type: object
                  appsRepoStatusPollIntervalSeconds:
                    description: Interval in seconds to check the Remote Storage for
                      App changes This is introduced here so that we dont do spec
                      validation in every reconcile just because the spec and status
                      are different.
                    format: int64
                    type: integer
                  appsStatusMaxConcurrentAppDownloads:
                    description: Represents the Status field for maximum number of
                      apps that can be downloaded at same time
                    format: int64
                    type: integer
                  bundlePushStatus:
<<<<<<< HEAD
                    description: Tracks the bundle push status for the cluster scoped
                      apps
                    properties:
                      bundlePushStage:
                        description: Bundle push stage(1=Pending, 2=InProgress, 3=Complete)
=======
                    description: Internal to the App framework. Used in case of CM(IDXC)
                      and deployer(SHC)
                    properties:
                      bundlePushStage:
                        description: Represents the current stage. Internal to the
                          App framework
>>>>>>> e014065c
                        type: integer
                    type: object
                  isDeploymentInProgress:
                    description: IsDeploymentInProgress indicates if the Apps deployment
                      is in progress
                    type: boolean
                  lastAppInfoCheckTime:
                    description: This is set to the time when we get the list of apps
                      from remote storage.
                    format: int64
                    type: integer
                  version:
                    description: App Framework version info for future use
                    type: integer
                type: object
              phase:
                description: current phase of the license manager
                enum:
                - Pending
                - Ready
                - Updating
                - ScalingUp
                - ScalingDown
                - Terminating
                - Error
                type: string
            type: object
        type: object
    served: true
    storage: true
    subresources:
      status: {}
  - name: v1
    served: true
    storage: false
    schema:
      openAPIV3Schema:
        type: object
        x-kubernetes-preserve-unknown-fields: true
        properties:
          apiVersion:
            type: string
  - name: v1beta1
    served: true
    storage: false
    schema:
      openAPIV3Schema:
        type: object
        x-kubernetes-preserve-unknown-fields: true
        properties:
          apiVersion:
            type: string
  - name: v1alpha3
    served: true
    storage: false
    schema:
      openAPIV3Schema:
        type: object
        x-kubernetes-preserve-unknown-fields: true
        properties:
          apiVersion:
            type: string
  - name: v1alpha2
    served: true
    storage: false
    schema:
      openAPIV3Schema:
        type: object
        x-kubernetes-preserve-unknown-fields: true
        properties:
          apiVersion:
            type: string<|MERGE_RESOLUTION|>--- conflicted
+++ resolved
@@ -2638,30 +2638,10 @@
                               appName:
                                 type: string
                               auxPhaseInfo:
-<<<<<<< HEAD
                                 description: Used to track the copy and install status
                                   for each replica member. Each Pod's phase info is
                                   mapped to its ordinal value. Ignored, once the DeployStatus
                                   is marked as Complete
-                                items:
-                                  description: PhaseInfo defines the pipeline phase
-                                    and status
-                                  properties:
-                                    phase:
-                                      description: Phase  type
-                                      type: string
-                                    retryCount:
-                                      description: RetryCount defines the number of
-                                        tries completed so far
-                                      format: int32
-                                      type: integer
-                                    status:
-                                      description: Status for the phase
-=======
-                                description: Used by App framework to track the copy
-                                  and install status for each replica member of standalone
-                                  CR. Each Pod's phase info is mapped to its ordinal
-                                  value.
                                 items:
                                   description: PhaseInfo defines the status to track
                                     the App framework installation phase
@@ -2676,7 +2656,6 @@
                                       type: integer
                                     status:
                                       description: Status of the phase
->>>>>>> e014065c
                                       format: int32
                                       type: integer
                                   type: object
@@ -2690,23 +2669,8 @@
                               objectHash:
                                 type: string
                               phaseInfo:
-<<<<<<< HEAD
                                 description: App phase info to track download, copy
                                   and install
-                                properties:
-                                  phase:
-                                    description: Phase  type
-                                    type: string
-                                  retryCount:
-                                    description: RetryCount defines the number of
-                                      tries completed so far
-                                    format: int32
-                                    type: integer
-                                  status:
-                                    description: Status for the phase
-=======
-                                description: App phase info used to track download,
-                                  copy and install phases
                                 properties:
                                   phase:
                                     description: Phase type
@@ -2718,7 +2682,6 @@
                                     type: integer
                                   status:
                                     description: Status of the phase
->>>>>>> e014065c
                                     format: int32
                                     type: integer
                                 type: object
@@ -2744,20 +2707,12 @@
                     format: int64
                     type: integer
                   bundlePushStatus:
-<<<<<<< HEAD
-                    description: Tracks the bundle push status for the cluster scoped
-                      apps
-                    properties:
-                      bundlePushStage:
-                        description: Bundle push stage(1=Pending, 2=InProgress, 3=Complete)
-=======
                     description: Internal to the App framework. Used in case of CM(IDXC)
                       and deployer(SHC)
                     properties:
                       bundlePushStage:
                         description: Represents the current stage. Internal to the
                           App framework
->>>>>>> e014065c
                         type: integer
                     type: object
                   isDeploymentInProgress:
