--- conflicted
+++ resolved
@@ -2236,420 +2236,9 @@
                                 - path
                                 type: object
                             type: object
-<<<<<<< HEAD
-                          namespaces:
-                            description: namespaces specifies which namespaces the
-                              labelSelector applies to (matches against); null or
-                              empty list means "this pod's namespace"
-                            items:
-                              type: string
-                            type: array
-                          topologyKey:
-                            description: This pod should be co-located (affinity)
-                              or not co-located (anti-affinity) with the pods matching
-                              the labelSelector in the specified namespaces, where
-                              co-located is defined as running on a node whose value
-                              of the label with key topologyKey matches that of any
-                              node on which any of the selected pods is running. Empty
-                              topologyKey is not allowed.
-                            type: string
-                        required:
-                        - topologyKey
-                        type: object
-                      type: array
-                  type: object
-              type: object
-            appRepo:
-              description: Splunk Enterprise App repository. Specifies remote App
-                location and scope for Splunk App management
-              properties:
-                appSources:
-                  description: List of App sources on remote storage
-                  items:
-                    description: AppSourceSpec defines list of App package (*.spl,
-                      *.tgz) locations on remote volumes
-                    properties:
-                      location:
-                        description: Location relative to the volume path
-                        type: string
-                      name:
-                        description: Logical name for the set of apps placed in this
-                          location. Logical name must be unique to the appRepo
-                        type: string
-                      scope:
-                        description: 'Scope of the App deployment: cluster, local.
-                          Scope determines whether the App(s) is/are installed locally
-                          or cluster-wide'
-                        type: string
-                      volumeName:
-                        description: Remote Storage Volume name
-                        type: string
-                    type: object
-                  type: array
-                appsRepoPollIntervalSeconds:
-                  description: Interval in seconds to check the Remote Storage for
-                    App changes
-                  type: integer
-                defaults:
-                  description: Defines default configuration settings for App sources
-                  properties:
-                    scope:
-                      description: 'Scope of the App deployment: cluster, local. Scope
-                        determines whether the App(s) is/are installed locally or
-                        cluster-wide'
-                      type: string
-                    volumeName:
-                      description: Remote Storage Volume name
-                      type: string
-                  type: object
-                volumes:
-                  description: List of remote storage volumes
-                  items:
-                    description: VolumeSpec defines remote volume config
-                    properties:
-                      endpoint:
-                        description: Remote volume URI
-                        type: string
-                      name:
-                        description: Remote volume name
-                        type: string
-                      path:
-                        description: Remote volume path
-                        type: string
-                      provider:
-                        description: App Package Remote Store provider. For e.g. AWS,
-                          Azure, Minio, etc.
-                        type: string
-                      secretRef:
-                        description: Secret object name
-                        type: string
-                      storageType:
-                        description: Remote Storage type.
-                        type: string
-                    type: object
-                  type: array
-              type: object
-            clusterMasterRef:
-              description: ClusterMasterRef refers to a Splunk Enterprise indexer
-                cluster managed by the operator within Kubernetes
-              properties:
-                apiVersion:
-                  description: API version of the referent.
-                  type: string
-                fieldPath:
-                  description: 'If referring to a piece of an object instead of an
-                    entire object, this string should contain a valid JSON/Go field
-                    access statement, such as desiredState.manifest.containers[2].
-                    For example, if the object reference is to a container within
-                    a pod, this would take on a value like: "spec.containers{name}"
-                    (where "name" refers to the name of the container that triggered
-                    the event) or if no container name is specified "spec.containers[2]"
-                    (container with index 2 in this pod). This syntax is chosen only
-                    to have some well-defined way of referencing a part of an object.
-                    TODO: this design is not final and this field is subject to change
-                    in the future.'
-                  type: string
-                kind:
-                  description: 'Kind of the referent. More info: https://git.k8s.io/community/contributors/devel/sig-architecture/api-conventions.md#types-kinds'
-                  type: string
-                name:
-                  description: 'Name of the referent. More info: https://kubernetes.io/docs/concepts/overview/working-with-objects/names/#names'
-                  type: string
-                namespace:
-                  description: 'Namespace of the referent. More info: https://kubernetes.io/docs/concepts/overview/working-with-objects/namespaces/'
-                  type: string
-                resourceVersion:
-                  description: 'Specific resourceVersion to which this reference is
-                    made, if any. More info: https://git.k8s.io/community/contributors/devel/sig-architecture/api-conventions.md#concurrency-control-and-consistency'
-                  type: string
-                uid:
-                  description: 'UID of the referent. More info: https://kubernetes.io/docs/concepts/overview/working-with-objects/names/#uids'
-                  type: string
-              type: object
-            defaults:
-              description: Inline map of default.yml overrides used to initialize
-                the environment
-              type: string
-            defaultsUrl:
-              description: Full path or URL for one or more default.yml files, separated
-                by commas
-              type: string
-            defaultsUrlApps:
-              description: Full path or URL for one or more defaults.yml files specific
-                to App install, separated by commas.  The defaults listed here will
-                be installed on the CM, standalone, search head deployer or license
-                master instance.
-              type: string
-            etcVolumeStorageConfig:
-              description: Storage configuration for /opt/splunk/etc volume
-              properties:
-                ephemeralStorage:
-                  description: If true, ephemeral (emptyDir) storage will be used
-                  type: boolean
-                storageCapacity:
-                  description: Storage capacity to request persistent volume claims
-                    (default=”10Gi” for etc and "100Gi" for var)
-                  type: string
-                storageClassName:
-                  description: Name of StorageClass to use for persistent volume claims
-                  type: string
-              type: object
-            image:
-              description: Image to use for Splunk pod containers (overrides RELATED_IMAGE_SPLUNK_ENTERPRISE
-                environment variables)
-              type: string
-            imagePullPolicy:
-              description: 'Sets pull policy for all images (either “Always” or the
-                default: “IfNotPresent”)'
-              enum:
-              - Always
-              - IfNotPresent
-              type: string
-            licenseMasterRef:
-              description: LicenseMasterRef refers to a Splunk Enterprise license
-                master managed by the operator within Kubernetes
-              properties:
-                apiVersion:
-                  description: API version of the referent.
-                  type: string
-                fieldPath:
-                  description: 'If referring to a piece of an object instead of an
-                    entire object, this string should contain a valid JSON/Go field
-                    access statement, such as desiredState.manifest.containers[2].
-                    For example, if the object reference is to a container within
-                    a pod, this would take on a value like: "spec.containers{name}"
-                    (where "name" refers to the name of the container that triggered
-                    the event) or if no container name is specified "spec.containers[2]"
-                    (container with index 2 in this pod). This syntax is chosen only
-                    to have some well-defined way of referencing a part of an object.
-                    TODO: this design is not final and this field is subject to change
-                    in the future.'
-                  type: string
-                kind:
-                  description: 'Kind of the referent. More info: https://git.k8s.io/community/contributors/devel/sig-architecture/api-conventions.md#types-kinds'
-                  type: string
-                name:
-                  description: 'Name of the referent. More info: https://kubernetes.io/docs/concepts/overview/working-with-objects/names/#names'
-                  type: string
-                namespace:
-                  description: 'Namespace of the referent. More info: https://kubernetes.io/docs/concepts/overview/working-with-objects/namespaces/'
-                  type: string
-                resourceVersion:
-                  description: 'Specific resourceVersion to which this reference is
-                    made, if any. More info: https://git.k8s.io/community/contributors/devel/sig-architecture/api-conventions.md#concurrency-control-and-consistency'
-                  type: string
-                uid:
-                  description: 'UID of the referent. More info: https://kubernetes.io/docs/concepts/overview/working-with-objects/names/#uids'
-                  type: string
-              type: object
-            licenseUrl:
-              description: Full path or URL for a Splunk Enterprise license file
-              type: string
-            replicas:
-              description: Number of standalone pods
-              format: int32
-              type: integer
-            resources:
-              description: resource requirements for the pod containers
-              properties:
-                limits:
-                  additionalProperties:
-                    type: string
-                  description: 'Limits describes the maximum amount of compute resources
-                    allowed. More info: https://kubernetes.io/docs/concepts/configuration/manage-compute-resources-container/'
-                  type: object
-                requests:
-                  additionalProperties:
-                    type: string
-                  description: 'Requests describes the minimum amount of compute resources
-                    required. If Requests is omitted for a container, it defaults
-                    to Limits if that is explicitly specified, otherwise to an implementation-defined
-                    value. More info: https://kubernetes.io/docs/concepts/configuration/manage-compute-resources-container/'
-                  type: object
-              type: object
-            schedulerName:
-              description: Name of Scheduler to use for pod placement (defaults to
-                “default-scheduler”)
-              type: string
-            serviceAccount:
-              description: ServiceAccount is the service account used by the pods
-                deployed by the CRD. If not specified uses the default serviceAccount
-                for the namespace as per https://kubernetes.io/docs/tasks/configure-pod-container/configure-service-account/#use-the-default-service-account-to-access-the-api-server
-              type: string
-            serviceTemplate:
-              description: ServiceTemplate is a template used to create Kubernetes
-                services
-              properties:
-                apiVersion:
-                  description: 'APIVersion defines the versioned schema of this representation
-                    of an object. Servers should convert recognized schemas to the
-                    latest internal value, and may reject unrecognized values. More
-                    info: https://git.k8s.io/community/contributors/devel/sig-architecture/api-conventions.md#resources'
-                  type: string
-                kind:
-                  description: 'Kind is a string value representing the REST resource
-                    this object represents. Servers may infer this from the endpoint
-                    the client submits requests to. Cannot be updated. In CamelCase.
-                    More info: https://git.k8s.io/community/contributors/devel/sig-architecture/api-conventions.md#types-kinds'
-                  type: string
-                metadata:
-                  description: 'Standard object''s metadata. More info: https://git.k8s.io/community/contributors/devel/sig-architecture/api-conventions.md#metadata'
-                  type: object
-                spec:
-                  description: Spec defines the behavior of a service. https://git.k8s.io/community/contributors/devel/sig-architecture/api-conventions.md#spec-and-status
-                  properties:
-                    clusterIP:
-                      description: 'clusterIP is the IP address of the service and
-                        is usually assigned randomly by the master. If an address
-                        is specified manually and is not in use by others, it will
-                        be allocated to the service; otherwise, creation of the service
-                        will fail. This field can not be changed through updates.
-                        Valid values are "None", empty string (""), or a valid IP
-                        address. "None" can be specified for headless services when
-                        proxying is not required. Only applies to types ClusterIP,
-                        NodePort, and LoadBalancer. Ignored if type is ExternalName.
-                        More info: https://kubernetes.io/docs/concepts/services-networking/service/#virtual-ips-and-service-proxies'
-                      type: string
-                    externalIPs:
-                      description: externalIPs is a list of IP addresses for which
-                        nodes in the cluster will also accept traffic for this service.  These
-                        IPs are not managed by Kubernetes.  The user is responsible
-                        for ensuring that traffic arrives at a node with this IP.  A
-                        common example is external load-balancers that are not part
-                        of the Kubernetes system.
-                      items:
-                        type: string
-                      type: array
-                    externalName:
-                      description: externalName is the external reference that kubedns
-                        or equivalent will return as a CNAME record for this service.
-                        No proxying will be involved. Must be a valid RFC-1123 hostname
-                        (https://tools.ietf.org/html/rfc1123) and requires Type to
-                        be ExternalName.
-                      type: string
-                    externalTrafficPolicy:
-                      description: externalTrafficPolicy denotes if this Service desires
-                        to route external traffic to node-local or cluster-wide endpoints.
-                        "Local" preserves the client source IP and avoids a second
-                        hop for LoadBalancer and Nodeport type services, but risks
-                        potentially imbalanced traffic spreading. "Cluster" obscures
-                        the client source IP and may cause a second hop to another
-                        node, but should have good overall load-spreading.
-                      type: string
-                    healthCheckNodePort:
-                      description: healthCheckNodePort specifies the healthcheck nodePort
-                        for the service. If not specified, HealthCheckNodePort is
-                        created by the service api backend with the allocated nodePort.
-                        Will use user-specified nodePort value if specified by the
-                        client. Only effects when Type is set to LoadBalancer and
-                        ExternalTrafficPolicy is set to Local.
-                      format: int32
-                      type: integer
-                    ipFamily:
-                      description: ipFamily specifies whether this Service has a preference
-                        for a particular IP family (e.g. IPv4 vs. IPv6).  If a specific
-                        IP family is requested, the clusterIP field will be allocated
-                        from that family, if it is available in the cluster.  If no
-                        IP family is requested, the cluster's primary IP family will
-                        be used. Other IP fields (loadBalancerIP, loadBalancerSourceRanges,
-                        externalIPs) and controllers which allocate external load-balancers
-                        should use the same IP family.  Endpoints for this Service
-                        will be of this family.  This field is immutable after creation.
-                        Assigning a ServiceIPFamily not available in the cluster (e.g.
-                        IPv6 in IPv4 only cluster) is an error condition and will
-                        fail during clusterIP assignment.
-                      type: string
-                    loadBalancerIP:
-                      description: 'Only applies to Service Type: LoadBalancer LoadBalancer
-                        will get created with the IP specified in this field. This
-                        feature depends on whether the underlying cloud-provider supports
-                        specifying the loadBalancerIP when a load balancer is created.
-                        This field will be ignored if the cloud-provider does not
-                        support the feature.'
-                      type: string
-                    loadBalancerSourceRanges:
-                      description: 'If specified and supported by the platform, this
-                        will restrict traffic through the cloud-provider load-balancer
-                        will be restricted to the specified client IPs. This field
-                        will be ignored if the cloud-provider does not support the
-                        feature." More info: https://kubernetes.io/docs/tasks/access-application-cluster/configure-cloud-provider-firewall/'
-                      items:
-                        type: string
-                      type: array
-                    ports:
-                      description: 'The list of ports that are exposed by this service.
-                        More info: https://kubernetes.io/docs/concepts/services-networking/service/#virtual-ips-and-service-proxies'
-                      items:
-                        description: ServicePort contains information on service's
-                          port.
-                        properties:
-                          name:
-                            description: The name of this port within the service.
-                              This must be a DNS_LABEL. All ports within a ServiceSpec
-                              must have unique names. When considering the endpoints
-                              for a Service, this must match the 'name' field in the
-                              EndpointPort. Optional if only one ServicePort is defined
-                              on this service.
-                            type: string
-                          nodePort:
-                            description: 'The port on each node on which this service
-                              is exposed when type=NodePort or LoadBalancer. Usually
-                              assigned by the system. If specified, it will be allocated
-                              to the service if unused or else creation of the service
-                              will fail. Default is to auto-allocate a port if the
-                              ServiceType of this Service requires one. More info:
-                              https://kubernetes.io/docs/concepts/services-networking/service/#type-nodeport'
-                            format: int32
-                            type: integer
-                          port:
-                            description: The port that will be exposed by this service.
-                            format: int32
-                            type: integer
-                          protocol:
-                            description: The IP protocol for this port. Supports "TCP",
-                              "UDP", and "SCTP". Default is TCP.
-                            type: string
-                          targetPort:
-                            anyOf:
-                            - type: integer
-                            - type: string
-                            description: 'Number or name of the port to access on
-                              the pods targeted by the service. Number must be in
-                              the range 1 to 65535. Name must be an IANA_SVC_NAME.
-                              If this is a string, it will be looked up as a named
-                              port in the target Pod''s container ports. If this is
-                              not specified, the value of the ''port'' field is used
-                              (an identity map). This field is ignored for services
-                              with clusterIP=None, and should be omitted or set equal
-                              to the ''port'' field. More info: https://kubernetes.io/docs/concepts/services-networking/service/#defining-a-service'
-                            x-kubernetes-int-or-string: true
-                        required:
-                        - port
-                        type: object
-                      type: array
-                    publishNotReadyAddresses:
-                      description: publishNotReadyAddresses, when set to true, indicates
-                        that DNS implementations must publish the notReadyAddresses
-                        of subsets for the Endpoints associated with the Service.
-                        The default value is false. The primary use case for setting
-                        this field is to use a StatefulSet's Headless Service to propagate
-                        SRV records for its Pods without respect to their readiness
-                        for purpose of peer discovery.
-                      type: boolean
-                    selector:
-                      additionalProperties:
-                        type: string
-                      description: 'Route service traffic to pods with label keys
-                        and values matching this selector. If empty or not present,
-                        the service is assumed to have an external process managing
-                        its endpoints, which Kubernetes will not modify. Only applies
-                        to types ClusterIP, NodePort, and LoadBalancer. Ignored if
-                        type is ExternalName. More info: https://kubernetes.io/docs/concepts/services-networking/service/'
-=======
                           type: array
                       required:
                       - sources
->>>>>>> eab5cfcc
                       type: object
                     quobyte:
                       description: Quobyte represents a Quobyte mount on the host
@@ -2713,278 +2302,9 @@
                           items:
                             type: string
                           type: array
-<<<<<<< HEAD
-                      type: object
-                  type: object
-              type: object
-            smartstore:
-              description: Splunk Smartstore configuration. Refer to indexes.conf.spec
-                and server.conf.spec on docs.splunk.com
-              properties:
-                cacheManager:
-                  description: Defines Cache manager settings
-                  properties:
-                    evictionPadding:
-                      description: Additional size beyond 'minFreeSize' before eviction
-                        kicks in
-                      type: integer
-                    evictionPolicy:
-                      description: Eviction policy to use
-                      type: string
-                    hotlistBloomFilterRecencyHours:
-                      description: Time period relative to the bucket's age, during
-                        which the bloom filter file is protected from cache eviction
-                      type: integer
-                    hotlistRecencySecs:
-                      description: Time period relative to the bucket's age, during
-                        which the bucket is protected from cache eviction
-                      type: integer
-                    maxCacheSize:
-                      description: Max cache size per partition
-                      type: integer
-                    maxConcurrentDownloads:
-                      description: Maximum number of buckets that can be downloaded
-                        from remote storage in parallel
-                      type: integer
-                    maxConcurrentUploads:
-                      description: Maximum number of buckets that can be uploaded
-                        to remote storage in parallel
-                      type: integer
-                  type: object
-                defaults:
-                  description: Default configuration for indexes
-                  properties:
-                    maxGlobalDataSizeMB:
-                      description: MaxGlobalDataSizeMB defines the maximum amount
-                        of space for warm and cold buckets of an index
-                      type: integer
-                    maxGlobalRawDataSizeMB:
-                      description: MaxGlobalDataSizeMB defines the maximum amount
-                        of cumulative space for warm and cold buckets of an index
-                      type: integer
-                    volumeName:
-                      description: Remote Volume name
-                      type: string
-                  type: object
-                indexes:
-                  description: List of Splunk indexes
-                  items:
-                    description: IndexSpec defines Splunk index name and storage path
-                    properties:
-                      hotlistBloomFilterRecencyHours:
-                        description: Time period relative to the bucket's age, during
-                          which the bloom filter file is protected from cache eviction
-                        type: integer
-                      hotlistRecencySecs:
-                        description: Time period relative to the bucket's age, during
-                          which the bucket is protected from cache eviction
-                        type: integer
-                      maxGlobalDataSizeMB:
-                        description: MaxGlobalDataSizeMB defines the maximum amount
-                          of space for warm and cold buckets of an index
-                        type: integer
-                      maxGlobalRawDataSizeMB:
-                        description: MaxGlobalDataSizeMB defines the maximum amount
-                          of cumulative space for warm and cold buckets of an index
-                        type: integer
-                      name:
-                        description: Splunk index name
-                        type: string
-                      remotePath:
-                        description: Index location relative to the remote volume
-                          path
-                        type: string
-                      volumeName:
-                        description: Remote Volume name
-                        type: string
-                    type: object
-                  type: array
-                volumes:
-                  description: List of remote storage volumes
-                  items:
-                    description: VolumeSpec defines remote volume config
-                    properties:
-                      endpoint:
-                        description: Remote volume URI
-                        type: string
-                      name:
-                        description: Remote volume name
-                        type: string
-                      path:
-                        description: Remote volume path
-                        type: string
-                      provider:
-                        description: App Package Remote Store provider. For e.g. AWS,
-                          Azure, Minio, etc.
-                        type: string
-                      secretRef:
-                        description: Secret object name
-                        type: string
-                      storageType:
-                        description: Remote Storage type.
-                        type: string
-                    type: object
-                  type: array
-              type: object
-            tolerations:
-              description: Pod's tolerations for Kubernetes node's taint
-              items:
-                description: The pod this Toleration is attached to tolerates any
-                  taint that matches the triple <key,value,effect> using the matching
-                  operator <operator>.
-                properties:
-                  effect:
-                    description: Effect indicates the taint effect to match. Empty
-                      means match all taint effects. When specified, allowed values
-                      are NoSchedule, PreferNoSchedule and NoExecute.
-                    type: string
-                  key:
-                    description: Key is the taint key that the toleration applies
-                      to. Empty means match all taint keys. If the key is empty, operator
-                      must be Exists; this combination means to match all values and
-                      all keys.
-                    type: string
-                  operator:
-                    description: Operator represents a key's relationship to the value.
-                      Valid operators are Exists and Equal. Defaults to Equal. Exists
-                      is equivalent to wildcard for value, so that a pod can tolerate
-                      all taints of a particular category.
-                    type: string
-                  tolerationSeconds:
-                    description: TolerationSeconds represents the period of time the
-                      toleration (which must be of effect NoExecute, otherwise this
-                      field is ignored) tolerates the taint. By default, it is not
-                      set, which means tolerate the taint forever (do not evict).
-                      Zero and negative values will be treated as 0 (evict immediately)
-                      by the system.
-                    format: int64
-                    type: integer
-                  value:
-                    description: Value is the taint value the toleration matches to.
-                      If the operator is Exists, the value should be empty, otherwise
-                      just a regular string.
-                    type: string
-                type: object
-              type: array
-            varVolumeStorageConfig:
-              description: Storage configuration for /opt/splunk/var volume
-              properties:
-                ephemeralStorage:
-                  description: If true, ephemeral (emptyDir) storage will be used
-                  type: boolean
-                storageCapacity:
-                  description: Storage capacity to request persistent volume claims
-                    (default=”10Gi” for etc and "100Gi" for var)
-                  type: string
-                storageClassName:
-                  description: Name of StorageClass to use for persistent volume claims
-                  type: string
-              type: object
-            volumes:
-              description: List of one or more Kubernetes volumes. These will be mounted
-                in all pod containers as as /mnt/<name>
-              items:
-                description: Volume represents a named volume in a pod that may be
-                  accessed by any container in the pod.
-                properties:
-                  awsElasticBlockStore:
-                    description: 'AWSElasticBlockStore represents an AWS Disk resource
-                      that is attached to a kubelet''s host machine and then exposed
-                      to the pod. More info: https://kubernetes.io/docs/concepts/storage/volumes#awselasticblockstore'
-                    properties:
-                      fsType:
-                        description: 'Filesystem type of the volume that you want
-                          to mount. Tip: Ensure that the filesystem type is supported
-                          by the host operating system. Examples: "ext4", "xfs", "ntfs".
-                          Implicitly inferred to be "ext4" if unspecified. More info:
-                          https://kubernetes.io/docs/concepts/storage/volumes#awselasticblockstore
-                          TODO: how do we prevent errors in the filesystem from compromising
-                          the machine'
-                        type: string
-                      partition:
-                        description: 'The partition in the volume that you want to
-                          mount. If omitted, the default is to mount by volume name.
-                          Examples: For volume /dev/sda1, you specify the partition
-                          as "1". Similarly, the volume partition for /dev/sda is
-                          "0" (or you can leave the property empty).'
-                        format: int32
-                        type: integer
-                      readOnly:
-                        description: 'Specify "true" to force and set the ReadOnly
-                          property in VolumeMounts to "true". If omitted, the default
-                          is "false". More info: https://kubernetes.io/docs/concepts/storage/volumes#awselasticblockstore'
-                        type: boolean
-                      volumeID:
-                        description: 'Unique ID of the persistent disk resource in
-                          AWS (Amazon EBS volume). More info: https://kubernetes.io/docs/concepts/storage/volumes#awselasticblockstore'
-                        type: string
-                    required:
-                    - volumeID
-                    type: object
-                  azureDisk:
-                    description: AzureDisk represents an Azure Data Disk mount on
-                      the host and bind mount to the pod.
-                    properties:
-                      cachingMode:
-                        description: 'Host Caching mode: None, Read Only, Read Write.'
-                        type: string
-                      diskName:
-                        description: The Name of the data disk in the blob storage
-                        type: string
-                      diskURI:
-                        description: The URI the data disk in the blob storage
-                        type: string
-                      fsType:
-                        description: Filesystem type to mount. Must be a filesystem
-                          type supported by the host operating system. Ex. "ext4",
-                          "xfs", "ntfs". Implicitly inferred to be "ext4" if unspecified.
-                        type: string
-                      kind:
-                        description: 'Expected values Shared: multiple blob disks
-                          per storage account  Dedicated: single blob disk per storage
-                          account  Managed: azure managed data disk (only in managed
-                          availability set). defaults to shared'
-                        type: string
-                      readOnly:
-                        description: Defaults to false (read/write). ReadOnly here
-                          will force the ReadOnly setting in VolumeMounts.
-                        type: boolean
-                    required:
-                    - diskName
-                    - diskURI
-                    type: object
-                  azureFile:
-                    description: AzureFile represents an Azure File Service mount
-                      on the host and bind mount to the pod.
-                    properties:
-                      readOnly:
-                        description: Defaults to false (read/write). ReadOnly here
-                          will force the ReadOnly setting in VolumeMounts.
-                        type: boolean
-                      secretName:
-                        description: the name of secret that contains Azure Storage
-                          Account Name and Key
-                        type: string
-                      shareName:
-                        description: Share Name
-                        type: string
-                    required:
-                    - secretName
-                    - shareName
-                    type: object
-                  cephfs:
-                    description: CephFS represents a Ceph FS mount on the host that
-                      shares a pod's lifetime
-                    properties:
-                      monitors:
-                        description: 'Required: Monitors is a collection of Ceph monitors
-                          More info: https://examples.k8s.io/volumes/cephfs/README.md#how-to-use-it'
-                        items:
-=======
                         pool:
                           description: 'The rados pool name. Default is rbd. More
                             info: https://examples.k8s.io/volumes/rbd/README.md#how-to-use-it'
->>>>>>> eab5cfcc
                           type: string
                         readOnly:
                           description: 'ReadOnly here will force the ReadOnly setting
@@ -3272,117 +2592,6 @@
                     description: App Framework version info for future use
                     type: integer
                 type: object
-<<<<<<< HEAD
-              type: array
-          type: object
-        status:
-          description: StandaloneStatus defines the observed state of a Splunk Enterprise
-            standalone instances.
-          properties:
-            appContext:
-              description: App Framework Context
-              properties:
-                appRepo:
-                  description: List of App package (*.spl, *.tgz) locations on remote
-                    volume
-                  properties:
-                    appSources:
-                      description: List of App sources on remote storage
-                      items:
-                        description: AppSourceSpec defines list of App package (*.spl,
-                          *.tgz) locations on remote volumes
-                        properties:
-                          location:
-                            description: Location relative to the volume path
-                            type: string
-                          name:
-                            description: Logical name for the set of apps placed in
-                              this location. Logical name must be unique to the appRepo
-                            type: string
-                          scope:
-                            description: 'Scope of the App deployment: cluster, local.
-                              Scope determines whether the App(s) is/are installed
-                              locally or cluster-wide'
-                            type: string
-                          volumeName:
-                            description: Remote Storage Volume name
-                            type: string
-                        type: object
-                      type: array
-                    appsRepoPollIntervalSeconds:
-                      description: Interval in seconds to check the Remote Storage
-                        for App changes
-                      type: integer
-                    defaults:
-                      description: Defines default configuration settings for App
-                        sources
-                      properties:
-                        scope:
-                          description: 'Scope of the App deployment: cluster, local.
-                            Scope determines whether the App(s) is/are installed locally
-                            or cluster-wide'
-                          type: string
-                        volumeName:
-                          description: Remote Storage Volume name
-                          type: string
-                      type: object
-                    volumes:
-                      description: List of remote storage volumes
-                      items:
-                        description: VolumeSpec defines remote volume config
-                        properties:
-                          endpoint:
-                            description: Remote volume URI
-                            type: string
-                          name:
-                            description: Remote volume name
-                            type: string
-                          path:
-                            description: Remote volume path
-                            type: string
-                          provider:
-                            description: App Package Remote Store provider. For e.g.
-                              AWS, Azure, Minio, etc.
-                            type: string
-                          secretRef:
-                            description: Secret object name
-                            type: string
-                          storageType:
-                            description: Remote Storage type.
-                            type: string
-                        type: object
-                      type: array
-                  type: object
-                isDeploymentInProgress:
-                  description: IsDeploymentInProgress indicates if the App deployment
-                    in progress
-                  type: boolean
-                version:
-                  description: App Framework version info for future use
-                  type: integer
-              type: object
-            phase:
-              description: current phase of the standalone instances
-              enum:
-              - Pending
-              - Ready
-              - Updating
-              - ScalingUp
-              - ScalingDown
-              - Terminating
-              - Error
-              type: string
-            readyReplicas:
-              description: current number of ready standalone instances
-              format: int32
-              type: integer
-            replicas:
-              description: number of desired standalone instances
-              format: int32
-              type: integer
-            resourceRevMap:
-              additionalProperties:
-=======
               phase:
                 description: current phase of the standalone instances
                 enum:
@@ -3393,7 +2602,6 @@
                 - ScalingDown
                 - Terminating
                 - Error
->>>>>>> eab5cfcc
                 type: string
               readyReplicas:
                 description: current number of ready standalone instances
@@ -3460,41 +2668,6 @@
                         description: Remote Volume name
                         type: string
                     type: object
-<<<<<<< HEAD
-                  type: array
-                volumes:
-                  description: List of remote storage volumes
-                  items:
-                    description: VolumeSpec defines remote volume config
-                    properties:
-                      endpoint:
-                        description: Remote volume URI
-                        type: string
-                      name:
-                        description: Remote volume name
-                        type: string
-                      path:
-                        description: Remote volume path
-                        type: string
-                      provider:
-                        description: App Package Remote Store provider. For e.g. AWS,
-                          Azure, Minio, etc.
-                        type: string
-                      secretRef:
-                        description: Secret object name
-                        type: string
-                      storageType:
-                        description: Remote Storage type.
-                        type: string
-                    type: object
-                  type: array
-              type: object
-          type: object
-      type: object
-  version: v1
-  versions:
-  - name: v1
-=======
                   indexes:
                     description: List of Splunk indexes
                     items:
@@ -3554,7 +2727,6 @@
                 type: object
             type: object
         type: object
->>>>>>> eab5cfcc
     served: true
     storage: true
     subresources:
