apiVersion: apiextensions.k8s.io/v1
kind: CustomResourceDefinition
metadata:
  name: clustermasters.enterprise.splunk.com
spec:
  group: enterprise.splunk.com
  names:
    kind: ClusterMaster
    listKind: ClusterMasterList
    plural: clustermasters
    shortNames:
    - cm-idxc
    singular: clustermaster
  scope: Namespaced
  versions:
  - additionalPrinterColumns:
    - description: Status of cluster master
      jsonPath: .status.phase
      name: Phase
      type: string
    name: v1
    schema:
      openAPIV3Schema:
        description: ClusterMaster is the Schema for the clustermasters API
        properties:
          apiVersion:
            description: 'APIVersion defines the versioned schema of this representation
              of an object. Servers should convert recognized schemas to the latest
              internal value, and may reject unrecognized values. More info: https://git.k8s.io/community/contributors/devel/sig-architecture/api-conventions.md#resources'
            type: string
          kind:
            description: 'Kind is a string value representing the REST resource this
              object represents. Servers may infer this from the endpoint the client
              submits requests to. Cannot be updated. In CamelCase. More info: https://git.k8s.io/community/contributors/devel/sig-architecture/api-conventions.md#types-kinds'
            type: string
          metadata:
            type: object
          spec:
            description: ClusterMasterSpec defines the desired state of ClusterMaster
            properties:
              Mock:
                description: Mock to differentiate between UTs and actual reconcile
                type: boolean
              affinity:
                description: Kubernetes Affinity rules that control how pods are assigned
                  to particular nodes.
                properties:
                  nodeAffinity:
                    description: Describes node affinity scheduling rules for the
                      pod.
                    properties:
                      preferredDuringSchedulingIgnoredDuringExecution:
                        description: The scheduler will prefer to schedule pods to
                          nodes that satisfy the affinity expressions specified by
                          this field, but it may choose a node that violates one or
                          more of the expressions. The node that is most preferred
                          is the one with the greatest sum of weights, i.e. for each
                          node that meets all of the scheduling requirements (resource
                          request, requiredDuringScheduling affinity expressions,
                          etc.), compute a sum by iterating through the elements of
                          this field and adding "weight" to the sum if the node matches
                          the corresponding matchExpressions; the node(s) with the
                          highest sum are the most preferred.
                        items:
                          description: An empty preferred scheduling term matches
                            all objects with implicit weight 0 (i.e. it's a no-op).
                            A null preferred scheduling term matches no objects (i.e.
                            is also a no-op).
                          properties:
                            preference:
                              description: A node selector term, associated with the
                                corresponding weight.
                              properties:
                                matchExpressions:
                                  description: A list of node selector requirements
                                    by node's labels.
                                  items:
                                    description: A node selector requirement is a
                                      selector that contains values, a key, and an
                                      operator that relates the key and values.
                                    properties:
                                      key:
                                        description: The label key that the selector
                                          applies to.
                                        type: string
                                      operator:
                                        description: Represents a key's relationship
                                          to a set of values. Valid operators are
                                          In, NotIn, Exists, DoesNotExist. Gt, and
                                          Lt.
                                        type: string
                                      values:
                                        description: An array of string values. If
                                          the operator is In or NotIn, the values
                                          array must be non-empty. If the operator
                                          is Exists or DoesNotExist, the values array
                                          must be empty. If the operator is Gt or
                                          Lt, the values array must have a single
                                          element, which will be interpreted as an
                                          integer. This array is replaced during a
                                          strategic merge patch.
                                        items:
                                          type: string
                                        type: array
                                    required:
                                    - key
                                    - operator
                                    type: object
                                  type: array
                                matchFields:
                                  description: A list of node selector requirements
                                    by node's fields.
                                  items:
                                    description: A node selector requirement is a
                                      selector that contains values, a key, and an
                                      operator that relates the key and values.
                                    properties:
                                      key:
                                        description: The label key that the selector
                                          applies to.
                                        type: string
                                      operator:
                                        description: Represents a key's relationship
                                          to a set of values. Valid operators are
                                          In, NotIn, Exists, DoesNotExist. Gt, and
                                          Lt.
                                        type: string
                                      values:
                                        description: An array of string values. If
                                          the operator is In or NotIn, the values
                                          array must be non-empty. If the operator
                                          is Exists or DoesNotExist, the values array
                                          must be empty. If the operator is Gt or
                                          Lt, the values array must have a single
                                          element, which will be interpreted as an
                                          integer. This array is replaced during a
                                          strategic merge patch.
                                        items:
                                          type: string
                                        type: array
                                    required:
                                    - key
                                    - operator
                                    type: object
                                  type: array
                              type: object
                            weight:
                              description: Weight associated with matching the corresponding
                                nodeSelectorTerm, in the range 1-100.
                              format: int32
                              type: integer
                          required:
                          - preference
                          - weight
                          type: object
                        type: array
                      requiredDuringSchedulingIgnoredDuringExecution:
                        description: If the affinity requirements specified by this
                          field are not met at scheduling time, the pod will not be
                          scheduled onto the node. If the affinity requirements specified
                          by this field cease to be met at some point during pod execution
                          (e.g. due to an update), the system may or may not try to
                          eventually evict the pod from its node.
                        properties:
                          nodeSelectorTerms:
                            description: Required. A list of node selector terms.
                              The terms are ORed.
                            items:
                              description: A null or empty node selector term matches
                                no objects. The requirements of them are ANDed. The
                                TopologySelectorTerm type implements a subset of the
                                NodeSelectorTerm.
                              properties:
                                matchExpressions:
                                  description: A list of node selector requirements
                                    by node's labels.
                                  items:
                                    description: A node selector requirement is a
                                      selector that contains values, a key, and an
                                      operator that relates the key and values.
                                    properties:
                                      key:
                                        description: The label key that the selector
                                          applies to.
                                        type: string
                                      operator:
                                        description: Represents a key's relationship
                                          to a set of values. Valid operators are
                                          In, NotIn, Exists, DoesNotExist. Gt, and
                                          Lt.
                                        type: string
                                      values:
                                        description: An array of string values. If
                                          the operator is In or NotIn, the values
                                          array must be non-empty. If the operator
                                          is Exists or DoesNotExist, the values array
                                          must be empty. If the operator is Gt or
                                          Lt, the values array must have a single
                                          element, which will be interpreted as an
                                          integer. This array is replaced during a
                                          strategic merge patch.
                                        items:
                                          type: string
                                        type: array
                                    required:
                                    - key
                                    - operator
                                    type: object
                                  type: array
                                matchFields:
                                  description: A list of node selector requirements
                                    by node's fields.
                                  items:
                                    description: A node selector requirement is a
                                      selector that contains values, a key, and an
                                      operator that relates the key and values.
                                    properties:
                                      key:
                                        description: The label key that the selector
                                          applies to.
                                        type: string
                                      operator:
                                        description: Represents a key's relationship
                                          to a set of values. Valid operators are
                                          In, NotIn, Exists, DoesNotExist. Gt, and
                                          Lt.
                                        type: string
                                      values:
                                        description: An array of string values. If
                                          the operator is In or NotIn, the values
                                          array must be non-empty. If the operator
                                          is Exists or DoesNotExist, the values array
                                          must be empty. If the operator is Gt or
                                          Lt, the values array must have a single
                                          element, which will be interpreted as an
                                          integer. This array is replaced during a
                                          strategic merge patch.
                                        items:
                                          type: string
                                        type: array
                                    required:
                                    - key
                                    - operator
                                    type: object
                                  type: array
                              type: object
                            type: array
                        required:
                        - nodeSelectorTerms
                        type: object
                    type: object
                  podAffinity:
                    description: Describes pod affinity scheduling rules (e.g. co-locate
                      this pod in the same node, zone, etc. as some other pod(s)).
                    properties:
                      preferredDuringSchedulingIgnoredDuringExecution:
                        description: The scheduler will prefer to schedule pods to
                          nodes that satisfy the affinity expressions specified by
                          this field, but it may choose a node that violates one or
                          more of the expressions. The node that is most preferred
                          is the one with the greatest sum of weights, i.e. for each
                          node that meets all of the scheduling requirements (resource
                          request, requiredDuringScheduling affinity expressions,
                          etc.), compute a sum by iterating through the elements of
                          this field and adding "weight" to the sum if the node has
                          pods which matches the corresponding podAffinityTerm; the
                          node(s) with the highest sum are the most preferred.
                        items:
                          description: The weights of all of the matched WeightedPodAffinityTerm
                            fields are added per-node to find the most preferred node(s)
                          properties:
                            podAffinityTerm:
                              description: Required. A pod affinity term, associated
                                with the corresponding weight.
                              properties:
                                labelSelector:
                                  description: A label query over a set of resources,
                                    in this case pods.
                                  properties:
                                    matchExpressions:
                                      description: matchExpressions is a list of label
                                        selector requirements. The requirements are
                                        ANDed.
                                      items:
                                        description: A label selector requirement
                                          is a selector that contains values, a key,
                                          and an operator that relates the key and
                                          values.
                                        properties:
                                          key:
                                            description: key is the label key that
                                              the selector applies to.
                                            type: string
                                          operator:
                                            description: operator represents a key's
                                              relationship to a set of values. Valid
                                              operators are In, NotIn, Exists and
                                              DoesNotExist.
                                            type: string
                                          values:
                                            description: values is an array of string
                                              values. If the operator is In or NotIn,
                                              the values array must be non-empty.
                                              If the operator is Exists or DoesNotExist,
                                              the values array must be empty. This
                                              array is replaced during a strategic
                                              merge patch.
                                            items:
                                              type: string
                                            type: array
                                        required:
                                        - key
                                        - operator
                                        type: object
                                      type: array
                                    matchLabels:
                                      additionalProperties:
                                        type: string
                                      description: matchLabels is a map of {key,value}
                                        pairs. A single {key,value} in the matchLabels
                                        map is equivalent to an element of matchExpressions,
                                        whose key field is "key", the operator is
                                        "In", and the values array contains only "value".
                                        The requirements are ANDed.
                                      type: object
                                  type: object
                                namespaces:
                                  description: namespaces specifies which namespaces
                                    the labelSelector applies to (matches against);
                                    null or empty list means "this pod's namespace"
                                  items:
                                    type: string
                                  type: array
                                topologyKey:
                                  description: This pod should be co-located (affinity)
                                    or not co-located (anti-affinity) with the pods
                                    matching the labelSelector in the specified namespaces,
                                    where co-located is defined as running on a node
                                    whose value of the label with key topologyKey
                                    matches that of any node on which any of the selected
                                    pods is running. Empty topologyKey is not allowed.
                                  type: string
                              required:
                              - topologyKey
                              type: object
                            weight:
                              description: weight associated with matching the corresponding
                                podAffinityTerm, in the range 1-100.
                              format: int32
                              type: integer
                          required:
                          - podAffinityTerm
                          - weight
                          type: object
                        type: array
                      requiredDuringSchedulingIgnoredDuringExecution:
                        description: If the affinity requirements specified by this
                          field are not met at scheduling time, the pod will not be
                          scheduled onto the node. If the affinity requirements specified
                          by this field cease to be met at some point during pod execution
                          (e.g. due to a pod label update), the system may or may
                          not try to eventually evict the pod from its node. When
                          there are multiple elements, the lists of nodes corresponding
                          to each podAffinityTerm are intersected, i.e. all terms
                          must be satisfied.
                        items:
                          description: Defines a set of pods (namely those matching
                            the labelSelector relative to the given namespace(s))
                            that this pod should be co-located (affinity) or not co-located
                            (anti-affinity) with, where co-located is defined as running
                            on a node whose value of the label with key <topologyKey>
                            matches that of any node on which a pod of the set of
                            pods is running
                          properties:
                            labelSelector:
                              description: A label query over a set of resources,
                                in this case pods.
                              properties:
                                matchExpressions:
                                  description: matchExpressions is a list of label
                                    selector requirements. The requirements are ANDed.
                                  items:
                                    description: A label selector requirement is a
                                      selector that contains values, a key, and an
                                      operator that relates the key and values.
                                    properties:
                                      key:
                                        description: key is the label key that the
                                          selector applies to.
                                        type: string
                                      operator:
                                        description: operator represents a key's relationship
                                          to a set of values. Valid operators are
                                          In, NotIn, Exists and DoesNotExist.
                                        type: string
                                      values:
                                        description: values is an array of string
                                          values. If the operator is In or NotIn,
                                          the values array must be non-empty. If the
                                          operator is Exists or DoesNotExist, the
                                          values array must be empty. This array is
                                          replaced during a strategic merge patch.
                                        items:
                                          type: string
                                        type: array
                                    required:
                                    - key
                                    - operator
                                    type: object
                                  type: array
                                matchLabels:
                                  additionalProperties:
                                    type: string
                                  description: matchLabels is a map of {key,value}
                                    pairs. A single {key,value} in the matchLabels
                                    map is equivalent to an element of matchExpressions,
                                    whose key field is "key", the operator is "In",
                                    and the values array contains only "value". The
                                    requirements are ANDed.
                                  type: object
                              type: object
                            namespaces:
                              description: namespaces specifies which namespaces the
                                labelSelector applies to (matches against); null or
                                empty list means "this pod's namespace"
                              items:
                                type: string
                              type: array
                            topologyKey:
                              description: This pod should be co-located (affinity)
                                or not co-located (anti-affinity) with the pods matching
                                the labelSelector in the specified namespaces, where
                                co-located is defined as running on a node whose value
                                of the label with key topologyKey matches that of
                                any node on which any of the selected pods is running.
                                Empty topologyKey is not allowed.
                              type: string
                          required:
                          - topologyKey
                          type: object
                        type: array
                    type: object
                  podAntiAffinity:
                    description: Describes pod anti-affinity scheduling rules (e.g.
                      avoid putting this pod in the same node, zone, etc. as some
                      other pod(s)).
                    properties:
                      preferredDuringSchedulingIgnoredDuringExecution:
                        description: The scheduler will prefer to schedule pods to
                          nodes that satisfy the anti-affinity expressions specified
                          by this field, but it may choose a node that violates one
                          or more of the expressions. The node that is most preferred
                          is the one with the greatest sum of weights, i.e. for each
                          node that meets all of the scheduling requirements (resource
                          request, requiredDuringScheduling anti-affinity expressions,
                          etc.), compute a sum by iterating through the elements of
                          this field and adding "weight" to the sum if the node has
                          pods which matches the corresponding podAffinityTerm; the
                          node(s) with the highest sum are the most preferred.
                        items:
                          description: The weights of all of the matched WeightedPodAffinityTerm
                            fields are added per-node to find the most preferred node(s)
                          properties:
                            podAffinityTerm:
                              description: Required. A pod affinity term, associated
                                with the corresponding weight.
                              properties:
                                labelSelector:
                                  description: A label query over a set of resources,
                                    in this case pods.
                                  properties:
                                    matchExpressions:
                                      description: matchExpressions is a list of label
                                        selector requirements. The requirements are
                                        ANDed.
                                      items:
                                        description: A label selector requirement
                                          is a selector that contains values, a key,
                                          and an operator that relates the key and
                                          values.
                                        properties:
                                          key:
                                            description: key is the label key that
                                              the selector applies to.
                                            type: string
                                          operator:
                                            description: operator represents a key's
                                              relationship to a set of values. Valid
                                              operators are In, NotIn, Exists and
                                              DoesNotExist.
                                            type: string
                                          values:
                                            description: values is an array of string
                                              values. If the operator is In or NotIn,
                                              the values array must be non-empty.
                                              If the operator is Exists or DoesNotExist,
                                              the values array must be empty. This
                                              array is replaced during a strategic
                                              merge patch.
                                            items:
                                              type: string
                                            type: array
                                        required:
                                        - key
                                        - operator
                                        type: object
                                      type: array
                                    matchLabels:
                                      additionalProperties:
                                        type: string
                                      description: matchLabels is a map of {key,value}
                                        pairs. A single {key,value} in the matchLabels
                                        map is equivalent to an element of matchExpressions,
                                        whose key field is "key", the operator is
                                        "In", and the values array contains only "value".
                                        The requirements are ANDed.
                                      type: object
                                  type: object
                                namespaces:
                                  description: namespaces specifies which namespaces
                                    the labelSelector applies to (matches against);
                                    null or empty list means "this pod's namespace"
                                  items:
                                    type: string
                                  type: array
                                topologyKey:
                                  description: This pod should be co-located (affinity)
                                    or not co-located (anti-affinity) with the pods
                                    matching the labelSelector in the specified namespaces,
                                    where co-located is defined as running on a node
                                    whose value of the label with key topologyKey
                                    matches that of any node on which any of the selected
                                    pods is running. Empty topologyKey is not allowed.
                                  type: string
<<<<<<< HEAD
                                description: matchLabels is a map of {key,value} pairs.
                                  A single {key,value} in the matchLabels map is equivalent
                                  to an element of matchExpressions, whose key field
                                  is "key", the operator is "In", and the values array
                                  contains only "value". The requirements are ANDed.
                                type: object
                            type: object
                          namespaces:
                            description: namespaces specifies which namespaces the
                              labelSelector applies to (matches against); null or
                              empty list means "this pod's namespace"
                            items:
                              type: string
                            type: array
                          topologyKey:
                            description: This pod should be co-located (affinity)
                              or not co-located (anti-affinity) with the pods matching
                              the labelSelector in the specified namespaces, where
                              co-located is defined as running on a node whose value
                              of the label with key topologyKey matches that of any
                              node on which any of the selected pods is running. Empty
                              topologyKey is not allowed.
                            type: string
                        required:
                        - topologyKey
                        type: object
                      type: array
                  type: object
              type: object
            appRepo:
              description: Splunk Enterprise App repository. Specifies remote App
                location and scope for Splunk App management
              properties:
                appSources:
                  description: List of App sources on remote storage
                  items:
                    description: AppSourceSpec defines list of App package (*.spl,
                      *.tgz) locations on remote volumes
                    properties:
                      location:
                        description: Location relative to the volume path
                        type: string
                      name:
                        description: Logical name for the set of apps placed in this
                          location. Logical name must be unique to the appRepo
                        type: string
                      scope:
                        description: 'Scope of the App deployment: cluster, local.
                          Scope determines whether the App(s) is/are installed locally
                          or cluster-wide'
                        type: string
                      volumeName:
                        description: Remote Storage Volume name
                        type: string
                    type: object
                  type: array
                appsRepoPollIntervalSeconds:
                  description: Interval in seconds to check the Remote Storage for
                    App changes
                  type: integer
                defaults:
                  description: Defines default configuration settings for App sources
                  properties:
                    scope:
                      description: 'Scope of the App deployment: cluster, local. Scope
                        determines whether the App(s) is/are installed locally or
                        cluster-wide'
                      type: string
                    volumeName:
                      description: Remote Storage Volume name
                      type: string
                  type: object
                volumes:
                  description: List of remote storage volumes
                  items:
                    description: VolumeSpec defines remote volume config
                    properties:
                      endpoint:
                        description: Remote volume URI
                        type: string
                      name:
                        description: Remote volume name
                        type: string
                      path:
                        description: Remote volume path
                        type: string
                      provider:
                        description: App Package Remote Store provider. For e.g. AWS,
                          Azure, Minio, etc.
                        type: string
                      secretRef:
                        description: Secret object name
                        type: string
                      storageType:
                        description: Remote Storage type.
                        type: string
                    type: object
                  type: array
              type: object
            clusterMasterRef:
              description: ClusterMasterRef refers to a Splunk Enterprise indexer
                cluster managed by the operator within Kubernetes
              properties:
                apiVersion:
                  description: API version of the referent.
                  type: string
                fieldPath:
                  description: 'If referring to a piece of an object instead of an
                    entire object, this string should contain a valid JSON/Go field
                    access statement, such as desiredState.manifest.containers[2].
                    For example, if the object reference is to a container within
                    a pod, this would take on a value like: "spec.containers{name}"
                    (where "name" refers to the name of the container that triggered
                    the event) or if no container name is specified "spec.containers[2]"
                    (container with index 2 in this pod). This syntax is chosen only
                    to have some well-defined way of referencing a part of an object.
                    TODO: this design is not final and this field is subject to change
                    in the future.'
                  type: string
                kind:
                  description: 'Kind of the referent. More info: https://git.k8s.io/community/contributors/devel/sig-architecture/api-conventions.md#types-kinds'
                  type: string
                name:
                  description: 'Name of the referent. More info: https://kubernetes.io/docs/concepts/overview/working-with-objects/names/#names'
                  type: string
                namespace:
                  description: 'Namespace of the referent. More info: https://kubernetes.io/docs/concepts/overview/working-with-objects/namespaces/'
                  type: string
                resourceVersion:
                  description: 'Specific resourceVersion to which this reference is
                    made, if any. More info: https://git.k8s.io/community/contributors/devel/sig-architecture/api-conventions.md#concurrency-control-and-consistency'
                  type: string
                uid:
                  description: 'UID of the referent. More info: https://kubernetes.io/docs/concepts/overview/working-with-objects/names/#uids'
                  type: string
              type: object
            defaults:
              description: Inline map of default.yml overrides used to initialize
                the environment
              type: string
            defaultsUrl:
              description: Full path or URL for one or more default.yml files, separated
                by commas
              type: string
            defaultsUrlApps:
              description: Full path or URL for one or more defaults.yml files specific
                to App install, separated by commas.  The defaults listed here will
                be installed on the CM, standalone, search head deployer or license
                master instance.
              type: string
            etcVolumeStorageConfig:
              description: Storage configuration for /opt/splunk/etc volume
              properties:
                ephemeralStorage:
                  description: If true, ephemeral (emptyDir) storage will be used
                  type: boolean
                storageCapacity:
                  description: Storage capacity to request persistent volume claims
                    (default=”10Gi” for etc and "100Gi" for var)
                  type: string
                storageClassName:
                  description: Name of StorageClass to use for persistent volume claims
                  type: string
              type: object
            image:
              description: Image to use for Splunk pod containers (overrides RELATED_IMAGE_SPLUNK_ENTERPRISE
                environment variables)
              type: string
            imagePullPolicy:
              description: 'Sets pull policy for all images (either “Always” or the
                default: “IfNotPresent”)'
              enum:
              - Always
              - IfNotPresent
              type: string
            licenseMasterRef:
              description: LicenseMasterRef refers to a Splunk Enterprise license
                master managed by the operator within Kubernetes
              properties:
                apiVersion:
                  description: API version of the referent.
                  type: string
                fieldPath:
                  description: 'If referring to a piece of an object instead of an
                    entire object, this string should contain a valid JSON/Go field
                    access statement, such as desiredState.manifest.containers[2].
                    For example, if the object reference is to a container within
                    a pod, this would take on a value like: "spec.containers{name}"
                    (where "name" refers to the name of the container that triggered
                    the event) or if no container name is specified "spec.containers[2]"
                    (container with index 2 in this pod). This syntax is chosen only
                    to have some well-defined way of referencing a part of an object.
                    TODO: this design is not final and this field is subject to change
                    in the future.'
                  type: string
                kind:
                  description: 'Kind of the referent. More info: https://git.k8s.io/community/contributors/devel/sig-architecture/api-conventions.md#types-kinds'
                  type: string
                name:
                  description: 'Name of the referent. More info: https://kubernetes.io/docs/concepts/overview/working-with-objects/names/#names'
                  type: string
                namespace:
                  description: 'Namespace of the referent. More info: https://kubernetes.io/docs/concepts/overview/working-with-objects/namespaces/'
                  type: string
                resourceVersion:
                  description: 'Specific resourceVersion to which this reference is
                    made, if any. More info: https://git.k8s.io/community/contributors/devel/sig-architecture/api-conventions.md#concurrency-control-and-consistency'
                  type: string
                uid:
                  description: 'UID of the referent. More info: https://kubernetes.io/docs/concepts/overview/working-with-objects/names/#uids'
                  type: string
              type: object
            licenseUrl:
              description: Full path or URL for a Splunk Enterprise license file
              type: string
            resources:
              description: resource requirements for the pod containers
              properties:
                limits:
                  additionalProperties:
                    type: string
                  description: 'Limits describes the maximum amount of compute resources
                    allowed. More info: https://kubernetes.io/docs/concepts/configuration/manage-compute-resources-container/'
                  type: object
                requests:
                  additionalProperties:
                    type: string
                  description: 'Requests describes the minimum amount of compute resources
                    required. If Requests is omitted for a container, it defaults
                    to Limits if that is explicitly specified, otherwise to an implementation-defined
                    value. More info: https://kubernetes.io/docs/concepts/configuration/manage-compute-resources-container/'
                  type: object
              type: object
            schedulerName:
              description: Name of Scheduler to use for pod placement (defaults to
                “default-scheduler”)
              type: string
            serviceAccount:
              description: ServiceAccount is the service account used by the pods
                deployed by the CRD. If not specified uses the default serviceAccount
                for the namespace as per https://kubernetes.io/docs/tasks/configure-pod-container/configure-service-account/#use-the-default-service-account-to-access-the-api-server
              type: string
            serviceTemplate:
              description: ServiceTemplate is a template used to create Kubernetes
                services
              properties:
                apiVersion:
                  description: 'APIVersion defines the versioned schema of this representation
                    of an object. Servers should convert recognized schemas to the
                    latest internal value, and may reject unrecognized values. More
                    info: https://git.k8s.io/community/contributors/devel/sig-architecture/api-conventions.md#resources'
                  type: string
                kind:
                  description: 'Kind is a string value representing the REST resource
                    this object represents. Servers may infer this from the endpoint
                    the client submits requests to. Cannot be updated. In CamelCase.
                    More info: https://git.k8s.io/community/contributors/devel/sig-architecture/api-conventions.md#types-kinds'
                  type: string
                metadata:
                  description: 'Standard object''s metadata. More info: https://git.k8s.io/community/contributors/devel/sig-architecture/api-conventions.md#metadata'
                  type: object
                spec:
                  description: Spec defines the behavior of a service. https://git.k8s.io/community/contributors/devel/sig-architecture/api-conventions.md#spec-and-status
                  properties:
                    clusterIP:
                      description: 'clusterIP is the IP address of the service and
                        is usually assigned randomly by the master. If an address
                        is specified manually and is not in use by others, it will
                        be allocated to the service; otherwise, creation of the service
                        will fail. This field can not be changed through updates.
                        Valid values are "None", empty string (""), or a valid IP
                        address. "None" can be specified for headless services when
                        proxying is not required. Only applies to types ClusterIP,
                        NodePort, and LoadBalancer. Ignored if type is ExternalName.
                        More info: https://kubernetes.io/docs/concepts/services-networking/service/#virtual-ips-and-service-proxies'
                      type: string
                    externalIPs:
                      description: externalIPs is a list of IP addresses for which
                        nodes in the cluster will also accept traffic for this service.  These
                        IPs are not managed by Kubernetes.  The user is responsible
                        for ensuring that traffic arrives at a node with this IP.  A
                        common example is external load-balancers that are not part
                        of the Kubernetes system.
                      items:
                        type: string
                      type: array
                    externalName:
                      description: externalName is the external reference that kubedns
                        or equivalent will return as a CNAME record for this service.
                        No proxying will be involved. Must be a valid RFC-1123 hostname
                        (https://tools.ietf.org/html/rfc1123) and requires Type to
                        be ExternalName.
                      type: string
                    externalTrafficPolicy:
                      description: externalTrafficPolicy denotes if this Service desires
                        to route external traffic to node-local or cluster-wide endpoints.
                        "Local" preserves the client source IP and avoids a second
                        hop for LoadBalancer and Nodeport type services, but risks
                        potentially imbalanced traffic spreading. "Cluster" obscures
                        the client source IP and may cause a second hop to another
                        node, but should have good overall load-spreading.
                      type: string
                    healthCheckNodePort:
                      description: healthCheckNodePort specifies the healthcheck nodePort
                        for the service. If not specified, HealthCheckNodePort is
                        created by the service api backend with the allocated nodePort.
                        Will use user-specified nodePort value if specified by the
                        client. Only effects when Type is set to LoadBalancer and
                        ExternalTrafficPolicy is set to Local.
                      format: int32
                      type: integer
                    ipFamily:
                      description: ipFamily specifies whether this Service has a preference
                        for a particular IP family (e.g. IPv4 vs. IPv6).  If a specific
                        IP family is requested, the clusterIP field will be allocated
                        from that family, if it is available in the cluster.  If no
                        IP family is requested, the cluster's primary IP family will
                        be used. Other IP fields (loadBalancerIP, loadBalancerSourceRanges,
                        externalIPs) and controllers which allocate external load-balancers
                        should use the same IP family.  Endpoints for this Service
                        will be of this family.  This field is immutable after creation.
                        Assigning a ServiceIPFamily not available in the cluster (e.g.
                        IPv6 in IPv4 only cluster) is an error condition and will
                        fail during clusterIP assignment.
                      type: string
                    loadBalancerIP:
                      description: 'Only applies to Service Type: LoadBalancer LoadBalancer
                        will get created with the IP specified in this field. This
                        feature depends on whether the underlying cloud-provider supports
                        specifying the loadBalancerIP when a load balancer is created.
                        This field will be ignored if the cloud-provider does not
                        support the feature.'
                      type: string
                    loadBalancerSourceRanges:
                      description: 'If specified and supported by the platform, this
                        will restrict traffic through the cloud-provider load-balancer
                        will be restricted to the specified client IPs. This field
                        will be ignored if the cloud-provider does not support the
                        feature." More info: https://kubernetes.io/docs/tasks/access-application-cluster/configure-cloud-provider-firewall/'
                      items:
                        type: string
                      type: array
                    ports:
                      description: 'The list of ports that are exposed by this service.
                        More info: https://kubernetes.io/docs/concepts/services-networking/service/#virtual-ips-and-service-proxies'
                      items:
                        description: ServicePort contains information on service's
                          port.
                        properties:
                          name:
                            description: The name of this port within the service.
                              This must be a DNS_LABEL. All ports within a ServiceSpec
                              must have unique names. When considering the endpoints
                              for a Service, this must match the 'name' field in the
                              EndpointPort. Optional if only one ServicePort is defined
                              on this service.
                            type: string
                          nodePort:
                            description: 'The port on each node on which this service
                              is exposed when type=NodePort or LoadBalancer. Usually
                              assigned by the system. If specified, it will be allocated
                              to the service if unused or else creation of the service
                              will fail. Default is to auto-allocate a port if the
                              ServiceType of this Service requires one. More info:
                              https://kubernetes.io/docs/concepts/services-networking/service/#type-nodeport'
                            format: int32
                            type: integer
                          port:
                            description: The port that will be exposed by this service.
                            format: int32
                            type: integer
                          protocol:
                            description: The IP protocol for this port. Supports "TCP",
                              "UDP", and "SCTP". Default is TCP.
                            type: string
                          targetPort:
                            anyOf:
                            - type: integer
                            - type: string
                            description: 'Number or name of the port to access on
                              the pods targeted by the service. Number must be in
                              the range 1 to 65535. Name must be an IANA_SVC_NAME.
                              If this is a string, it will be looked up as a named
                              port in the target Pod''s container ports. If this is
                              not specified, the value of the ''port'' field is used
                              (an identity map). This field is ignored for services
                              with clusterIP=None, and should be omitted or set equal
                              to the ''port'' field. More info: https://kubernetes.io/docs/concepts/services-networking/service/#defining-a-service'
                            x-kubernetes-int-or-string: true
                        required:
                        - port
                        type: object
                      type: array
                    publishNotReadyAddresses:
                      description: publishNotReadyAddresses, when set to true, indicates
                        that DNS implementations must publish the notReadyAddresses
                        of subsets for the Endpoints associated with the Service.
                        The default value is false. The primary use case for setting
                        this field is to use a StatefulSet's Headless Service to propagate
                        SRV records for its Pods without respect to their readiness
                        for purpose of peer discovery.
                      type: boolean
                    selector:
                      additionalProperties:
                        type: string
                      description: 'Route service traffic to pods with label keys
                        and values matching this selector. If empty or not present,
                        the service is assumed to have an external process managing
                        its endpoints, which Kubernetes will not modify. Only applies
                        to types ClusterIP, NodePort, and LoadBalancer. Ignored if
                        type is ExternalName. More info: https://kubernetes.io/docs/concepts/services-networking/service/'
                      type: object
                    sessionAffinity:
                      description: 'Supports "ClientIP" and "None". Used to maintain
                        session affinity. Enable client IP based session affinity.
                        Must be ClientIP or None. Defaults to None. More info: https://kubernetes.io/docs/concepts/services-networking/service/#virtual-ips-and-service-proxies'
                      type: string
                    sessionAffinityConfig:
                      description: sessionAffinityConfig contains the configurations
                        of session affinity.
                      properties:
                        clientIP:
                          description: clientIP contains the configurations of Client
                            IP based session affinity.
                          properties:
                            timeoutSeconds:
                              description: timeoutSeconds specifies the seconds of
                                ClientIP type session sticky time. The value must
                                be >0 && <=86400(for 1 day) if ServiceAffinity ==
                                "ClientIP". Default value is 10800(for 3 hours).
=======
                              required:
                              - topologyKey
                              type: object
                            weight:
                              description: weight associated with matching the corresponding
                                podAffinityTerm, in the range 1-100.
>>>>>>> eab5cfcc
                              format: int32
                              type: integer
                          required:
                          - podAffinityTerm
                          - weight
                          type: object
                        type: array
                      requiredDuringSchedulingIgnoredDuringExecution:
                        description: If the anti-affinity requirements specified by
                          this field are not met at scheduling time, the pod will
                          not be scheduled onto the node. If the anti-affinity requirements
                          specified by this field cease to be met at some point during
                          pod execution (e.g. due to a pod label update), the system
                          may or may not try to eventually evict the pod from its
                          node. When there are multiple elements, the lists of nodes
                          corresponding to each podAffinityTerm are intersected, i.e.
                          all terms must be satisfied.
                        items:
                          description: Defines a set of pods (namely those matching
                            the labelSelector relative to the given namespace(s))
                            that this pod should be co-located (affinity) or not co-located
                            (anti-affinity) with, where co-located is defined as running
                            on a node whose value of the label with key <topologyKey>
                            matches that of any node on which a pod of the set of
                            pods is running
                          properties:
                            labelSelector:
                              description: A label query over a set of resources,
                                in this case pods.
                              properties:
                                matchExpressions:
                                  description: matchExpressions is a list of label
                                    selector requirements. The requirements are ANDed.
                                  items:
                                    description: A label selector requirement is a
                                      selector that contains values, a key, and an
                                      operator that relates the key and values.
                                    properties:
                                      key:
                                        description: key is the label key that the
                                          selector applies to.
                                        type: string
                                      operator:
                                        description: operator represents a key's relationship
                                          to a set of values. Valid operators are
                                          In, NotIn, Exists and DoesNotExist.
                                        type: string
                                      values:
                                        description: values is an array of string
                                          values. If the operator is In or NotIn,
                                          the values array must be non-empty. If the
                                          operator is Exists or DoesNotExist, the
                                          values array must be empty. This array is
                                          replaced during a strategic merge patch.
                                        items:
                                          type: string
                                        type: array
                                    required:
                                    - key
                                    - operator
                                    type: object
                                  type: array
                                matchLabels:
                                  additionalProperties:
                                    type: string
                                  description: matchLabels is a map of {key,value}
                                    pairs. A single {key,value} in the matchLabels
                                    map is equivalent to an element of matchExpressions,
                                    whose key field is "key", the operator is "In",
                                    and the values array contains only "value". The
                                    requirements are ANDed.
                                  type: object
                              type: object
                            namespaces:
                              description: namespaces specifies which namespaces the
                                labelSelector applies to (matches against); null or
                                empty list means "this pod's namespace"
                              items:
                                type: string
                              type: array
                            topologyKey:
                              description: This pod should be co-located (affinity)
                                or not co-located (anti-affinity) with the pods matching
                                the labelSelector in the specified namespaces, where
                                co-located is defined as running on a node whose value
                                of the label with key topologyKey matches that of
                                any node on which any of the selected pods is running.
                                Empty topologyKey is not allowed.
                              type: string
                          required:
                          - topologyKey
                          type: object
                        type: array
                    type: object
<<<<<<< HEAD
                  type: array
                volumes:
                  description: List of remote storage volumes
                  items:
                    description: VolumeSpec defines remote volume config
=======
                type: object
              appRepo:
                description: Splunk Enterprise App repository. Specifies remote App
                  location and scope for Splunk App management
                properties:
                  appSources:
                    description: List of App sources on remote storage
                    items:
                      description: AppSourceSpec defines list of App package (*.spl,
                        *.tgz) locations on remote volumes
                      properties:
                        location:
                          description: Location relative to the volume path
                          type: string
                        name:
                          description: Logical name for the set of apps placed in
                            this location. Logical name must be unique to the appRepo
                          type: string
                        scope:
                          description: 'Scope of the App deployment: cluster, local.
                            Scope determines whether the App(s) is/are installed locally
                            or cluster-wide'
                          type: string
                        volumeName:
                          description: Remote Storage Volume name
                          type: string
                      type: object
                    type: array
                  appsRepoPollIntervalSeconds:
                    description: Interval in seconds to check the Remote Storage for
                      App changes
                    type: integer
                  defaults:
                    description: Defines default configuration settings for App sources
>>>>>>> eab5cfcc
                    properties:
                      scope:
                        description: 'Scope of the App deployment: cluster, local.
                          Scope determines whether the App(s) is/are installed locally
                          or cluster-wide'
                        type: string
<<<<<<< HEAD
                      provider:
                        description: App Package Remote Store provider. For e.g. AWS,
                          Azure, Minio, etc.
                        type: string
                      secretRef:
                        description: Secret object name
=======
                      volumeName:
                        description: Remote Storage Volume name
>>>>>>> eab5cfcc
                        type: string
                      storageType:
                        description: Remote Storage type.
                        type: string
                    type: object
                  volumes:
                    description: List of remote storage volumes
                    items:
                      description: VolumeSpec defines remote volume config
                      properties:
                        endpoint:
                          description: Remote volume URI
                          type: string
                        name:
                          description: Remote volume name
                          type: string
                        path:
                          description: Remote volume path
                          type: string
                        secretRef:
                          description: Secret object name
                          type: string
                        storageType:
                          description: Remote Storage type.
                          type: string
                      type: object
                    type: array
                type: object
              clusterMasterRef:
                description: ClusterMasterRef refers to a Splunk Enterprise indexer
                  cluster managed by the operator within Kubernetes
                properties:
                  apiVersion:
                    description: API version of the referent.
                    type: string
                  fieldPath:
                    description: 'If referring to a piece of an object instead of
                      an entire object, this string should contain a valid JSON/Go
                      field access statement, such as desiredState.manifest.containers[2].
                      For example, if the object reference is to a container within
                      a pod, this would take on a value like: "spec.containers{name}"
                      (where "name" refers to the name of the container that triggered
                      the event) or if no container name is specified "spec.containers[2]"
                      (container with index 2 in this pod). This syntax is chosen
                      only to have some well-defined way of referencing a part of
                      an object. TODO: this design is not final and this field is
                      subject to change in the future.'
                    type: string
                  kind:
                    description: 'Kind of the referent. More info: https://git.k8s.io/community/contributors/devel/sig-architecture/api-conventions.md#types-kinds'
                    type: string
                  name:
                    description: 'Name of the referent. More info: https://kubernetes.io/docs/concepts/overview/working-with-objects/names/#names'
                    type: string
                  namespace:
                    description: 'Namespace of the referent. More info: https://kubernetes.io/docs/concepts/overview/working-with-objects/namespaces/'
                    type: string
                  resourceVersion:
                    description: 'Specific resourceVersion to which this reference
                      is made, if any. More info: https://git.k8s.io/community/contributors/devel/sig-architecture/api-conventions.md#concurrency-control-and-consistency'
                    type: string
                  uid:
                    description: 'UID of the referent. More info: https://kubernetes.io/docs/concepts/overview/working-with-objects/names/#uids'
                    type: string
                type: object
              defaults:
                description: Inline map of default.yml overrides used to initialize
                  the environment
                type: string
              defaultsUrl:
                description: Full path or URL for one or more default.yml files, separated
                  by commas
                type: string
              defaultsUrlApps:
                description: Full path or URL for one or more defaults.yml files specific
                  to App install, separated by commas.  The defaults listed here will
                  be installed on the CM, standalone, search head deployer or license
                  master instance.
                type: string
              etcVolumeStorageConfig:
                description: Storage configuration for /opt/splunk/etc volume
                properties:
                  ephemeralStorage:
                    description: If true, ephemeral (emptyDir) storage will be used
                    type: boolean
                  storageCapacity:
                    description: Storage capacity to request persistent volume claims
                      (default=”10Gi” for etc and "100Gi" for var)
                    type: string
                  storageClassName:
                    description: Name of StorageClass to use for persistent volume
                      claims
                    type: string
                type: object
              image:
                description: Image to use for Splunk pod containers (overrides RELATED_IMAGE_SPLUNK_ENTERPRISE
                  environment variables)
                type: string
              imagePullPolicy:
                description: 'Sets pull policy for all images (either “Always” or
                  the default: “IfNotPresent”)'
                enum:
                - Always
                - IfNotPresent
                type: string
              licenseMasterRef:
                description: LicenseMasterRef refers to a Splunk Enterprise license
                  master managed by the operator within Kubernetes
                properties:
                  apiVersion:
                    description: API version of the referent.
                    type: string
                  fieldPath:
                    description: 'If referring to a piece of an object instead of
                      an entire object, this string should contain a valid JSON/Go
                      field access statement, such as desiredState.manifest.containers[2].
                      For example, if the object reference is to a container within
                      a pod, this would take on a value like: "spec.containers{name}"
                      (where "name" refers to the name of the container that triggered
                      the event) or if no container name is specified "spec.containers[2]"
                      (container with index 2 in this pod). This syntax is chosen
                      only to have some well-defined way of referencing a part of
                      an object. TODO: this design is not final and this field is
                      subject to change in the future.'
                    type: string
                  kind:
                    description: 'Kind of the referent. More info: https://git.k8s.io/community/contributors/devel/sig-architecture/api-conventions.md#types-kinds'
                    type: string
                  name:
                    description: 'Name of the referent. More info: https://kubernetes.io/docs/concepts/overview/working-with-objects/names/#names'
                    type: string
                  namespace:
                    description: 'Namespace of the referent. More info: https://kubernetes.io/docs/concepts/overview/working-with-objects/namespaces/'
                    type: string
                  resourceVersion:
                    description: 'Specific resourceVersion to which this reference
                      is made, if any. More info: https://git.k8s.io/community/contributors/devel/sig-architecture/api-conventions.md#concurrency-control-and-consistency'
                    type: string
                  uid:
                    description: 'UID of the referent. More info: https://kubernetes.io/docs/concepts/overview/working-with-objects/names/#uids'
                    type: string
                type: object
              licenseUrl:
                description: Full path or URL for a Splunk Enterprise license file
                type: string
              resources:
                description: resource requirements for the pod containers
                properties:
                  limits:
                    additionalProperties:
                      anyOf:
                      - type: integer
                      - type: string
                      pattern: ^(\+|-)?(([0-9]+(\.[0-9]*)?)|(\.[0-9]+))(([KMGTPE]i)|[numkMGTPE]|([eE](\+|-)?(([0-9]+(\.[0-9]*)?)|(\.[0-9]+))))?$
                      x-kubernetes-int-or-string: true
                    description: 'Limits describes the maximum amount of compute resources
                      allowed. More info: https://kubernetes.io/docs/concepts/configuration/manage-compute-resources-container/'
                    type: object
                  requests:
                    additionalProperties:
                      anyOf:
                      - type: integer
                      - type: string
                      pattern: ^(\+|-)?(([0-9]+(\.[0-9]*)?)|(\.[0-9]+))(([KMGTPE]i)|[numkMGTPE]|([eE](\+|-)?(([0-9]+(\.[0-9]*)?)|(\.[0-9]+))))?$
                      x-kubernetes-int-or-string: true
                    description: 'Requests describes the minimum amount of compute
                      resources required. If Requests is omitted for a container,
                      it defaults to Limits if that is explicitly specified, otherwise
                      to an implementation-defined value. More info: https://kubernetes.io/docs/concepts/configuration/manage-compute-resources-container/'
                    type: object
                type: object
              schedulerName:
                description: Name of Scheduler to use for pod placement (defaults
                  to “default-scheduler”)
                type: string
              serviceAccount:
                description: ServiceAccount is the service account used by the pods
                  deployed by the CRD. If not specified uses the default serviceAccount
                  for the namespace as per https://kubernetes.io/docs/tasks/configure-pod-container/configure-service-account/#use-the-default-service-account-to-access-the-api-server
                type: string
              serviceTemplate:
                description: ServiceTemplate is a template used to create Kubernetes
                  services
                properties:
                  apiVersion:
                    description: 'APIVersion defines the versioned schema of this
                      representation of an object. Servers should convert recognized
                      schemas to the latest internal value, and may reject unrecognized
                      values. More info: https://git.k8s.io/community/contributors/devel/sig-architecture/api-conventions.md#resources'
                    type: string
                  kind:
                    description: 'Kind is a string value representing the REST resource
                      this object represents. Servers may infer this from the endpoint
                      the client submits requests to. Cannot be updated. In CamelCase.
                      More info: https://git.k8s.io/community/contributors/devel/sig-architecture/api-conventions.md#types-kinds'
                    type: string
                  metadata:
                    description: 'Standard object''s metadata. More info: https://git.k8s.io/community/contributors/devel/sig-architecture/api-conventions.md#metadata'
                    type: object
                  spec:
                    description: Spec defines the behavior of a service. https://git.k8s.io/community/contributors/devel/sig-architecture/api-conventions.md#spec-and-status
                    properties:
                      clusterIP:
                        description: 'clusterIP is the IP address of the service and
                          is usually assigned randomly by the master. If an address
                          is specified manually and is not in use by others, it will
                          be allocated to the service; otherwise, creation of the
                          service will fail. This field can not be changed through
                          updates. Valid values are "None", empty string (""), or
                          a valid IP address. "None" can be specified for headless
                          services when proxying is not required. Only applies to
                          types ClusterIP, NodePort, and LoadBalancer. Ignored if
                          type is ExternalName. More info: https://kubernetes.io/docs/concepts/services-networking/service/#virtual-ips-and-service-proxies'
                        type: string
                      externalIPs:
                        description: externalIPs is a list of IP addresses for which
                          nodes in the cluster will also accept traffic for this service.  These
                          IPs are not managed by Kubernetes.  The user is responsible
                          for ensuring that traffic arrives at a node with this IP.  A
                          common example is external load-balancers that are not part
                          of the Kubernetes system.
                        items:
                          type: string
                        type: array
                      externalName:
                        description: externalName is the external reference that kubedns
                          or equivalent will return as a CNAME record for this service.
                          No proxying will be involved. Must be a valid RFC-1123 hostname
                          (https://tools.ietf.org/html/rfc1123) and requires Type
                          to be ExternalName.
                        type: string
                      externalTrafficPolicy:
                        description: externalTrafficPolicy denotes if this Service
                          desires to route external traffic to node-local or cluster-wide
                          endpoints. "Local" preserves the client source IP and avoids
                          a second hop for LoadBalancer and Nodeport type services,
                          but risks potentially imbalanced traffic spreading. "Cluster"
                          obscures the client source IP and may cause a second hop
                          to another node, but should have good overall load-spreading.
                        type: string
                      healthCheckNodePort:
                        description: healthCheckNodePort specifies the healthcheck
                          nodePort for the service. If not specified, HealthCheckNodePort
                          is created by the service api backend with the allocated
                          nodePort. Will use user-specified nodePort value if specified
                          by the client. Only effects when Type is set to LoadBalancer
                          and ExternalTrafficPolicy is set to Local.
                        format: int32
                        type: integer
                      ipFamily:
                        description: ipFamily specifies whether this Service has a
                          preference for a particular IP family (e.g. IPv4 vs. IPv6).  If
                          a specific IP family is requested, the clusterIP field will
                          be allocated from that family, if it is available in the
                          cluster.  If no IP family is requested, the cluster's primary
                          IP family will be used. Other IP fields (loadBalancerIP,
                          loadBalancerSourceRanges, externalIPs) and controllers which
                          allocate external load-balancers should use the same IP
                          family.  Endpoints for this Service will be of this family.  This
                          field is immutable after creation. Assigning a ServiceIPFamily
                          not available in the cluster (e.g. IPv6 in IPv4 only cluster)
                          is an error condition and will fail during clusterIP assignment.
                        type: string
                      loadBalancerIP:
                        description: 'Only applies to Service Type: LoadBalancer LoadBalancer
                          will get created with the IP specified in this field. This
                          feature depends on whether the underlying cloud-provider
                          supports specifying the loadBalancerIP when a load balancer
                          is created. This field will be ignored if the cloud-provider
                          does not support the feature.'
                        type: string
                      loadBalancerSourceRanges:
                        description: 'If specified and supported by the platform,
                          this will restrict traffic through the cloud-provider load-balancer
                          will be restricted to the specified client IPs. This field
                          will be ignored if the cloud-provider does not support the
                          feature." More info: https://kubernetes.io/docs/tasks/access-application-cluster/configure-cloud-provider-firewall/'
                        items:
                          type: string
                        type: array
                      ports:
                        description: 'The list of ports that are exposed by this service.
                          More info: https://kubernetes.io/docs/concepts/services-networking/service/#virtual-ips-and-service-proxies'
                        items:
                          description: ServicePort contains information on service's
                            port.
                          properties:
                            appProtocol:
                              description: The application protocol for this port.
                                This field follows standard Kubernetes label syntax.
                                Un-prefixed names are reserved for IANA standard service
                                names (as per RFC-6335 and http://www.iana.org/assignments/service-names).
                                Non-standard protocols should use prefixed names such
                                as mycompany.com/my-custom-protocol. Field can be
                                enabled with ServiceAppProtocol feature gate.
                              type: string
                            name:
                              description: The name of this port within the service.
                                This must be a DNS_LABEL. All ports within a ServiceSpec
                                must have unique names. When considering the endpoints
                                for a Service, this must match the 'name' field in
                                the EndpointPort. Optional if only one ServicePort
                                is defined on this service.
                              type: string
                            nodePort:
                              description: 'The port on each node on which this service
                                is exposed when type=NodePort or LoadBalancer. Usually
                                assigned by the system. If specified, it will be allocated
                                to the service if unused or else creation of the service
                                will fail. Default is to auto-allocate a port if the
                                ServiceType of this Service requires one. More info:
                                https://kubernetes.io/docs/concepts/services-networking/service/#type-nodeport'
                              format: int32
                              type: integer
                            port:
                              description: The port that will be exposed by this service.
                              format: int32
                              type: integer
                            protocol:
                              description: The IP protocol for this port. Supports
                                "TCP", "UDP", and "SCTP". Default is TCP.
                              type: string
                            targetPort:
                              anyOf:
                              - type: integer
                              - type: string
                              description: 'Number or name of the port to access on
                                the pods targeted by the service. Number must be in
                                the range 1 to 65535. Name must be an IANA_SVC_NAME.
                                If this is a string, it will be looked up as a named
                                port in the target Pod''s container ports. If this
                                is not specified, the value of the ''port'' field
                                is used (an identity map). This field is ignored for
                                services with clusterIP=None, and should be omitted
                                or set equal to the ''port'' field. More info: https://kubernetes.io/docs/concepts/services-networking/service/#defining-a-service'
                              x-kubernetes-int-or-string: true
                          required:
                          - port
                          type: object
                        type: array
                        x-kubernetes-list-map-keys:
                        - port
                        - protocol
                        x-kubernetes-list-type: map
                      publishNotReadyAddresses:
                        description: publishNotReadyAddresses, when set to true, indicates
                          that DNS implementations must publish the notReadyAddresses
                          of subsets for the Endpoints associated with the Service.
                          The default value is false. The primary use case for setting
                          this field is to use a StatefulSet's Headless Service to
                          propagate SRV records for its Pods without respect to their
                          readiness for purpose of peer discovery.
                        type: boolean
                      selector:
                        additionalProperties:
                          type: string
                        description: 'Route service traffic to pods with label keys
                          and values matching this selector. If empty or not present,
                          the service is assumed to have an external process managing
                          its endpoints, which Kubernetes will not modify. Only applies
                          to types ClusterIP, NodePort, and LoadBalancer. Ignored
                          if type is ExternalName. More info: https://kubernetes.io/docs/concepts/services-networking/service/'
                        type: object
                      sessionAffinity:
                        description: 'Supports "ClientIP" and "None". Used to maintain
                          session affinity. Enable client IP based session affinity.
                          Must be ClientIP or None. Defaults to None. More info: https://kubernetes.io/docs/concepts/services-networking/service/#virtual-ips-and-service-proxies'
                        type: string
                      sessionAffinityConfig:
                        description: sessionAffinityConfig contains the configurations
                          of session affinity.
                        properties:
                          clientIP:
                            description: clientIP contains the configurations of Client
                              IP based session affinity.
                            properties:
                              timeoutSeconds:
                                description: timeoutSeconds specifies the seconds
                                  of ClientIP type session sticky time. The value
                                  must be >0 && <=86400(for 1 day) if ServiceAffinity
                                  == "ClientIP". Default value is 10800(for 3 hours).
                                format: int32
                                type: integer
                            type: object
                        type: object
                      topologyKeys:
                        description: topologyKeys is a preference-order list of topology
                          keys which implementations of services should use to preferentially
                          sort endpoints when accessing this Service, it can not be
                          used at the same time as externalTrafficPolicy=Local. Topology
                          keys must be valid label keys and at most 16 keys may be
                          specified. Endpoints are chosen based on the first topology
                          key with available backends. If this field is specified
                          and all entries have no backends that match the topology
                          of the client, the service has no backends for that client
                          and connections should fail. The special value "*" may be
                          used to mean "any topology". This catch-all value, if used,
                          only makes sense as the last value in the list. If this
                          is not specified or empty, no topology constraints will
                          be applied.
                        items:
                          type: string
                        type: array
                      type:
                        description: 'type determines how the Service is exposed.
                          Defaults to ClusterIP. Valid options are ExternalName, ClusterIP,
                          NodePort, and LoadBalancer. "ExternalName" maps to the specified
                          externalName. "ClusterIP" allocates a cluster-internal IP
                          address for load-balancing to endpoints. Endpoints are determined
                          by the selector or if that is not specified, by manual construction
                          of an Endpoints object. If clusterIP is "None", no virtual
                          IP is allocated and the endpoints are published as a set
                          of endpoints rather than a stable IP. "NodePort" builds
                          on ClusterIP and allocates a port on every node which routes
                          to the clusterIP. "LoadBalancer" builds on NodePort and
                          creates an external load-balancer (if supported in the current
                          cloud) which routes to the clusterIP. More info: https://kubernetes.io/docs/concepts/services-networking/service/#publishing-services-service-types'
                        type: string
                    type: object
                  status:
                    description: 'Most recently observed status of the service. Populated
                      by the system. Read-only. More info: https://git.k8s.io/community/contributors/devel/sig-architecture/api-conventions.md#spec-and-status'
                    properties:
                      loadBalancer:
                        description: LoadBalancer contains the current status of the
                          load-balancer, if one is present.
                        properties:
                          ingress:
                            description: Ingress is a list containing ingress points
                              for the load-balancer. Traffic intended for the service
                              should be sent to these ingress points.
                            items:
                              description: 'LoadBalancerIngress represents the status
                                of a load-balancer ingress point: traffic intended
                                for the service should be sent to an ingress point.'
                              properties:
                                hostname:
                                  description: Hostname is set for load-balancer ingress
                                    points that are DNS based (typically AWS load-balancers)
                                  type: string
                                ip:
                                  description: IP is set for load-balancer ingress
                                    points that are IP based (typically GCE or OpenStack
                                    load-balancers)
                                  type: string
                              type: object
                            type: array
                        type: object
                    type: object
                type: object
              smartstore:
                description: Splunk Smartstore configuration. Refer to indexes.conf.spec
                  and server.conf.spec on docs.splunk.com
                properties:
                  cacheManager:
                    description: Defines Cache manager settings
                    properties:
                      evictionPadding:
                        description: Additional size beyond 'minFreeSize' before eviction
                          kicks in
                        type: integer
                      evictionPolicy:
                        description: Eviction policy to use
                        type: string
                      hotlistBloomFilterRecencyHours:
                        description: Time period relative to the bucket's age, during
                          which the bloom filter file is protected from cache eviction
                        type: integer
                      hotlistRecencySecs:
                        description: Time period relative to the bucket's age, during
                          which the bucket is protected from cache eviction
                        type: integer
                      maxCacheSize:
                        description: Max cache size per partition
                        type: integer
                      maxConcurrentDownloads:
                        description: Maximum number of buckets that can be downloaded
                          from remote storage in parallel
                        type: integer
                      maxConcurrentUploads:
                        description: Maximum number of buckets that can be uploaded
                          to remote storage in parallel
                        type: integer
                    type: object
                  defaults:
                    description: Default configuration for indexes
                    properties:
                      maxGlobalDataSizeMB:
                        description: MaxGlobalDataSizeMB defines the maximum amount
                          of space for warm and cold buckets of an index
                        type: integer
                      maxGlobalRawDataSizeMB:
                        description: MaxGlobalDataSizeMB defines the maximum amount
                          of cumulative space for warm and cold buckets of an index
                        type: integer
                      volumeName:
                        description: Remote Volume name
                        type: string
                    type: object
                  indexes:
                    description: List of Splunk indexes
                    items:
                      description: IndexSpec defines Splunk index name and storage
                        path
                      properties:
                        hotlistBloomFilterRecencyHours:
                          description: Time period relative to the bucket's age, during
                            which the bloom filter file is protected from cache eviction
                          type: integer
                        hotlistRecencySecs:
                          description: Time period relative to the bucket's age, during
                            which the bucket is protected from cache eviction
                          type: integer
                        maxGlobalDataSizeMB:
                          description: MaxGlobalDataSizeMB defines the maximum amount
                            of space for warm and cold buckets of an index
                          type: integer
                        maxGlobalRawDataSizeMB:
                          description: MaxGlobalDataSizeMB defines the maximum amount
                            of cumulative space for warm and cold buckets of an index
                          type: integer
                        name:
                          description: Splunk index name
                          type: string
                        remotePath:
                          description: Index location relative to the remote volume
                            path
                          type: string
                        volumeName:
                          description: Remote Volume name
                          type: string
                      type: object
                    type: array
                  volumes:
                    description: List of remote storage volumes
                    items:
                      description: VolumeSpec defines remote volume config
                      properties:
                        endpoint:
                          description: Remote volume URI
                          type: string
                        name:
                          description: Remote volume name
                          type: string
                        path:
                          description: Remote volume path
                          type: string
                        secretRef:
                          description: Secret object name
                          type: string
                        storageType:
                          description: Remote Storage type.
                          type: string
                      type: object
                    type: array
                type: object
              tolerations:
                description: Pod's tolerations for Kubernetes node's taint
                items:
                  description: The pod this Toleration is attached to tolerates any
                    taint that matches the triple <key,value,effect> using the matching
                    operator <operator>.
                  properties:
                    effect:
                      description: Effect indicates the taint effect to match. Empty
                        means match all taint effects. When specified, allowed values
                        are NoSchedule, PreferNoSchedule and NoExecute.
                      type: string
                    key:
                      description: Key is the taint key that the toleration applies
                        to. Empty means match all taint keys. If the key is empty,
                        operator must be Exists; this combination means to match all
                        values and all keys.
                      type: string
                    operator:
                      description: Operator represents a key's relationship to the
                        value. Valid operators are Exists and Equal. Defaults to Equal.
                        Exists is equivalent to wildcard for value, so that a pod
                        can tolerate all taints of a particular category.
                      type: string
                    tolerationSeconds:
                      description: TolerationSeconds represents the period of time
                        the toleration (which must be of effect NoExecute, otherwise
                        this field is ignored) tolerates the taint. By default, it
                        is not set, which means tolerate the taint forever (do not
                        evict). Zero and negative values will be treated as 0 (evict
                        immediately) by the system.
                      format: int64
                      type: integer
                    value:
                      description: Value is the taint value the toleration matches
                        to. If the operator is Exists, the value should be empty,
                        otherwise just a regular string.
                      type: string
                  type: object
                type: array
              varVolumeStorageConfig:
                description: Storage configuration for /opt/splunk/var volume
                properties:
                  ephemeralStorage:
                    description: If true, ephemeral (emptyDir) storage will be used
                    type: boolean
                  storageCapacity:
                    description: Storage capacity to request persistent volume claims
                      (default=”10Gi” for etc and "100Gi" for var)
                    type: string
                  storageClassName:
                    description: Name of StorageClass to use for persistent volume
                      claims
                    type: string
                type: object
              volumes:
                description: List of one or more Kubernetes volumes. These will be
                  mounted in all pod containers as as /mnt/<name>
                items:
                  description: Volume represents a named volume in a pod that may
                    be accessed by any container in the pod.
                  properties:
                    awsElasticBlockStore:
                      description: 'AWSElasticBlockStore represents an AWS Disk resource
                        that is attached to a kubelet''s host machine and then exposed
                        to the pod. More info: https://kubernetes.io/docs/concepts/storage/volumes#awselasticblockstore'
                      properties:
                        fsType:
                          description: 'Filesystem type of the volume that you want
                            to mount. Tip: Ensure that the filesystem type is supported
                            by the host operating system. Examples: "ext4", "xfs",
                            "ntfs". Implicitly inferred to be "ext4" if unspecified.
                            More info: https://kubernetes.io/docs/concepts/storage/volumes#awselasticblockstore
                            TODO: how do we prevent errors in the filesystem from
                            compromising the machine'
                          type: string
                        partition:
                          description: 'The partition in the volume that you want
                            to mount. If omitted, the default is to mount by volume
                            name. Examples: For volume /dev/sda1, you specify the
                            partition as "1". Similarly, the volume partition for
                            /dev/sda is "0" (or you can leave the property empty).'
                          format: int32
                          type: integer
                        readOnly:
                          description: 'Specify "true" to force and set the ReadOnly
                            property in VolumeMounts to "true". If omitted, the default
                            is "false". More info: https://kubernetes.io/docs/concepts/storage/volumes#awselasticblockstore'
                          type: boolean
                        volumeID:
                          description: 'Unique ID of the persistent disk resource
                            in AWS (Amazon EBS volume). More info: https://kubernetes.io/docs/concepts/storage/volumes#awselasticblockstore'
                          type: string
                      required:
                      - volumeID
                      type: object
                    azureDisk:
                      description: AzureDisk represents an Azure Data Disk mount on
                        the host and bind mount to the pod.
                      properties:
                        cachingMode:
                          description: 'Host Caching mode: None, Read Only, Read Write.'
                          type: string
                        diskName:
                          description: The Name of the data disk in the blob storage
                          type: string
                        diskURI:
                          description: The URI the data disk in the blob storage
                          type: string
                        fsType:
                          description: Filesystem type to mount. Must be a filesystem
                            type supported by the host operating system. Ex. "ext4",
                            "xfs", "ntfs". Implicitly inferred to be "ext4" if unspecified.
                          type: string
                        kind:
                          description: 'Expected values Shared: multiple blob disks
                            per storage account  Dedicated: single blob disk per storage
                            account  Managed: azure managed data disk (only in managed
                            availability set). defaults to shared'
                          type: string
                        readOnly:
                          description: Defaults to false (read/write). ReadOnly here
                            will force the ReadOnly setting in VolumeMounts.
                          type: boolean
                      required:
                      - diskName
                      - diskURI
                      type: object
                    azureFile:
                      description: AzureFile represents an Azure File Service mount
                        on the host and bind mount to the pod.
                      properties:
                        readOnly:
                          description: Defaults to false (read/write). ReadOnly here
                            will force the ReadOnly setting in VolumeMounts.
                          type: boolean
                        secretName:
                          description: the name of secret that contains Azure Storage
                            Account Name and Key
                          type: string
                        shareName:
                          description: Share Name
                          type: string
                      required:
                      - secretName
                      - shareName
                      type: object
                    cephfs:
                      description: CephFS represents a Ceph FS mount on the host that
                        shares a pod's lifetime
                      properties:
                        monitors:
                          description: 'Required: Monitors is a collection of Ceph
                            monitors More info: https://examples.k8s.io/volumes/cephfs/README.md#how-to-use-it'
                          items:
                            type: string
                          type: array
                        path:
                          description: 'Optional: Used as the mounted root, rather
                            than the full Ceph tree, default is /'
                          type: string
                        readOnly:
                          description: 'Optional: Defaults to false (read/write).
                            ReadOnly here will force the ReadOnly setting in VolumeMounts.
                            More info: https://examples.k8s.io/volumes/cephfs/README.md#how-to-use-it'
                          type: boolean
                        secretFile:
                          description: 'Optional: SecretFile is the path to key ring
                            for User, default is /etc/ceph/user.secret More info:
                            https://examples.k8s.io/volumes/cephfs/README.md#how-to-use-it'
                          type: string
                        secretRef:
                          description: 'Optional: SecretRef is reference to the authentication
                            secret for User, default is empty. More info: https://examples.k8s.io/volumes/cephfs/README.md#how-to-use-it'
                          properties:
                            name:
                              description: 'Name of the referent. More info: https://kubernetes.io/docs/concepts/overview/working-with-objects/names/#names
                                TODO: Add other useful fields. apiVersion, kind, uid?'
                              type: string
                          type: object
                        user:
                          description: 'Optional: User is the rados user name, default
                            is admin More info: https://examples.k8s.io/volumes/cephfs/README.md#how-to-use-it'
                          type: string
                      required:
                      - monitors
                      type: object
                    cinder:
                      description: 'Cinder represents a cinder volume attached and
                        mounted on kubelets host machine. More info: https://examples.k8s.io/mysql-cinder-pd/README.md'
                      properties:
                        fsType:
                          description: 'Filesystem type to mount. Must be a filesystem
                            type supported by the host operating system. Examples:
                            "ext4", "xfs", "ntfs". Implicitly inferred to be "ext4"
                            if unspecified. More info: https://examples.k8s.io/mysql-cinder-pd/README.md'
                          type: string
                        readOnly:
                          description: 'Optional: Defaults to false (read/write).
                            ReadOnly here will force the ReadOnly setting in VolumeMounts.
                            More info: https://examples.k8s.io/mysql-cinder-pd/README.md'
                          type: boolean
                        secretRef:
                          description: 'Optional: points to a secret object containing
                            parameters used to connect to OpenStack.'
                          properties:
                            name:
                              description: 'Name of the referent. More info: https://kubernetes.io/docs/concepts/overview/working-with-objects/names/#names
                                TODO: Add other useful fields. apiVersion, kind, uid?'
                              type: string
                          type: object
                        volumeID:
                          description: 'volume id used to identify the volume in cinder.
                            More info: https://examples.k8s.io/mysql-cinder-pd/README.md'
                          type: string
                      required:
                      - volumeID
                      type: object
                    configMap:
                      description: ConfigMap represents a configMap that should populate
                        this volume
                      properties:
                        defaultMode:
                          description: 'Optional: mode bits to use on created files
                            by default. Must be a value between 0 and 0777. Defaults
                            to 0644. Directories within the path are not affected
                            by this setting. This might be in conflict with other
                            options that affect the file mode, like fsGroup, and the
                            result can be other mode bits set.'
                          format: int32
                          type: integer
                        items:
                          description: If unspecified, each key-value pair in the
                            Data field of the referenced ConfigMap will be projected
                            into the volume as a file whose name is the key and content
                            is the value. If specified, the listed keys will be projected
                            into the specified paths, and unlisted keys will not be
                            present. If a key is specified which is not present in
                            the ConfigMap, the volume setup will error unless it is
                            marked optional. Paths must be relative and may not contain
                            the '..' path or start with '..'.
                          items:
                            description: Maps a string key to a path within a volume.
                            properties:
                              key:
                                description: The key to project.
                                type: string
                              mode:
                                description: 'Optional: mode bits to use on this file,
                                  must be a value between 0 and 0777. If not specified,
                                  the volume defaultMode will be used. This might
                                  be in conflict with other options that affect the
                                  file mode, like fsGroup, and the result can be other
                                  mode bits set.'
                                format: int32
                                type: integer
                              path:
                                description: The relative path of the file to map
                                  the key to. May not be an absolute path. May not
                                  contain the path element '..'. May not start with
                                  the string '..'.
                                type: string
                            required:
                            - key
                            - path
                            type: object
                          type: array
                        name:
                          description: 'Name of the referent. More info: https://kubernetes.io/docs/concepts/overview/working-with-objects/names/#names
                            TODO: Add other useful fields. apiVersion, kind, uid?'
                          type: string
                        optional:
                          description: Specify whether the ConfigMap or its keys must
                            be defined
                          type: boolean
                      type: object
                    csi:
                      description: CSI (Container Storage Interface) represents storage
                        that is handled by an external CSI driver (Alpha feature).
                      properties:
                        driver:
                          description: Driver is the name of the CSI driver that handles
                            this volume. Consult with your admin for the correct name
                            as registered in the cluster.
                          type: string
                        fsType:
                          description: Filesystem type to mount. Ex. "ext4", "xfs",
                            "ntfs". If not provided, the empty value is passed to
                            the associated CSI driver which will determine the default
                            filesystem to apply.
                          type: string
                        nodePublishSecretRef:
                          description: NodePublishSecretRef is a reference to the
                            secret object containing sensitive information to pass
                            to the CSI driver to complete the CSI NodePublishVolume
                            and NodeUnpublishVolume calls. This field is optional,
                            and  may be empty if no secret is required. If the secret
                            object contains more than one secret, all secret references
                            are passed.
                          properties:
                            name:
                              description: 'Name of the referent. More info: https://kubernetes.io/docs/concepts/overview/working-with-objects/names/#names
                                TODO: Add other useful fields. apiVersion, kind, uid?'
                              type: string
                          type: object
                        readOnly:
                          description: Specifies a read-only configuration for the
                            volume. Defaults to false (read/write).
                          type: boolean
                        volumeAttributes:
                          additionalProperties:
                            type: string
                          description: VolumeAttributes stores driver-specific properties
                            that are passed to the CSI driver. Consult your driver's
                            documentation for supported values.
                          type: object
                      required:
                      - driver
                      type: object
                    downwardAPI:
                      description: DownwardAPI represents downward API about the pod
                        that should populate this volume
                      properties:
                        defaultMode:
                          description: 'Optional: mode bits to use on created files
                            by default. Must be a value between 0 and 0777. Defaults
                            to 0644. Directories within the path are not affected
                            by this setting. This might be in conflict with other
                            options that affect the file mode, like fsGroup, and the
                            result can be other mode bits set.'
                          format: int32
                          type: integer
                        items:
                          description: Items is a list of downward API volume file
                          items:
                            description: DownwardAPIVolumeFile represents information
                              to create the file containing the pod field
                            properties:
                              fieldRef:
                                description: 'Required: Selects a field of the pod:
                                  only annotations, labels, name and namespace are
                                  supported.'
                                properties:
                                  apiVersion:
                                    description: Version of the schema the FieldPath
                                      is written in terms of, defaults to "v1".
                                    type: string
                                  fieldPath:
                                    description: Path of the field to select in the
                                      specified API version.
                                    type: string
                                required:
                                - fieldPath
                                type: object
                              mode:
                                description: 'Optional: mode bits to use on this file,
                                  must be a value between 0 and 0777. If not specified,
                                  the volume defaultMode will be used. This might
                                  be in conflict with other options that affect the
                                  file mode, like fsGroup, and the result can be other
                                  mode bits set.'
                                format: int32
                                type: integer
                              path:
                                description: 'Required: Path is  the relative path
                                  name of the file to be created. Must not be absolute
                                  or contain the ''..'' path. Must be utf-8 encoded.
                                  The first item of the relative path must not start
                                  with ''..'''
                                type: string
                              resourceFieldRef:
                                description: 'Selects a resource of the container:
                                  only resources limits and requests (limits.cpu,
                                  limits.memory, requests.cpu and requests.memory)
                                  are currently supported.'
                                properties:
                                  containerName:
                                    description: 'Container name: required for volumes,
                                      optional for env vars'
                                    type: string
                                  divisor:
                                    anyOf:
                                    - type: integer
                                    - type: string
                                    description: Specifies the output format of the
                                      exposed resources, defaults to "1"
                                    pattern: ^(\+|-)?(([0-9]+(\.[0-9]*)?)|(\.[0-9]+))(([KMGTPE]i)|[numkMGTPE]|([eE](\+|-)?(([0-9]+(\.[0-9]*)?)|(\.[0-9]+))))?$
                                    x-kubernetes-int-or-string: true
                                  resource:
                                    description: 'Required: resource to select'
                                    type: string
                                required:
                                - resource
                                type: object
                            required:
                            - path
                            type: object
                          type: array
                      type: object
                    emptyDir:
                      description: 'EmptyDir represents a temporary directory that
                        shares a pod''s lifetime. More info: https://kubernetes.io/docs/concepts/storage/volumes#emptydir'
                      properties:
                        medium:
                          description: 'What type of storage medium should back this
                            directory. The default is "" which means to use the node''s
                            default medium. Must be an empty string (default) or Memory.
                            More info: https://kubernetes.io/docs/concepts/storage/volumes#emptydir'
                          type: string
                        sizeLimit:
                          anyOf:
                          - type: integer
                          - type: string
                          description: 'Total amount of local storage required for
                            this EmptyDir volume. The size limit is also applicable
                            for memory medium. The maximum usage on memory medium
                            EmptyDir would be the minimum value between the SizeLimit
                            specified here and the sum of memory limits of all containers
                            in a pod. The default is nil which means that the limit
                            is undefined. More info: http://kubernetes.io/docs/user-guide/volumes#emptydir'
                          pattern: ^(\+|-)?(([0-9]+(\.[0-9]*)?)|(\.[0-9]+))(([KMGTPE]i)|[numkMGTPE]|([eE](\+|-)?(([0-9]+(\.[0-9]*)?)|(\.[0-9]+))))?$
                          x-kubernetes-int-or-string: true
                      type: object
                    fc:
                      description: FC represents a Fibre Channel resource that is
                        attached to a kubelet's host machine and then exposed to the
                        pod.
                      properties:
                        fsType:
                          description: 'Filesystem type to mount. Must be a filesystem
                            type supported by the host operating system. Ex. "ext4",
                            "xfs", "ntfs". Implicitly inferred to be "ext4" if unspecified.
                            TODO: how do we prevent errors in the filesystem from
                            compromising the machine'
                          type: string
                        lun:
                          description: 'Optional: FC target lun number'
                          format: int32
                          type: integer
                        readOnly:
                          description: 'Optional: Defaults to false (read/write).
                            ReadOnly here will force the ReadOnly setting in VolumeMounts.'
                          type: boolean
                        targetWWNs:
                          description: 'Optional: FC target worldwide names (WWNs)'
                          items:
                            type: string
                          type: array
                        wwids:
                          description: 'Optional: FC volume world wide identifiers
                            (wwids) Either wwids or combination of targetWWNs and
                            lun must be set, but not both simultaneously.'
                          items:
                            type: string
                          type: array
                      type: object
                    flexVolume:
                      description: FlexVolume represents a generic volume resource
                        that is provisioned/attached using an exec based plugin.
                      properties:
                        driver:
                          description: Driver is the name of the driver to use for
                            this volume.
                          type: string
                        fsType:
                          description: Filesystem type to mount. Must be a filesystem
                            type supported by the host operating system. Ex. "ext4",
                            "xfs", "ntfs". The default filesystem depends on FlexVolume
                            script.
                          type: string
                        options:
                          additionalProperties:
                            type: string
                          description: 'Optional: Extra command options if any.'
                          type: object
                        readOnly:
                          description: 'Optional: Defaults to false (read/write).
                            ReadOnly here will force the ReadOnly setting in VolumeMounts.'
                          type: boolean
                        secretRef:
                          description: 'Optional: SecretRef is reference to the secret
                            object containing sensitive information to pass to the
                            plugin scripts. This may be empty if no secret object
                            is specified. If the secret object contains more than
                            one secret, all secrets are passed to the plugin scripts.'
                          properties:
                            name:
                              description: 'Name of the referent. More info: https://kubernetes.io/docs/concepts/overview/working-with-objects/names/#names
                                TODO: Add other useful fields. apiVersion, kind, uid?'
                              type: string
                          type: object
                      required:
                      - driver
                      type: object
                    flocker:
                      description: Flocker represents a Flocker volume attached to
                        a kubelet's host machine. This depends on the Flocker control
                        service being running
                      properties:
                        datasetName:
                          description: Name of the dataset stored as metadata -> name
                            on the dataset for Flocker should be considered as deprecated
                          type: string
                        datasetUUID:
                          description: UUID of the dataset. This is unique identifier
                            of a Flocker dataset
                          type: string
                      type: object
                    gcePersistentDisk:
                      description: 'GCEPersistentDisk represents a GCE Disk resource
                        that is attached to a kubelet''s host machine and then exposed
                        to the pod. More info: https://kubernetes.io/docs/concepts/storage/volumes#gcepersistentdisk'
                      properties:
                        fsType:
                          description: 'Filesystem type of the volume that you want
                            to mount. Tip: Ensure that the filesystem type is supported
                            by the host operating system. Examples: "ext4", "xfs",
                            "ntfs". Implicitly inferred to be "ext4" if unspecified.
                            More info: https://kubernetes.io/docs/concepts/storage/volumes#gcepersistentdisk
                            TODO: how do we prevent errors in the filesystem from
                            compromising the machine'
                          type: string
                        partition:
                          description: 'The partition in the volume that you want
                            to mount. If omitted, the default is to mount by volume
                            name. Examples: For volume /dev/sda1, you specify the
                            partition as "1". Similarly, the volume partition for
                            /dev/sda is "0" (or you can leave the property empty).
                            More info: https://kubernetes.io/docs/concepts/storage/volumes#gcepersistentdisk'
                          format: int32
                          type: integer
                        pdName:
                          description: 'Unique name of the PD resource in GCE. Used
                            to identify the disk in GCE. More info: https://kubernetes.io/docs/concepts/storage/volumes#gcepersistentdisk'
                          type: string
                        readOnly:
                          description: 'ReadOnly here will force the ReadOnly setting
                            in VolumeMounts. Defaults to false. More info: https://kubernetes.io/docs/concepts/storage/volumes#gcepersistentdisk'
                          type: boolean
                      required:
                      - pdName
                      type: object
                    gitRepo:
                      description: 'GitRepo represents a git repository at a particular
                        revision. DEPRECATED: GitRepo is deprecated. To provision
                        a container with a git repo, mount an EmptyDir into an InitContainer
                        that clones the repo using git, then mount the EmptyDir into
                        the Pod''s container.'
                      properties:
                        directory:
                          description: Target directory name. Must not contain or
                            start with '..'.  If '.' is supplied, the volume directory
                            will be the git repository.  Otherwise, if specified,
                            the volume will contain the git repository in the subdirectory
                            with the given name.
                          type: string
                        repository:
                          description: Repository URL
                          type: string
                        revision:
                          description: Commit hash for the specified revision.
                          type: string
                      required:
                      - repository
                      type: object
                    glusterfs:
                      description: 'Glusterfs represents a Glusterfs mount on the
                        host that shares a pod''s lifetime. More info: https://examples.k8s.io/volumes/glusterfs/README.md'
                      properties:
                        endpoints:
                          description: 'EndpointsName is the endpoint name that details
                            Glusterfs topology. More info: https://examples.k8s.io/volumes/glusterfs/README.md#create-a-pod'
                          type: string
                        path:
                          description: 'Path is the Glusterfs volume path. More info:
                            https://examples.k8s.io/volumes/glusterfs/README.md#create-a-pod'
                          type: string
                        readOnly:
                          description: 'ReadOnly here will force the Glusterfs volume
                            to be mounted with read-only permissions. Defaults to
                            false. More info: https://examples.k8s.io/volumes/glusterfs/README.md#create-a-pod'
                          type: boolean
                      required:
                      - endpoints
                      - path
                      type: object
                    hostPath:
                      description: 'HostPath represents a pre-existing file or directory
                        on the host machine that is directly exposed to the container.
                        This is generally used for system agents or other privileged
                        things that are allowed to see the host machine. Most containers
                        will NOT need this. More info: https://kubernetes.io/docs/concepts/storage/volumes#hostpath
                        --- TODO(jonesdl) We need to restrict who can use host directory
                        mounts and who can/can not mount host directories as read/write.'
                      properties:
                        path:
                          description: 'Path of the directory on the host. If the
                            path is a symlink, it will follow the link to the real
                            path. More info: https://kubernetes.io/docs/concepts/storage/volumes#hostpath'
                          type: string
                        type:
                          description: 'Type for HostPath Volume Defaults to "" More
                            info: https://kubernetes.io/docs/concepts/storage/volumes#hostpath'
                          type: string
                      required:
                      - path
                      type: object
                    iscsi:
                      description: 'ISCSI represents an ISCSI Disk resource that is
                        attached to a kubelet''s host machine and then exposed to
                        the pod. More info: https://examples.k8s.io/volumes/iscsi/README.md'
                      properties:
                        chapAuthDiscovery:
                          description: whether support iSCSI Discovery CHAP authentication
                          type: boolean
                        chapAuthSession:
                          description: whether support iSCSI Session CHAP authentication
                          type: boolean
                        fsType:
                          description: 'Filesystem type of the volume that you want
                            to mount. Tip: Ensure that the filesystem type is supported
                            by the host operating system. Examples: "ext4", "xfs",
                            "ntfs". Implicitly inferred to be "ext4" if unspecified.
                            More info: https://kubernetes.io/docs/concepts/storage/volumes#iscsi
                            TODO: how do we prevent errors in the filesystem from
                            compromising the machine'
                          type: string
                        initiatorName:
                          description: Custom iSCSI Initiator Name. If initiatorName
                            is specified with iscsiInterface simultaneously, new iSCSI
                            interface <target portal>:<volume name> will be created
                            for the connection.
                          type: string
                        iqn:
                          description: Target iSCSI Qualified Name.
                          type: string
                        iscsiInterface:
                          description: iSCSI Interface Name that uses an iSCSI transport.
                            Defaults to 'default' (tcp).
                          type: string
                        lun:
                          description: iSCSI Target Lun number.
                          format: int32
                          type: integer
                        portals:
                          description: iSCSI Target Portal List. The portal is either
                            an IP or ip_addr:port if the port is other than default
                            (typically TCP ports 860 and 3260).
                          items:
                            type: string
                          type: array
                        readOnly:
                          description: ReadOnly here will force the ReadOnly setting
                            in VolumeMounts. Defaults to false.
                          type: boolean
                        secretRef:
                          description: CHAP Secret for iSCSI target and initiator
                            authentication
                          properties:
                            name:
                              description: 'Name of the referent. More info: https://kubernetes.io/docs/concepts/overview/working-with-objects/names/#names
                                TODO: Add other useful fields. apiVersion, kind, uid?'
                              type: string
                          type: object
                        targetPortal:
                          description: iSCSI Target Portal. The Portal is either an
                            IP or ip_addr:port if the port is other than default (typically
                            TCP ports 860 and 3260).
                          type: string
                      required:
                      - iqn
                      - lun
                      - targetPortal
                      type: object
                    name:
                      description: 'Volume''s name. Must be a DNS_LABEL and unique
                        within the pod. More info: https://kubernetes.io/docs/concepts/overview/working-with-objects/names/#names'
                      type: string
                    nfs:
                      description: 'NFS represents an NFS mount on the host that shares
                        a pod''s lifetime More info: https://kubernetes.io/docs/concepts/storage/volumes#nfs'
                      properties:
                        path:
                          description: 'Path that is exported by the NFS server. More
                            info: https://kubernetes.io/docs/concepts/storage/volumes#nfs'
                          type: string
                        readOnly:
                          description: 'ReadOnly here will force the NFS export to
                            be mounted with read-only permissions. Defaults to false.
                            More info: https://kubernetes.io/docs/concepts/storage/volumes#nfs'
                          type: boolean
                        server:
                          description: 'Server is the hostname or IP address of the
                            NFS server. More info: https://kubernetes.io/docs/concepts/storage/volumes#nfs'
                          type: string
                      required:
                      - path
                      - server
                      type: object
                    persistentVolumeClaim:
                      description: 'PersistentVolumeClaimVolumeSource represents a
                        reference to a PersistentVolumeClaim in the same namespace.
                        More info: https://kubernetes.io/docs/concepts/storage/persistent-volumes#persistentvolumeclaims'
                      properties:
                        claimName:
                          description: 'ClaimName is the name of a PersistentVolumeClaim
                            in the same namespace as the pod using this volume. More
                            info: https://kubernetes.io/docs/concepts/storage/persistent-volumes#persistentvolumeclaims'
                          type: string
                        readOnly:
                          description: Will force the ReadOnly setting in VolumeMounts.
                            Default false.
                          type: boolean
                      required:
                      - claimName
                      type: object
                    photonPersistentDisk:
                      description: PhotonPersistentDisk represents a PhotonController
                        persistent disk attached and mounted on kubelets host machine
                      properties:
                        fsType:
                          description: Filesystem type to mount. Must be a filesystem
                            type supported by the host operating system. Ex. "ext4",
                            "xfs", "ntfs". Implicitly inferred to be "ext4" if unspecified.
                          type: string
                        pdID:
                          description: ID that identifies Photon Controller persistent
                            disk
                          type: string
                      required:
                      - pdID
                      type: object
                    portworxVolume:
                      description: PortworxVolume represents a portworx volume attached
                        and mounted on kubelets host machine
                      properties:
                        fsType:
                          description: FSType represents the filesystem type to mount
                            Must be a filesystem type supported by the host operating
                            system. Ex. "ext4", "xfs". Implicitly inferred to be "ext4"
                            if unspecified.
                          type: string
                        readOnly:
                          description: Defaults to false (read/write). ReadOnly here
                            will force the ReadOnly setting in VolumeMounts.
                          type: boolean
                        volumeID:
                          description: VolumeID uniquely identifies a Portworx volume
                          type: string
                      required:
                      - volumeID
                      type: object
                    projected:
                      description: Items for all in one resources secrets, configmaps,
                        and downward API
                      properties:
                        defaultMode:
                          description: Mode bits to use on created files by default.
                            Must be a value between 0 and 0777. Directories within
                            the path are not affected by this setting. This might
                            be in conflict with other options that affect the file
                            mode, like fsGroup, and the result can be other mode bits
                            set.
                          format: int32
                          type: integer
                        sources:
                          description: list of volume projections
                          items:
                            description: Projection that may be projected along with
                              other supported volume types
                            properties:
                              configMap:
                                description: information about the configMap data
                                  to project
                                properties:
                                  items:
                                    description: If unspecified, each key-value pair
                                      in the Data field of the referenced ConfigMap
                                      will be projected into the volume as a file
                                      whose name is the key and content is the value.
                                      If specified, the listed keys will be projected
                                      into the specified paths, and unlisted keys
                                      will not be present. If a key is specified which
                                      is not present in the ConfigMap, the volume
                                      setup will error unless it is marked optional.
                                      Paths must be relative and may not contain the
                                      '..' path or start with '..'.
                                    items:
                                      description: Maps a string key to a path within
                                        a volume.
                                      properties:
                                        key:
                                          description: The key to project.
                                          type: string
                                        mode:
                                          description: 'Optional: mode bits to use
                                            on this file, must be a value between
                                            0 and 0777. If not specified, the volume
                                            defaultMode will be used. This might be
                                            in conflict with other options that affect
                                            the file mode, like fsGroup, and the result
                                            can be other mode bits set.'
                                          format: int32
                                          type: integer
                                        path:
                                          description: The relative path of the file
                                            to map the key to. May not be an absolute
                                            path. May not contain the path element
                                            '..'. May not start with the string '..'.
                                          type: string
                                      required:
                                      - key
                                      - path
                                      type: object
                                    type: array
                                  name:
                                    description: 'Name of the referent. More info:
                                      https://kubernetes.io/docs/concepts/overview/working-with-objects/names/#names
                                      TODO: Add other useful fields. apiVersion, kind,
                                      uid?'
                                    type: string
                                  optional:
                                    description: Specify whether the ConfigMap or
                                      its keys must be defined
                                    type: boolean
                                type: object
                              downwardAPI:
                                description: information about the downwardAPI data
                                  to project
                                properties:
                                  items:
                                    description: Items is a list of DownwardAPIVolume
                                      file
                                    items:
                                      description: DownwardAPIVolumeFile represents
                                        information to create the file containing
                                        the pod field
                                      properties:
                                        fieldRef:
                                          description: 'Required: Selects a field
                                            of the pod: only annotations, labels,
                                            name and namespace are supported.'
                                          properties:
                                            apiVersion:
                                              description: Version of the schema the
                                                FieldPath is written in terms of,
                                                defaults to "v1".
                                              type: string
                                            fieldPath:
                                              description: Path of the field to select
                                                in the specified API version.
                                              type: string
                                          required:
                                          - fieldPath
                                          type: object
                                        mode:
                                          description: 'Optional: mode bits to use
                                            on this file, must be a value between
                                            0 and 0777. If not specified, the volume
                                            defaultMode will be used. This might be
                                            in conflict with other options that affect
                                            the file mode, like fsGroup, and the result
                                            can be other mode bits set.'
                                          format: int32
                                          type: integer
                                        path:
                                          description: 'Required: Path is  the relative
                                            path name of the file to be created. Must
                                            not be absolute or contain the ''..''
                                            path. Must be utf-8 encoded. The first
                                            item of the relative path must not start
                                            with ''..'''
                                          type: string
                                        resourceFieldRef:
                                          description: 'Selects a resource of the
                                            container: only resources limits and requests
                                            (limits.cpu, limits.memory, requests.cpu
                                            and requests.memory) are currently supported.'
                                          properties:
                                            containerName:
                                              description: 'Container name: required
                                                for volumes, optional for env vars'
                                              type: string
                                            divisor:
                                              anyOf:
                                              - type: integer
                                              - type: string
                                              description: Specifies the output format
                                                of the exposed resources, defaults
                                                to "1"
                                              pattern: ^(\+|-)?(([0-9]+(\.[0-9]*)?)|(\.[0-9]+))(([KMGTPE]i)|[numkMGTPE]|([eE](\+|-)?(([0-9]+(\.[0-9]*)?)|(\.[0-9]+))))?$
                                              x-kubernetes-int-or-string: true
                                            resource:
                                              description: 'Required: resource to
                                                select'
                                              type: string
                                          required:
                                          - resource
                                          type: object
                                      required:
                                      - path
                                      type: object
                                    type: array
                                type: object
                              secret:
                                description: information about the secret data to
                                  project
                                properties:
                                  items:
                                    description: If unspecified, each key-value pair
                                      in the Data field of the referenced Secret will
                                      be projected into the volume as a file whose
                                      name is the key and content is the value. If
                                      specified, the listed keys will be projected
                                      into the specified paths, and unlisted keys
                                      will not be present. If a key is specified which
                                      is not present in the Secret, the volume setup
                                      will error unless it is marked optional. Paths
                                      must be relative and may not contain the '..'
                                      path or start with '..'.
                                    items:
                                      description: Maps a string key to a path within
                                        a volume.
                                      properties:
                                        key:
                                          description: The key to project.
                                          type: string
                                        mode:
                                          description: 'Optional: mode bits to use
                                            on this file, must be a value between
                                            0 and 0777. If not specified, the volume
                                            defaultMode will be used. This might be
                                            in conflict with other options that affect
                                            the file mode, like fsGroup, and the result
                                            can be other mode bits set.'
                                          format: int32
                                          type: integer
                                        path:
                                          description: The relative path of the file
                                            to map the key to. May not be an absolute
                                            path. May not contain the path element
                                            '..'. May not start with the string '..'.
                                          type: string
                                      required:
                                      - key
                                      - path
                                      type: object
                                    type: array
                                  name:
                                    description: 'Name of the referent. More info:
                                      https://kubernetes.io/docs/concepts/overview/working-with-objects/names/#names
                                      TODO: Add other useful fields. apiVersion, kind,
                                      uid?'
                                    type: string
                                  optional:
                                    description: Specify whether the Secret or its
                                      key must be defined
                                    type: boolean
                                type: object
                              serviceAccountToken:
                                description: information about the serviceAccountToken
                                  data to project
                                properties:
                                  audience:
                                    description: Audience is the intended audience
                                      of the token. A recipient of a token must identify
                                      itself with an identifier specified in the audience
                                      of the token, and otherwise should reject the
                                      token. The audience defaults to the identifier
                                      of the apiserver.
                                    type: string
                                  expirationSeconds:
                                    description: ExpirationSeconds is the requested
                                      duration of validity of the service account
                                      token. As the token approaches expiration, the
                                      kubelet volume plugin will proactively rotate
                                      the service account token. The kubelet will
                                      start trying to rotate the token if the token
                                      is older than 80 percent of its time to live
                                      or if the token is older than 24 hours.Defaults
                                      to 1 hour and must be at least 10 minutes.
                                    format: int64
                                    type: integer
                                  path:
                                    description: Path is the path relative to the
                                      mount point of the file to project the token
                                      into.
                                    type: string
                                required:
                                - path
                                type: object
                            type: object
                          type: array
                      required:
                      - sources
                      type: object
                    quobyte:
                      description: Quobyte represents a Quobyte mount on the host
                        that shares a pod's lifetime
                      properties:
                        group:
                          description: Group to map volume access to Default is no
                            group
                          type: string
                        readOnly:
                          description: ReadOnly here will force the Quobyte volume
                            to be mounted with read-only permissions. Defaults to
                            false.
                          type: boolean
                        registry:
                          description: Registry represents a single or multiple Quobyte
                            Registry services specified as a string as host:port pair
                            (multiple entries are separated with commas) which acts
                            as the central registry for volumes
                          type: string
                        tenant:
                          description: Tenant owning the given Quobyte volume in the
                            Backend Used with dynamically provisioned Quobyte volumes,
                            value is set by the plugin
                          type: string
                        user:
                          description: User to map volume access to Defaults to serivceaccount
                            user
                          type: string
                        volume:
                          description: Volume is a string that references an already
                            created Quobyte volume by name.
                          type: string
                      required:
                      - registry
                      - volume
                      type: object
                    rbd:
                      description: 'RBD represents a Rados Block Device mount on the
                        host that shares a pod''s lifetime. More info: https://examples.k8s.io/volumes/rbd/README.md'
                      properties:
                        fsType:
                          description: 'Filesystem type of the volume that you want
                            to mount. Tip: Ensure that the filesystem type is supported
                            by the host operating system. Examples: "ext4", "xfs",
                            "ntfs". Implicitly inferred to be "ext4" if unspecified.
                            More info: https://kubernetes.io/docs/concepts/storage/volumes#rbd
                            TODO: how do we prevent errors in the filesystem from
                            compromising the machine'
                          type: string
                        image:
                          description: 'The rados image name. More info: https://examples.k8s.io/volumes/rbd/README.md#how-to-use-it'
                          type: string
                        keyring:
                          description: 'Keyring is the path to key ring for RBDUser.
                            Default is /etc/ceph/keyring. More info: https://examples.k8s.io/volumes/rbd/README.md#how-to-use-it'
                          type: string
                        monitors:
                          description: 'A collection of Ceph monitors. More info:
                            https://examples.k8s.io/volumes/rbd/README.md#how-to-use-it'
                          items:
                            type: string
                          type: array
                        pool:
                          description: 'The rados pool name. Default is rbd. More
                            info: https://examples.k8s.io/volumes/rbd/README.md#how-to-use-it'
                          type: string
                        readOnly:
                          description: 'ReadOnly here will force the ReadOnly setting
                            in VolumeMounts. Defaults to false. More info: https://examples.k8s.io/volumes/rbd/README.md#how-to-use-it'
                          type: boolean
                        secretRef:
                          description: 'SecretRef is name of the authentication secret
                            for RBDUser. If provided overrides keyring. Default is
                            nil. More info: https://examples.k8s.io/volumes/rbd/README.md#how-to-use-it'
                          properties:
                            name:
                              description: 'Name of the referent. More info: https://kubernetes.io/docs/concepts/overview/working-with-objects/names/#names
                                TODO: Add other useful fields. apiVersion, kind, uid?'
                              type: string
                          type: object
                        user:
                          description: 'The rados user name. Default is admin. More
                            info: https://examples.k8s.io/volumes/rbd/README.md#how-to-use-it'
                          type: string
                      required:
                      - image
                      - monitors
                      type: object
                    scaleIO:
                      description: ScaleIO represents a ScaleIO persistent volume
                        attached and mounted on Kubernetes nodes.
                      properties:
                        fsType:
                          description: Filesystem type to mount. Must be a filesystem
                            type supported by the host operating system. Ex. "ext4",
                            "xfs", "ntfs". Default is "xfs".
                          type: string
                        gateway:
                          description: The host address of the ScaleIO API Gateway.
                          type: string
                        protectionDomain:
                          description: The name of the ScaleIO Protection Domain for
                            the configured storage.
                          type: string
                        readOnly:
                          description: Defaults to false (read/write). ReadOnly here
                            will force the ReadOnly setting in VolumeMounts.
                          type: boolean
                        secretRef:
                          description: SecretRef references to the secret for ScaleIO
                            user and other sensitive information. If this is not provided,
                            Login operation will fail.
                          properties:
                            name:
                              description: 'Name of the referent. More info: https://kubernetes.io/docs/concepts/overview/working-with-objects/names/#names
                                TODO: Add other useful fields. apiVersion, kind, uid?'
                              type: string
                          type: object
                        sslEnabled:
                          description: Flag to enable/disable SSL communication with
                            Gateway, default false
                          type: boolean
                        storageMode:
                          description: Indicates whether the storage for a volume
                            should be ThickProvisioned or ThinProvisioned. Default
                            is ThinProvisioned.
                          type: string
                        storagePool:
                          description: The ScaleIO Storage Pool associated with the
                            protection domain.
                          type: string
                        system:
                          description: The name of the storage system as configured
                            in ScaleIO.
                          type: string
                        volumeName:
                          description: The name of a volume already created in the
                            ScaleIO system that is associated with this volume source.
                          type: string
                      required:
                      - gateway
                      - secretRef
                      - system
                      type: object
                    secret:
                      description: 'Secret represents a secret that should populate
                        this volume. More info: https://kubernetes.io/docs/concepts/storage/volumes#secret'
                      properties:
                        defaultMode:
                          description: 'Optional: mode bits to use on created files
                            by default. Must be a value between 0 and 0777. Defaults
                            to 0644. Directories within the path are not affected
                            by this setting. This might be in conflict with other
                            options that affect the file mode, like fsGroup, and the
                            result can be other mode bits set.'
                          format: int32
                          type: integer
                        items:
                          description: If unspecified, each key-value pair in the
                            Data field of the referenced Secret will be projected
                            into the volume as a file whose name is the key and content
                            is the value. If specified, the listed keys will be projected
                            into the specified paths, and unlisted keys will not be
                            present. If a key is specified which is not present in
                            the Secret, the volume setup will error unless it is marked
                            optional. Paths must be relative and may not contain the
                            '..' path or start with '..'.
                          items:
                            description: Maps a string key to a path within a volume.
                            properties:
                              key:
                                description: The key to project.
                                type: string
                              mode:
                                description: 'Optional: mode bits to use on this file,
                                  must be a value between 0 and 0777. If not specified,
                                  the volume defaultMode will be used. This might
                                  be in conflict with other options that affect the
                                  file mode, like fsGroup, and the result can be other
                                  mode bits set.'
                                format: int32
                                type: integer
                              path:
                                description: The relative path of the file to map
                                  the key to. May not be an absolute path. May not
                                  contain the path element '..'. May not start with
                                  the string '..'.
                                type: string
                            required:
                            - key
                            - path
                            type: object
                          type: array
                        optional:
                          description: Specify whether the Secret or its keys must
                            be defined
                          type: boolean
                        secretName:
                          description: 'Name of the secret in the pod''s namespace
                            to use. More info: https://kubernetes.io/docs/concepts/storage/volumes#secret'
                          type: string
                      type: object
                    storageos:
                      description: StorageOS represents a StorageOS volume attached
                        and mounted on Kubernetes nodes.
                      properties:
                        fsType:
                          description: Filesystem type to mount. Must be a filesystem
                            type supported by the host operating system. Ex. "ext4",
                            "xfs", "ntfs". Implicitly inferred to be "ext4" if unspecified.
                          type: string
                        readOnly:
                          description: Defaults to false (read/write). ReadOnly here
                            will force the ReadOnly setting in VolumeMounts.
                          type: boolean
                        secretRef:
                          description: SecretRef specifies the secret to use for obtaining
                            the StorageOS API credentials.  If not specified, default
                            values will be attempted.
                          properties:
                            name:
                              description: 'Name of the referent. More info: https://kubernetes.io/docs/concepts/overview/working-with-objects/names/#names
                                TODO: Add other useful fields. apiVersion, kind, uid?'
                              type: string
                          type: object
                        volumeName:
                          description: VolumeName is the human-readable name of the
                            StorageOS volume.  Volume names are only unique within
                            a namespace.
                          type: string
                        volumeNamespace:
                          description: VolumeNamespace specifies the scope of the
                            volume within StorageOS.  If no namespace is specified
                            then the Pod's namespace will be used.  This allows the
                            Kubernetes name scoping to be mirrored within StorageOS
                            for tighter integration. Set VolumeName to any name to
                            override the default behaviour. Set to "default" if you
                            are not using namespaces within StorageOS. Namespaces
                            that do not pre-exist within StorageOS will be created.
                          type: string
                      type: object
                    vsphereVolume:
                      description: VsphereVolume represents a vSphere volume attached
                        and mounted on kubelets host machine
                      properties:
                        fsType:
                          description: Filesystem type to mount. Must be a filesystem
                            type supported by the host operating system. Ex. "ext4",
                            "xfs", "ntfs". Implicitly inferred to be "ext4" if unspecified.
                          type: string
                        storagePolicyID:
                          description: Storage Policy Based Management (SPBM) profile
                            ID associated with the StoragePolicyName.
                          type: string
                        storagePolicyName:
                          description: Storage Policy Based Management (SPBM) profile
                            name.
                          type: string
                        volumePath:
                          description: Path that identifies vSphere volume vmdk
                          type: string
                      required:
                      - volumePath
                      type: object
                  required:
                  - name
                  type: object
                type: array
            type: object
          status:
            description: ClusterMasterStatus defines the observed state of ClusterMaster
            properties:
              appContext:
                description: App Framework status
                properties:
                  appRepo:
                    description: List of App package (*.spl, *.tgz) locations on remote
                      volume
                    properties:
                      appSources:
                        description: List of App sources on remote storage
                        items:
                          description: AppSourceSpec defines list of App package (*.spl,
                            *.tgz) locations on remote volumes
                          properties:
                            location:
                              description: Location relative to the volume path
                              type: string
                            name:
                              description: Logical name for the set of apps placed
                                in this location. Logical name must be unique to the
                                appRepo
                              type: string
                            scope:
                              description: 'Scope of the App deployment: cluster,
                                local. Scope determines whether the App(s) is/are
                                installed locally or cluster-wide'
                              type: string
                            volumeName:
                              description: Remote Storage Volume name
                              type: string
                          type: object
                        type: array
                      appsRepoPollIntervalSeconds:
                        description: Interval in seconds to check the Remote Storage
                          for App changes
                        type: integer
                      defaults:
                        description: Defines default configuration settings for App
                          sources
                        properties:
                          scope:
                            description: 'Scope of the App deployment: cluster, local.
                              Scope determines whether the App(s) is/are installed
                              locally or cluster-wide'
                            type: string
                          volumeName:
                            description: Remote Storage Volume name
                            type: string
                        type: object
                      volumes:
                        description: List of remote storage volumes
                        items:
                          description: VolumeSpec defines remote volume config
                          properties:
                            endpoint:
                              description: Remote volume URI
                              type: string
                            name:
                              description: Remote volume name
                              type: string
                            path:
                              description: Remote volume path
                              type: string
                            secretRef:
                              description: Secret object name
                              type: string
                            storageType:
                              description: Remote Storage type.
                              type: string
                          type: object
                        type: array
                    type: object
                  isDeploymentInProgress:
                    description: IsDeploymentInProgress indicates if the App deployment
                      in progress
                    type: boolean
                  version:
                    description: App Framework version info for future use
                    type: integer
                type: object
              bundlePushInfo:
                description: Bundle push status tracker
                properties:
                  lastCheckInterval:
                    format: int64
                    type: integer
                  needToPushMasterApps:
                    type: boolean
                type: object
<<<<<<< HEAD
              type: array
          type: object
        status:
          description: ClusterMasterStatus defines the observed state of ClusterMaster
          properties:
            appContext:
              description: App Framework status
              properties:
                appRepo:
                  description: List of App package (*.spl, *.tgz) locations on remote
                    volume
                  properties:
                    appSources:
                      description: List of App sources on remote storage
                      items:
                        description: AppSourceSpec defines list of App package (*.spl,
                          *.tgz) locations on remote volumes
                        properties:
                          location:
                            description: Location relative to the volume path
                            type: string
                          name:
                            description: Logical name for the set of apps placed in
                              this location. Logical name must be unique to the appRepo
                            type: string
                          scope:
                            description: 'Scope of the App deployment: cluster, local.
                              Scope determines whether the App(s) is/are installed
                              locally or cluster-wide'
                            type: string
                          volumeName:
                            description: Remote Storage Volume name
                            type: string
                        type: object
                      type: array
                    appsRepoPollIntervalSeconds:
                      description: Interval in seconds to check the Remote Storage
                        for App changes
                      type: integer
                    defaults:
                      description: Defines default configuration settings for App
                        sources
                      properties:
                        scope:
                          description: 'Scope of the App deployment: cluster, local.
                            Scope determines whether the App(s) is/are installed locally
                            or cluster-wide'
                          type: string
                        volumeName:
                          description: Remote Storage Volume name
                          type: string
                      type: object
                    volumes:
                      description: List of remote storage volumes
                      items:
                        description: VolumeSpec defines remote volume config
                        properties:
                          endpoint:
                            description: Remote volume URI
                            type: string
                          name:
                            description: Remote volume name
                            type: string
                          path:
                            description: Remote volume path
                            type: string
                          provider:
                            description: App Package Remote Store provider. For e.g.
                              AWS, Azure, Minio, etc.
                            type: string
                          secretRef:
                            description: Secret object name
                            type: string
                          storageType:
                            description: Remote Storage type.
                            type: string
                        type: object
                      type: array
                  type: object
                isDeploymentInProgress:
                  description: IsDeploymentInProgress indicates if the App deployment
                    in progress
                  type: boolean
                version:
                  description: App Framework version info for future use
                  type: integer
              type: object
            bundlePushInfo:
              description: Bundle push status tracker
              properties:
                lastCheckInterval:
                  format: int64
                  type: integer
                needToPushMasterApps:
                  type: boolean
              type: object
            phase:
              description: current phase of the cluster master
              enum:
              - Pending
              - Ready
              - Updating
              - ScalingUp
              - ScalingDown
              - Terminating
              - Error
              type: string
            resourceRevMap:
              additionalProperties:
=======
              phase:
                description: current phase of the cluster master
                enum:
                - Pending
                - Ready
                - Updating
                - ScalingUp
                - ScalingDown
                - Terminating
                - Error
>>>>>>> eab5cfcc
                type: string
              resourceRevMap:
                additionalProperties:
                  type: string
                description: Resource Revision tracker
                type: object
              selector:
                description: selector for pods, used by HorizontalPodAutoscaler
                type: string
              smartstore:
                description: Splunk Smartstore configuration. Refer to indexes.conf.spec
                  and server.conf.spec on docs.splunk.com
                properties:
                  cacheManager:
                    description: Defines Cache manager settings
                    properties:
                      evictionPadding:
                        description: Additional size beyond 'minFreeSize' before eviction
                          kicks in
                        type: integer
                      evictionPolicy:
                        description: Eviction policy to use
                        type: string
                      hotlistBloomFilterRecencyHours:
                        description: Time period relative to the bucket's age, during
                          which the bloom filter file is protected from cache eviction
                        type: integer
                      hotlistRecencySecs:
                        description: Time period relative to the bucket's age, during
                          which the bucket is protected from cache eviction
                        type: integer
                      maxCacheSize:
                        description: Max cache size per partition
                        type: integer
                      maxConcurrentDownloads:
                        description: Maximum number of buckets that can be downloaded
                          from remote storage in parallel
                        type: integer
                      maxConcurrentUploads:
                        description: Maximum number of buckets that can be uploaded
                          to remote storage in parallel
                        type: integer
                    type: object
                  defaults:
                    description: Default configuration for indexes
                    properties:
                      maxGlobalDataSizeMB:
                        description: MaxGlobalDataSizeMB defines the maximum amount
                          of space for warm and cold buckets of an index
                        type: integer
                      maxGlobalRawDataSizeMB:
                        description: MaxGlobalDataSizeMB defines the maximum amount
                          of cumulative space for warm and cold buckets of an index
                        type: integer
                      volumeName:
                        description: Remote Volume name
                        type: string
                    type: object
<<<<<<< HEAD
                  type: array
                volumes:
                  description: List of remote storage volumes
                  items:
                    description: VolumeSpec defines remote volume config
                    properties:
                      endpoint:
                        description: Remote volume URI
                        type: string
                      name:
                        description: Remote volume name
                        type: string
                      path:
                        description: Remote volume path
                        type: string
                      provider:
                        description: App Package Remote Store provider. For e.g. AWS,
                          Azure, Minio, etc.
                        type: string
                      secretRef:
                        description: Secret object name
                        type: string
                      storageType:
                        description: Remote Storage type.
                        type: string
                    type: object
                  type: array
              type: object
          type: object
      type: object
  version: v1
  versions:
  - name: v1
=======
                  indexes:
                    description: List of Splunk indexes
                    items:
                      description: IndexSpec defines Splunk index name and storage
                        path
                      properties:
                        hotlistBloomFilterRecencyHours:
                          description: Time period relative to the bucket's age, during
                            which the bloom filter file is protected from cache eviction
                          type: integer
                        hotlistRecencySecs:
                          description: Time period relative to the bucket's age, during
                            which the bucket is protected from cache eviction
                          type: integer
                        maxGlobalDataSizeMB:
                          description: MaxGlobalDataSizeMB defines the maximum amount
                            of space for warm and cold buckets of an index
                          type: integer
                        maxGlobalRawDataSizeMB:
                          description: MaxGlobalDataSizeMB defines the maximum amount
                            of cumulative space for warm and cold buckets of an index
                          type: integer
                        name:
                          description: Splunk index name
                          type: string
                        remotePath:
                          description: Index location relative to the remote volume
                            path
                          type: string
                        volumeName:
                          description: Remote Volume name
                          type: string
                      type: object
                    type: array
                  volumes:
                    description: List of remote storage volumes
                    items:
                      description: VolumeSpec defines remote volume config
                      properties:
                        endpoint:
                          description: Remote volume URI
                          type: string
                        name:
                          description: Remote volume name
                          type: string
                        path:
                          description: Remote volume path
                          type: string
                        secretRef:
                          description: Secret object name
                          type: string
                        storageType:
                          description: Remote Storage type.
                          type: string
                      type: object
                    type: array
                type: object
            type: object
        type: object
>>>>>>> eab5cfcc
    served: true
    storage: true
    subresources:
      status: {}
  - name: v1beta1
    served: true
    storage: false
    schema:
      openAPIV3Schema:
        type: object
        properties:
          apiVersion:
            type: string
  - name: v1alpha3
    served: true
    storage: false
    schema:
      openAPIV3Schema:
        type: object
        properties:
          apiVersion:
            type: string
  - name: v1alpha2
    served: true
    storage: false
    schema:
      openAPIV3Schema:
        type: object
        properties:
          apiVersion:
            type: string<|MERGE_RESOLUTION|>--- conflicted
+++ resolved
@@ -532,445 +532,12 @@
                                     matches that of any node on which any of the selected
                                     pods is running. Empty topologyKey is not allowed.
                                   type: string
-<<<<<<< HEAD
-                                description: matchLabels is a map of {key,value} pairs.
-                                  A single {key,value} in the matchLabels map is equivalent
-                                  to an element of matchExpressions, whose key field
-                                  is "key", the operator is "In", and the values array
-                                  contains only "value". The requirements are ANDed.
-                                type: object
-                            type: object
-                          namespaces:
-                            description: namespaces specifies which namespaces the
-                              labelSelector applies to (matches against); null or
-                              empty list means "this pod's namespace"
-                            items:
-                              type: string
-                            type: array
-                          topologyKey:
-                            description: This pod should be co-located (affinity)
-                              or not co-located (anti-affinity) with the pods matching
-                              the labelSelector in the specified namespaces, where
-                              co-located is defined as running on a node whose value
-                              of the label with key topologyKey matches that of any
-                              node on which any of the selected pods is running. Empty
-                              topologyKey is not allowed.
-                            type: string
-                        required:
-                        - topologyKey
-                        type: object
-                      type: array
-                  type: object
-              type: object
-            appRepo:
-              description: Splunk Enterprise App repository. Specifies remote App
-                location and scope for Splunk App management
-              properties:
-                appSources:
-                  description: List of App sources on remote storage
-                  items:
-                    description: AppSourceSpec defines list of App package (*.spl,
-                      *.tgz) locations on remote volumes
-                    properties:
-                      location:
-                        description: Location relative to the volume path
-                        type: string
-                      name:
-                        description: Logical name for the set of apps placed in this
-                          location. Logical name must be unique to the appRepo
-                        type: string
-                      scope:
-                        description: 'Scope of the App deployment: cluster, local.
-                          Scope determines whether the App(s) is/are installed locally
-                          or cluster-wide'
-                        type: string
-                      volumeName:
-                        description: Remote Storage Volume name
-                        type: string
-                    type: object
-                  type: array
-                appsRepoPollIntervalSeconds:
-                  description: Interval in seconds to check the Remote Storage for
-                    App changes
-                  type: integer
-                defaults:
-                  description: Defines default configuration settings for App sources
-                  properties:
-                    scope:
-                      description: 'Scope of the App deployment: cluster, local. Scope
-                        determines whether the App(s) is/are installed locally or
-                        cluster-wide'
-                      type: string
-                    volumeName:
-                      description: Remote Storage Volume name
-                      type: string
-                  type: object
-                volumes:
-                  description: List of remote storage volumes
-                  items:
-                    description: VolumeSpec defines remote volume config
-                    properties:
-                      endpoint:
-                        description: Remote volume URI
-                        type: string
-                      name:
-                        description: Remote volume name
-                        type: string
-                      path:
-                        description: Remote volume path
-                        type: string
-                      provider:
-                        description: App Package Remote Store provider. For e.g. AWS,
-                          Azure, Minio, etc.
-                        type: string
-                      secretRef:
-                        description: Secret object name
-                        type: string
-                      storageType:
-                        description: Remote Storage type.
-                        type: string
-                    type: object
-                  type: array
-              type: object
-            clusterMasterRef:
-              description: ClusterMasterRef refers to a Splunk Enterprise indexer
-                cluster managed by the operator within Kubernetes
-              properties:
-                apiVersion:
-                  description: API version of the referent.
-                  type: string
-                fieldPath:
-                  description: 'If referring to a piece of an object instead of an
-                    entire object, this string should contain a valid JSON/Go field
-                    access statement, such as desiredState.manifest.containers[2].
-                    For example, if the object reference is to a container within
-                    a pod, this would take on a value like: "spec.containers{name}"
-                    (where "name" refers to the name of the container that triggered
-                    the event) or if no container name is specified "spec.containers[2]"
-                    (container with index 2 in this pod). This syntax is chosen only
-                    to have some well-defined way of referencing a part of an object.
-                    TODO: this design is not final and this field is subject to change
-                    in the future.'
-                  type: string
-                kind:
-                  description: 'Kind of the referent. More info: https://git.k8s.io/community/contributors/devel/sig-architecture/api-conventions.md#types-kinds'
-                  type: string
-                name:
-                  description: 'Name of the referent. More info: https://kubernetes.io/docs/concepts/overview/working-with-objects/names/#names'
-                  type: string
-                namespace:
-                  description: 'Namespace of the referent. More info: https://kubernetes.io/docs/concepts/overview/working-with-objects/namespaces/'
-                  type: string
-                resourceVersion:
-                  description: 'Specific resourceVersion to which this reference is
-                    made, if any. More info: https://git.k8s.io/community/contributors/devel/sig-architecture/api-conventions.md#concurrency-control-and-consistency'
-                  type: string
-                uid:
-                  description: 'UID of the referent. More info: https://kubernetes.io/docs/concepts/overview/working-with-objects/names/#uids'
-                  type: string
-              type: object
-            defaults:
-              description: Inline map of default.yml overrides used to initialize
-                the environment
-              type: string
-            defaultsUrl:
-              description: Full path or URL for one or more default.yml files, separated
-                by commas
-              type: string
-            defaultsUrlApps:
-              description: Full path or URL for one or more defaults.yml files specific
-                to App install, separated by commas.  The defaults listed here will
-                be installed on the CM, standalone, search head deployer or license
-                master instance.
-              type: string
-            etcVolumeStorageConfig:
-              description: Storage configuration for /opt/splunk/etc volume
-              properties:
-                ephemeralStorage:
-                  description: If true, ephemeral (emptyDir) storage will be used
-                  type: boolean
-                storageCapacity:
-                  description: Storage capacity to request persistent volume claims
-                    (default=”10Gi” for etc and "100Gi" for var)
-                  type: string
-                storageClassName:
-                  description: Name of StorageClass to use for persistent volume claims
-                  type: string
-              type: object
-            image:
-              description: Image to use for Splunk pod containers (overrides RELATED_IMAGE_SPLUNK_ENTERPRISE
-                environment variables)
-              type: string
-            imagePullPolicy:
-              description: 'Sets pull policy for all images (either “Always” or the
-                default: “IfNotPresent”)'
-              enum:
-              - Always
-              - IfNotPresent
-              type: string
-            licenseMasterRef:
-              description: LicenseMasterRef refers to a Splunk Enterprise license
-                master managed by the operator within Kubernetes
-              properties:
-                apiVersion:
-                  description: API version of the referent.
-                  type: string
-                fieldPath:
-                  description: 'If referring to a piece of an object instead of an
-                    entire object, this string should contain a valid JSON/Go field
-                    access statement, such as desiredState.manifest.containers[2].
-                    For example, if the object reference is to a container within
-                    a pod, this would take on a value like: "spec.containers{name}"
-                    (where "name" refers to the name of the container that triggered
-                    the event) or if no container name is specified "spec.containers[2]"
-                    (container with index 2 in this pod). This syntax is chosen only
-                    to have some well-defined way of referencing a part of an object.
-                    TODO: this design is not final and this field is subject to change
-                    in the future.'
-                  type: string
-                kind:
-                  description: 'Kind of the referent. More info: https://git.k8s.io/community/contributors/devel/sig-architecture/api-conventions.md#types-kinds'
-                  type: string
-                name:
-                  description: 'Name of the referent. More info: https://kubernetes.io/docs/concepts/overview/working-with-objects/names/#names'
-                  type: string
-                namespace:
-                  description: 'Namespace of the referent. More info: https://kubernetes.io/docs/concepts/overview/working-with-objects/namespaces/'
-                  type: string
-                resourceVersion:
-                  description: 'Specific resourceVersion to which this reference is
-                    made, if any. More info: https://git.k8s.io/community/contributors/devel/sig-architecture/api-conventions.md#concurrency-control-and-consistency'
-                  type: string
-                uid:
-                  description: 'UID of the referent. More info: https://kubernetes.io/docs/concepts/overview/working-with-objects/names/#uids'
-                  type: string
-              type: object
-            licenseUrl:
-              description: Full path or URL for a Splunk Enterprise license file
-              type: string
-            resources:
-              description: resource requirements for the pod containers
-              properties:
-                limits:
-                  additionalProperties:
-                    type: string
-                  description: 'Limits describes the maximum amount of compute resources
-                    allowed. More info: https://kubernetes.io/docs/concepts/configuration/manage-compute-resources-container/'
-                  type: object
-                requests:
-                  additionalProperties:
-                    type: string
-                  description: 'Requests describes the minimum amount of compute resources
-                    required. If Requests is omitted for a container, it defaults
-                    to Limits if that is explicitly specified, otherwise to an implementation-defined
-                    value. More info: https://kubernetes.io/docs/concepts/configuration/manage-compute-resources-container/'
-                  type: object
-              type: object
-            schedulerName:
-              description: Name of Scheduler to use for pod placement (defaults to
-                “default-scheduler”)
-              type: string
-            serviceAccount:
-              description: ServiceAccount is the service account used by the pods
-                deployed by the CRD. If not specified uses the default serviceAccount
-                for the namespace as per https://kubernetes.io/docs/tasks/configure-pod-container/configure-service-account/#use-the-default-service-account-to-access-the-api-server
-              type: string
-            serviceTemplate:
-              description: ServiceTemplate is a template used to create Kubernetes
-                services
-              properties:
-                apiVersion:
-                  description: 'APIVersion defines the versioned schema of this representation
-                    of an object. Servers should convert recognized schemas to the
-                    latest internal value, and may reject unrecognized values. More
-                    info: https://git.k8s.io/community/contributors/devel/sig-architecture/api-conventions.md#resources'
-                  type: string
-                kind:
-                  description: 'Kind is a string value representing the REST resource
-                    this object represents. Servers may infer this from the endpoint
-                    the client submits requests to. Cannot be updated. In CamelCase.
-                    More info: https://git.k8s.io/community/contributors/devel/sig-architecture/api-conventions.md#types-kinds'
-                  type: string
-                metadata:
-                  description: 'Standard object''s metadata. More info: https://git.k8s.io/community/contributors/devel/sig-architecture/api-conventions.md#metadata'
-                  type: object
-                spec:
-                  description: Spec defines the behavior of a service. https://git.k8s.io/community/contributors/devel/sig-architecture/api-conventions.md#spec-and-status
-                  properties:
-                    clusterIP:
-                      description: 'clusterIP is the IP address of the service and
-                        is usually assigned randomly by the master. If an address
-                        is specified manually and is not in use by others, it will
-                        be allocated to the service; otherwise, creation of the service
-                        will fail. This field can not be changed through updates.
-                        Valid values are "None", empty string (""), or a valid IP
-                        address. "None" can be specified for headless services when
-                        proxying is not required. Only applies to types ClusterIP,
-                        NodePort, and LoadBalancer. Ignored if type is ExternalName.
-                        More info: https://kubernetes.io/docs/concepts/services-networking/service/#virtual-ips-and-service-proxies'
-                      type: string
-                    externalIPs:
-                      description: externalIPs is a list of IP addresses for which
-                        nodes in the cluster will also accept traffic for this service.  These
-                        IPs are not managed by Kubernetes.  The user is responsible
-                        for ensuring that traffic arrives at a node with this IP.  A
-                        common example is external load-balancers that are not part
-                        of the Kubernetes system.
-                      items:
-                        type: string
-                      type: array
-                    externalName:
-                      description: externalName is the external reference that kubedns
-                        or equivalent will return as a CNAME record for this service.
-                        No proxying will be involved. Must be a valid RFC-1123 hostname
-                        (https://tools.ietf.org/html/rfc1123) and requires Type to
-                        be ExternalName.
-                      type: string
-                    externalTrafficPolicy:
-                      description: externalTrafficPolicy denotes if this Service desires
-                        to route external traffic to node-local or cluster-wide endpoints.
-                        "Local" preserves the client source IP and avoids a second
-                        hop for LoadBalancer and Nodeport type services, but risks
-                        potentially imbalanced traffic spreading. "Cluster" obscures
-                        the client source IP and may cause a second hop to another
-                        node, but should have good overall load-spreading.
-                      type: string
-                    healthCheckNodePort:
-                      description: healthCheckNodePort specifies the healthcheck nodePort
-                        for the service. If not specified, HealthCheckNodePort is
-                        created by the service api backend with the allocated nodePort.
-                        Will use user-specified nodePort value if specified by the
-                        client. Only effects when Type is set to LoadBalancer and
-                        ExternalTrafficPolicy is set to Local.
-                      format: int32
-                      type: integer
-                    ipFamily:
-                      description: ipFamily specifies whether this Service has a preference
-                        for a particular IP family (e.g. IPv4 vs. IPv6).  If a specific
-                        IP family is requested, the clusterIP field will be allocated
-                        from that family, if it is available in the cluster.  If no
-                        IP family is requested, the cluster's primary IP family will
-                        be used. Other IP fields (loadBalancerIP, loadBalancerSourceRanges,
-                        externalIPs) and controllers which allocate external load-balancers
-                        should use the same IP family.  Endpoints for this Service
-                        will be of this family.  This field is immutable after creation.
-                        Assigning a ServiceIPFamily not available in the cluster (e.g.
-                        IPv6 in IPv4 only cluster) is an error condition and will
-                        fail during clusterIP assignment.
-                      type: string
-                    loadBalancerIP:
-                      description: 'Only applies to Service Type: LoadBalancer LoadBalancer
-                        will get created with the IP specified in this field. This
-                        feature depends on whether the underlying cloud-provider supports
-                        specifying the loadBalancerIP when a load balancer is created.
-                        This field will be ignored if the cloud-provider does not
-                        support the feature.'
-                      type: string
-                    loadBalancerSourceRanges:
-                      description: 'If specified and supported by the platform, this
-                        will restrict traffic through the cloud-provider load-balancer
-                        will be restricted to the specified client IPs. This field
-                        will be ignored if the cloud-provider does not support the
-                        feature." More info: https://kubernetes.io/docs/tasks/access-application-cluster/configure-cloud-provider-firewall/'
-                      items:
-                        type: string
-                      type: array
-                    ports:
-                      description: 'The list of ports that are exposed by this service.
-                        More info: https://kubernetes.io/docs/concepts/services-networking/service/#virtual-ips-and-service-proxies'
-                      items:
-                        description: ServicePort contains information on service's
-                          port.
-                        properties:
-                          name:
-                            description: The name of this port within the service.
-                              This must be a DNS_LABEL. All ports within a ServiceSpec
-                              must have unique names. When considering the endpoints
-                              for a Service, this must match the 'name' field in the
-                              EndpointPort. Optional if only one ServicePort is defined
-                              on this service.
-                            type: string
-                          nodePort:
-                            description: 'The port on each node on which this service
-                              is exposed when type=NodePort or LoadBalancer. Usually
-                              assigned by the system. If specified, it will be allocated
-                              to the service if unused or else creation of the service
-                              will fail. Default is to auto-allocate a port if the
-                              ServiceType of this Service requires one. More info:
-                              https://kubernetes.io/docs/concepts/services-networking/service/#type-nodeport'
-                            format: int32
-                            type: integer
-                          port:
-                            description: The port that will be exposed by this service.
-                            format: int32
-                            type: integer
-                          protocol:
-                            description: The IP protocol for this port. Supports "TCP",
-                              "UDP", and "SCTP". Default is TCP.
-                            type: string
-                          targetPort:
-                            anyOf:
-                            - type: integer
-                            - type: string
-                            description: 'Number or name of the port to access on
-                              the pods targeted by the service. Number must be in
-                              the range 1 to 65535. Name must be an IANA_SVC_NAME.
-                              If this is a string, it will be looked up as a named
-                              port in the target Pod''s container ports. If this is
-                              not specified, the value of the ''port'' field is used
-                              (an identity map). This field is ignored for services
-                              with clusterIP=None, and should be omitted or set equal
-                              to the ''port'' field. More info: https://kubernetes.io/docs/concepts/services-networking/service/#defining-a-service'
-                            x-kubernetes-int-or-string: true
-                        required:
-                        - port
-                        type: object
-                      type: array
-                    publishNotReadyAddresses:
-                      description: publishNotReadyAddresses, when set to true, indicates
-                        that DNS implementations must publish the notReadyAddresses
-                        of subsets for the Endpoints associated with the Service.
-                        The default value is false. The primary use case for setting
-                        this field is to use a StatefulSet's Headless Service to propagate
-                        SRV records for its Pods without respect to their readiness
-                        for purpose of peer discovery.
-                      type: boolean
-                    selector:
-                      additionalProperties:
-                        type: string
-                      description: 'Route service traffic to pods with label keys
-                        and values matching this selector. If empty or not present,
-                        the service is assumed to have an external process managing
-                        its endpoints, which Kubernetes will not modify. Only applies
-                        to types ClusterIP, NodePort, and LoadBalancer. Ignored if
-                        type is ExternalName. More info: https://kubernetes.io/docs/concepts/services-networking/service/'
-                      type: object
-                    sessionAffinity:
-                      description: 'Supports "ClientIP" and "None". Used to maintain
-                        session affinity. Enable client IP based session affinity.
-                        Must be ClientIP or None. Defaults to None. More info: https://kubernetes.io/docs/concepts/services-networking/service/#virtual-ips-and-service-proxies'
-                      type: string
-                    sessionAffinityConfig:
-                      description: sessionAffinityConfig contains the configurations
-                        of session affinity.
-                      properties:
-                        clientIP:
-                          description: clientIP contains the configurations of Client
-                            IP based session affinity.
-                          properties:
-                            timeoutSeconds:
-                              description: timeoutSeconds specifies the seconds of
-                                ClientIP type session sticky time. The value must
-                                be >0 && <=86400(for 1 day) if ServiceAffinity ==
-                                "ClientIP". Default value is 10800(for 3 hours).
-=======
                               required:
                               - topologyKey
                               type: object
                             weight:
                               description: weight associated with matching the corresponding
                                 podAffinityTerm, in the range 1-100.
->>>>>>> eab5cfcc
                               format: int32
                               type: integer
                           required:
@@ -1065,13 +632,6 @@
                           type: object
                         type: array
                     type: object
-<<<<<<< HEAD
-                  type: array
-                volumes:
-                  description: List of remote storage volumes
-                  items:
-                    description: VolumeSpec defines remote volume config
-=======
                 type: object
               appRepo:
                 description: Splunk Enterprise App repository. Specifies remote App
@@ -1106,24 +666,14 @@
                     type: integer
                   defaults:
                     description: Defines default configuration settings for App sources
->>>>>>> eab5cfcc
                     properties:
                       scope:
                         description: 'Scope of the App deployment: cluster, local.
                           Scope determines whether the App(s) is/are installed locally
                           or cluster-wide'
                         type: string
-<<<<<<< HEAD
-                      provider:
-                        description: App Package Remote Store provider. For e.g. AWS,
-                          Azure, Minio, etc.
-                        type: string
-                      secretRef:
-                        description: Secret object name
-=======
                       volumeName:
                         description: Remote Storage Volume name
->>>>>>> eab5cfcc
                         type: string
                       storageType:
                         description: Remote Storage type.
@@ -3036,117 +2586,6 @@
                   needToPushMasterApps:
                     type: boolean
                 type: object
-<<<<<<< HEAD
-              type: array
-          type: object
-        status:
-          description: ClusterMasterStatus defines the observed state of ClusterMaster
-          properties:
-            appContext:
-              description: App Framework status
-              properties:
-                appRepo:
-                  description: List of App package (*.spl, *.tgz) locations on remote
-                    volume
-                  properties:
-                    appSources:
-                      description: List of App sources on remote storage
-                      items:
-                        description: AppSourceSpec defines list of App package (*.spl,
-                          *.tgz) locations on remote volumes
-                        properties:
-                          location:
-                            description: Location relative to the volume path
-                            type: string
-                          name:
-                            description: Logical name for the set of apps placed in
-                              this location. Logical name must be unique to the appRepo
-                            type: string
-                          scope:
-                            description: 'Scope of the App deployment: cluster, local.
-                              Scope determines whether the App(s) is/are installed
-                              locally or cluster-wide'
-                            type: string
-                          volumeName:
-                            description: Remote Storage Volume name
-                            type: string
-                        type: object
-                      type: array
-                    appsRepoPollIntervalSeconds:
-                      description: Interval in seconds to check the Remote Storage
-                        for App changes
-                      type: integer
-                    defaults:
-                      description: Defines default configuration settings for App
-                        sources
-                      properties:
-                        scope:
-                          description: 'Scope of the App deployment: cluster, local.
-                            Scope determines whether the App(s) is/are installed locally
-                            or cluster-wide'
-                          type: string
-                        volumeName:
-                          description: Remote Storage Volume name
-                          type: string
-                      type: object
-                    volumes:
-                      description: List of remote storage volumes
-                      items:
-                        description: VolumeSpec defines remote volume config
-                        properties:
-                          endpoint:
-                            description: Remote volume URI
-                            type: string
-                          name:
-                            description: Remote volume name
-                            type: string
-                          path:
-                            description: Remote volume path
-                            type: string
-                          provider:
-                            description: App Package Remote Store provider. For e.g.
-                              AWS, Azure, Minio, etc.
-                            type: string
-                          secretRef:
-                            description: Secret object name
-                            type: string
-                          storageType:
-                            description: Remote Storage type.
-                            type: string
-                        type: object
-                      type: array
-                  type: object
-                isDeploymentInProgress:
-                  description: IsDeploymentInProgress indicates if the App deployment
-                    in progress
-                  type: boolean
-                version:
-                  description: App Framework version info for future use
-                  type: integer
-              type: object
-            bundlePushInfo:
-              description: Bundle push status tracker
-              properties:
-                lastCheckInterval:
-                  format: int64
-                  type: integer
-                needToPushMasterApps:
-                  type: boolean
-              type: object
-            phase:
-              description: current phase of the cluster master
-              enum:
-              - Pending
-              - Ready
-              - Updating
-              - ScalingUp
-              - ScalingDown
-              - Terminating
-              - Error
-              type: string
-            resourceRevMap:
-              additionalProperties:
-=======
               phase:
                 description: current phase of the cluster master
                 enum:
@@ -3157,7 +2596,6 @@
                 - ScalingDown
                 - Terminating
                 - Error
->>>>>>> eab5cfcc
                 type: string
               resourceRevMap:
                 additionalProperties:
@@ -3216,41 +2654,6 @@
                         description: Remote Volume name
                         type: string
                     type: object
-<<<<<<< HEAD
-                  type: array
-                volumes:
-                  description: List of remote storage volumes
-                  items:
-                    description: VolumeSpec defines remote volume config
-                    properties:
-                      endpoint:
-                        description: Remote volume URI
-                        type: string
-                      name:
-                        description: Remote volume name
-                        type: string
-                      path:
-                        description: Remote volume path
-                        type: string
-                      provider:
-                        description: App Package Remote Store provider. For e.g. AWS,
-                          Azure, Minio, etc.
-                        type: string
-                      secretRef:
-                        description: Secret object name
-                        type: string
-                      storageType:
-                        description: Remote Storage type.
-                        type: string
-                    type: object
-                  type: array
-              type: object
-          type: object
-      type: object
-  version: v1
-  versions:
-  - name: v1
-=======
                   indexes:
                     description: List of Splunk indexes
                     items:
@@ -3310,7 +2713,6 @@
                 type: object
             type: object
         type: object
->>>>>>> eab5cfcc
     served: true
     storage: true
     subresources:
