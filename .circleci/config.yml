--- conflicted
+++ resolved
@@ -405,11 +405,7 @@
             echo 'export CLUSTER_WORKERS=${NUM_WORKERS}' >> $BASH_ENV
             echo 'export TEST_CLUSTER_PLATFORM=eks' >> $BASH_ENV
             echo 'export PRIVATE_REGISTRY=$ECR_REPOSITORY' >> $BASH_ENV
-<<<<<<< HEAD
-            echo 'export TEST_CLUSTER_NAME=eks-integration-test-cluster' >> $BASH_ENV
-=======
             echo 'export TEST_CLUSTER_NAME=eks-integration-test-cluster-${CIRCLE_BUILD_NUM}' >> $BASH_ENV
->>>>>>> c0cf831f
       - kubernetes/install
       - aws-cli/install
       - aws-eks/install-eksctl
@@ -460,6 +456,64 @@
           command: |
             make cluster-down
           no_output_timeout: 30m
+  # Runs integration tests against a k8s cluster
+  monitoring-console-tests:
+    executor: ubuntu-machine
+    steps:
+      - run: 
+          name: Setup Splunk operator and enterprise image env vars
+          command: |
+            echo 'export SPLUNK_OPERATOR_IMAGE=${IMAGE_NAME}:${CIRCLE_SHA1}' >> $BASH_ENV
+            echo 'export SPLUNK_ENTERPRISE_IMAGE=${ENTERPRISE_IMAGE_NAME}' >> $BASH_ENV
+            echo 'export COMMIT_HASH=$(echo ${CIRCLE_SHA1:0:7})' >> $BASH_ENV
+      - kubernetes/install
+      - aws-cli/install
+      - aws-eks/install-eksctl
+      - run:
+          name: Install kind tool
+          command: |
+            curl -Lo ./kind https://kind.sigs.k8s.io/dl/v0.7.0/kind-$(uname)-amd64
+            chmod +x ./kind
+            sudo mv ./kind /usr/local/bin
+      - checkout
+      - attach_workspace:
+          name: Restore workspace
+          at: /tmp
+      # load the operator image to local registry in the VM
+      - load_image
+      - run:
+          name: Print out version and environment
+          command: |
+            ls -al
+            echo "GO VERSION=`go version`"
+            echo "CIRCLE_SHA1=$CIRCLE_SHA1"
+            echo "SPLUNK_OPERATOR_IMAGE=$SPLUNK_OPERATOR_IMAGE"
+            echo "SPLUNK_ENTEPRISE_IMAGE=$SPLUNK_ENTERPRISE_IMAGE"
+            echo "PRIVATE_REGISTRY=$PRIVATE_REGISTRY"
+            echo "CLUSTER_PROVIDER=$CLUSTER_PROVIDER"
+      - run:
+          # Deploys a eks or kind cluster depending of CLUSTER_PROVIDER flag. If cluster already exists,
+          # it will skip. Uses NUM_WORKERS for size of cluster
+          name: Deploy k8s cluster
+          command: |
+            make cluster-up 
+            kubectl version # log the k8s version
+          no_output_timeout: 30m
+      - run:
+          # Run the integration tests againsts the cluster deployed above.
+          # Test againsts the SPLUNK_OPERATOR_IMAGE and SPLUNK_ENTERPRISE_IMAGE 
+          name: Run integration tests 
+          command: |
+            make int-test
+            mkdir -p /tmp/test-results
+            find ./test -name "*junit.xml" -exec cp {} /tmp/test-results \;
+          environment: 
+            TEST_FOCUS: "monitoring_console"
+      - store_test_results:
+          name: Save test results
+          path: /tmp/test-results
+      - store_artifacts:
+          path: /tmp/test-results
   # Runs integration tests against a kubernetes cluster
   appfw-eks-integration-tests:
     executor: test-runner
@@ -524,126 +578,4 @@
           name: Delete cluster
           command: |
             make cluster-down
-          no_output_timeout: 30m
-  # Runs integration tests against a k8s cluster
-  monitoring-console-tests:
-    executor: ubuntu-machine
-    steps:
-      - run: 
-          name: Setup Splunk operator and enterprise image env vars
-          command: |
-            echo 'export SPLUNK_OPERATOR_IMAGE=${IMAGE_NAME}:${CIRCLE_SHA1}' >> $BASH_ENV
-            echo 'export SPLUNK_ENTERPRISE_IMAGE=${ENTERPRISE_IMAGE_NAME}' >> $BASH_ENV
-            echo 'export COMMIT_HASH=$(echo ${CIRCLE_SHA1:0:7})' >> $BASH_ENV
-      - kubernetes/install
-      - aws-cli/install
-      - aws-eks/install-eksctl
-      - run:
-          name: Install kind tool
-          command: |
-            curl -Lo ./kind https://kind.sigs.k8s.io/dl/v0.7.0/kind-$(uname)-amd64
-            chmod +x ./kind
-            sudo mv ./kind /usr/local/bin
-      - checkout
-      - attach_workspace:
-          name: Restore workspace
-          at: /tmp
-      # load the operator image to local registry in the VM
-      - load_image
-      - run:
-          name: Print out version and environment
-          command: |
-            ls -al
-            echo "GO VERSION=`go version`"
-            echo "CIRCLE_SHA1=$CIRCLE_SHA1"
-            echo "SPLUNK_OPERATOR_IMAGE=$SPLUNK_OPERATOR_IMAGE"
-            echo "SPLUNK_ENTEPRISE_IMAGE=$SPLUNK_ENTERPRISE_IMAGE"
-            echo "PRIVATE_REGISTRY=$PRIVATE_REGISTRY"
-            echo "CLUSTER_PROVIDER=$CLUSTER_PROVIDER"
-      - run:
-          # Deploys a eks or kind cluster depending of CLUSTER_PROVIDER flag. If cluster already exists,
-          # it will skip. Uses NUM_WORKERS for size of cluster
-          name: Deploy k8s cluster
-          command: |
-            make cluster-up 
-            kubectl version # log the k8s version
-          no_output_timeout: 30m
-      - run:
-          # Run the integration tests againsts the cluster deployed above.
-          # Test againsts the SPLUNK_OPERATOR_IMAGE and SPLUNK_ENTERPRISE_IMAGE 
-          name: Run integration tests 
-          command: |
-            make int-test
-            mkdir -p /tmp/test-results
-            find ./test -name "*junit.xml" -exec cp {} /tmp/test-results \;
-          environment: 
-            TEST_FOCUS: "monitoring_console"
-      - store_test_results:
-          name: Save test results
-          path: /tmp/test-results
-      - store_artifacts:
-          path: /tmp/test-results
-  # Runs integration tests against a kubernetes cluster
-  appfw-eks-integration-tests:
-    executor: test-runner
-    steps:
-      - run: 
-          name: Setup Splunk operator and enterprise image env vars
-          command: |
-            echo 'export SPLUNK_OPERATOR_IMAGE=${IMAGE_NAME}:${CIRCLE_SHA1}' >> $BASH_ENV
-            echo 'export SPLUNK_ENTERPRISE_IMAGE=${ENTERPRISE_IMAGE_NAME}' >> $BASH_ENV
-            echo 'export COMMIT_HASH=$(echo ${CIRCLE_SHA1:0:7})' >> $BASH_ENV
-            echo 'export CLUSTER_NODES=${NUM_NODES}' >> $BASH_ENV
-            echo 'export CLUSTER_WORKERS=${NUM_WORKERS}' >> $BASH_ENV
-            echo 'export TEST_CLUSTER_PLATFORM=eks' >> $BASH_ENV
-            echo 'export PRIVATE_REGISTRY=$ECR_REPOSITORY' >> $BASH_ENV
-            echo 'export TEST_CLUSTER_NAME=appfw-eks-integration-test-cluster' >> $BASH_ENV
-      - kubernetes/install
-      - aws-cli/install
-      - aws-eks/install-eksctl
-      - checkout
-      - attach_workspace:
-          name: Restore workspace
-          at: /tmp
-      # load the operator image to local registry in the VM
-      - load_image
-      - run:
-          name: Print out version and environment
-          command: |
-            ls -al
-            echo "GO VERSION=`go version`"
-            echo "CIRCLE_SHA1=$CIRCLE_SHA1"
-            echo "SPLUNK_OPERATOR_IMAGE=$SPLUNK_OPERATOR_IMAGE"
-            echo "SPLUNK_ENTEPRISE_IMAGE=$SPLUNK_ENTERPRISE_IMAGE"
-            echo "PRIVATE_REGISTRY=$PRIVATE_REGISTRY"
-            echo "CLUSTER_PROVIDER=$TEST_CLUSTER_PLATFORM"
-            echo "TEST_CLUSTER=$TEST_CLUSTER_NAME"
-      - run:
-          # Deploys a eks or kind cluster depending of CLUSTER_PROVIDER flag. If cluster already exists,
-          # it will skip. Uses NUM_WORKERS for size of cluster
-          name: Deploy k8s cluster
-          command: |
-            make cluster-up 
-            kubectl version # log the k8s version
-          no_output_timeout: 30m
-      - run:
-          # Run the integration tests againsts the cluster deployed above.
-          # Test againsts the SPLUNK_OPERATOR_IMAGE and SPLUNK_ENTERPRISE_IMAGE 
-          name: Run integration tests 
-          command: |
-            make int-test
-            mkdir -p /tmp/test-results
-            find ./test -name "*junit.xml" -exec cp {} /tmp/test-results \;
-          environment:
-            TEST_FOCUS: "appframework"
-      - store_test_results:
-          name: Save test results
-          path: /tmp/test-results
-      - store_artifacts:
-          path: /tmp/test-results
-      - run:
-          # Delete k8 cluster
-          name: Delete cluster
-          command: |
-            make cluster-down
           no_output_timeout: 30m