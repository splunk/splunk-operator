--- conflicted
+++ resolved
@@ -110,11 +110,7 @@
       # Set cluster workers to 5 (5 cluster nodes)
       # NUM_NODES represent number of parallel test executions
       # NUM_WORKERS represent number of nodes in a k8 cluster
-<<<<<<< HEAD
-      NUM_NODES: 5 
-=======
       NUM_NODES: 3 
->>>>>>> c236a476
       NUM_WORKERS: 8
       CLUSTER_NAME: eks-integration-test-cluster
       ENTERPRISE_IMAGE_NAME: splunk/splunk:edge
