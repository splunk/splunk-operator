--- conflicted
+++ resolved
@@ -103,17 +103,11 @@
 metadata:
   name: ingestor
 spec:
-<<<<<<< HEAD
-  replicas: 3
-  busRef:
-    name: bus
-  largeMessageStoreRef:
-    name: lms
-=======
   replicas: 4
   queueRef:
     name: queue
->>>>>>> 607632f2
+  objectStorageRef:
+    name: os
 status:
   phase: Ready
   queue:
