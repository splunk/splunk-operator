# Setup defaults for build arguments
ARG PLATFORMS=linux/amd64
ARG BASE_IMAGE=registry.access.redhat.com/ubi8/ubi
ARG BASE_IMAGE_VERSION=8.10

# Build the manager binary
FROM golang:1.23.0 AS builder

WORKDIR /workspace

# Copy the Go Modules manifests
COPY go.mod go.mod
COPY go.sum go.sum
# Cache dependencies before building and copying source to reduce re-downloading
RUN go mod download

# Copy the go source
COPY main.go main.go
COPY api/ api/
COPY controllers/ controllers/
COPY pkg/ pkg/
COPY tools/ tools/
COPY hack hack/

# Build
# TARGETOS and TARGETARCH are provided(inferred) by buildx via the --platforms flag
RUN CGO_ENABLED=0 GOOS=${TARGETOS} GOARCH=${TARGETARCH} go build -a -o manager main.go

# Use BASE_IMAGE as the base image
FROM ${BASE_IMAGE}:${BASE_IMAGE_VERSION}

<<<<<<< HEAD
=======
# Use distroless as minimal base image to package the manager binary
# Refer to https://github.com/GoogleContainerTools/distroless for more details
# This sha relates to ubi version 8.10-1132, which is tagged as 8.10 and latest as of Nov 15, 2024
FROM registry.access.redhat.com/ubi8/ubi@sha256:8990388831e1b41c9a67389e4b691dae8b1283f77d5fb7263e1f4fc69c0a9d05
>>>>>>> 213b9a44
ENV OPERATOR=/manager \
    USER_UID=1001 \
    USER_NAME=nonroot

# Install necessary packages and configure user
RUN if grep -q 'Ubuntu' /etc/os-release; then \
        apt-get update && \
        apt-get install -y --no-install-recommends passwd && \
        apt-get install -y --no-install-recommends krb5-locales && \
        apt-get install -y --no-install-recommends unattended-upgrades && \
        useradd -ms /bin/bash nonroot -u 1001 && \
        apt-get install -y --no-install-recommends ca-certificates && \
        update-ca-certificates && \
        unattended-upgrades -v && \
        apt-get clean && rm -rf /var/lib/apt/lists/*; \
    else \
        yum -y install shadow-utils && \
        useradd -ms /bin/bash nonroot -u 1001 && \
        yum install -y ca-certificates && \
        update-ca-trust &&  \
        yum update -y krb5-libs && yum clean all && \
        yum -y update-minimal --security --sec-severity=Important --sec-severity=Critical && \
        yum -y update-minimal --security --sec-severity=Moderate && \
        yum -y update-minimal --security --sec-severity=Low; \
    fi

# Metadata
LABEL name="splunk" \
      maintainer="support@splunk.com" \
      vendor="splunk" \
      version="2.6.1" \
      release="1" \
      summary="Simplify the Deployment & Management of Splunk Products on Kubernetes" \
      description="The Splunk Operator for Kubernetes (SOK) makes it easy for Splunk Administrators to deploy and operate Enterprise deployments in a Kubernetes infrastructure. Packaged as a container, it uses the operator pattern to manage Splunk-specific custom resources, following best practices to manage all the underlying Kubernetes objects for you."

# Set up workspace
WORKDIR /
RUN mkdir /licenses && \
    mkdir -p /tools/k8_probes

# Copy necessary files from the builder stage and other resources
COPY --from=builder /workspace/manager .
COPY tools/EULA_Red_Hat_Universal_Base_Image_English_20190422.pdf /licenses
COPY LICENSE /licenses/LICENSE-2.0.txt
COPY tools/k8_probes/livenessProbe.sh /tools/k8_probes/
COPY tools/k8_probes/readinessProbe.sh /tools/k8_probes/
COPY tools/k8_probes/startupProbe.sh /tools/k8_probes/

# Set the user
USER 1001

# Start the manager
ENTRYPOINT ["/manager"]<|MERGE_RESOLUTION|>--- conflicted
+++ resolved
@@ -1,7 +1,11 @@
 # Setup defaults for build arguments
 ARG PLATFORMS=linux/amd64
-ARG BASE_IMAGE=registry.access.redhat.com/ubi8/ubi
-ARG BASE_IMAGE_VERSION=8.10
+
+# Use distroless as minimal base image to package the manager binary
+# Refer to https://github.com/GoogleContainerTools/distroless for more details
+# This sha relates to ubi version 8.10-1132, which is tagged as 8.10 and latest as of Nov 15, 2024
+ARG BASE_IMAGE=registry.access.redhat.com/ubi8/ubi@sha256
+ARG BASE_IMAGE_VERSION=8990388831e1b41c9a67389e4b691dae8b1283f77d5fb7263e1f4fc69c0a9d05
 
 # Build the manager binary
 FROM golang:1.23.0 AS builder
@@ -29,13 +33,6 @@
 # Use BASE_IMAGE as the base image
 FROM ${BASE_IMAGE}:${BASE_IMAGE_VERSION}
 
-<<<<<<< HEAD
-=======
-# Use distroless as minimal base image to package the manager binary
-# Refer to https://github.com/GoogleContainerTools/distroless for more details
-# This sha relates to ubi version 8.10-1132, which is tagged as 8.10 and latest as of Nov 15, 2024
-FROM registry.access.redhat.com/ubi8/ubi@sha256:8990388831e1b41c9a67389e4b691dae8b1283f77d5fb7263e1f4fc69c0a9d05
->>>>>>> 213b9a44
 ENV OPERATOR=/manager \
     USER_UID=1001 \
     USER_NAME=nonroot
