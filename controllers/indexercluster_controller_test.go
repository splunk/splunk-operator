package controllers

import (
	"context"
	"fmt"

	"time"

	enterpriseApi "github.com/splunk/splunk-operator/api/v3"
	"github.com/splunk/splunk-operator/controllers/testutils"
	"sigs.k8s.io/controller-runtime/pkg/client"
	"sigs.k8s.io/controller-runtime/pkg/client/fake"
	"sigs.k8s.io/controller-runtime/pkg/reconcile"

	. "github.com/onsi/ginkgo"
	. "github.com/onsi/gomega"
	corev1 "k8s.io/api/core/v1"
	metav1 "k8s.io/apimachinery/pkg/apis/meta/v1"
	"k8s.io/apimachinery/pkg/types"
	"k8s.io/client-go/kubernetes/scheme"
)

var _ = Describe("IndexerCluster Controller", func() {

	BeforeEach(func() {
		time.Sleep(2 * time.Second)
	})

	AfterEach(func() {

	})

	Context("IndexerCluster Management", func() {

		It("Get IndexerCluster custom resource should failed", func() {
			namespace := "ns-splunk-ic-1"
			ApplyIndexerCluster = func(ctx context.Context, client client.Client, instance *enterpriseApi.IndexerCluster) (reconcile.Result, error) {
				return reconcile.Result{}, nil
			}
			nsSpecs := &corev1.Namespace{ObjectMeta: metav1.ObjectMeta{Name: namespace}}
			Expect(k8sClient.Create(context.Background(), nsSpecs)).Should(Succeed())
			// check when resource not found
			_, err := GetIndexerCluster("test", nsSpecs.Name)
			Expect(err.Error()).Should(Equal("indexerclusters.enterprise.splunk.com \"test\" not found"))
			Expect(k8sClient.Delete(context.Background(), nsSpecs)).Should(Succeed())
		})

		It("Create IndexerCluster custom resource with annotations should pause", func() {
			namespace := "ns-splunk-ic-2"
			ApplyIndexerCluster = func(ctx context.Context, client client.Client, instance *enterpriseApi.IndexerCluster) (reconcile.Result, error) {
				return reconcile.Result{}, nil
			}
			nsSpecs := &corev1.Namespace{ObjectMeta: metav1.ObjectMeta{Name: namespace}}
			Expect(k8sClient.Create(context.Background(), nsSpecs)).Should(Succeed())
			annotations := make(map[string]string)
			annotations[enterpriseApi.IndexerClusterPausedAnnotation] = ""
			CreateIndexerCluster("test", nsSpecs.Name, annotations, enterpriseApi.PhaseReady)
			ssSpec, _ := GetIndexerCluster("test", nsSpecs.Name)
			annotations = map[string]string{}
			ssSpec.Annotations = annotations
			ssSpec.Status.Phase = "Ready"
<<<<<<< HEAD
			ssSpec.Status.ClusterManagerPhase, ssSpec.Status.ClusterMasterPhase = "Ready", "Ready" //CM* Phase can't be empty
			UpdateIndexerCluster(ssSpec, splcommon.PhaseReady)
=======
			ssSpec.Status.ClusterMasterPhase = "Ready"
			UpdateIndexerCluster(ssSpec, enterpriseApi.PhaseReady)
>>>>>>> 3eaa2130
			DeleteIndexerCluster("test", nsSpecs.Name)
			Expect(k8sClient.Delete(context.Background(), nsSpecs)).Should(Succeed())
		})

		It("Create IndexerCluster custom resource should succeeded", func() {
			namespace := "ns-splunk-ic-3"
			ApplyIndexerCluster = func(ctx context.Context, client client.Client, instance *enterpriseApi.IndexerCluster) (reconcile.Result, error) {
				return reconcile.Result{}, nil
			}
			nsSpecs := &corev1.Namespace{ObjectMeta: metav1.ObjectMeta{Name: namespace}}
			Expect(k8sClient.Create(context.Background(), nsSpecs)).Should(Succeed())
			annotations := make(map[string]string)
			CreateIndexerCluster("test", nsSpecs.Name, annotations, enterpriseApi.PhaseReady)
			DeleteIndexerCluster("test", nsSpecs.Name)
			Expect(k8sClient.Delete(context.Background(), nsSpecs)).Should(Succeed())
		})

		It("Cover Unused methods", func() {
			namespace := "ns-splunk-ic-4"
			ApplyIndexerCluster = func(ctx context.Context, client client.Client, instance *enterpriseApi.IndexerCluster) (reconcile.Result, error) {
				return reconcile.Result{}, nil
			}
			nsSpecs := &corev1.Namespace{ObjectMeta: metav1.ObjectMeta{Name: namespace}}
			Expect(k8sClient.Create(context.Background(), nsSpecs)).Should(Succeed())
			ctx := context.TODO()
			builder := fake.NewClientBuilder()
			c := builder.Build()
			instance := IndexerClusterReconciler{
				Client: c,
				Scheme: scheme.Scheme,
			}
			request := reconcile.Request{
				NamespacedName: types.NamespacedName{
					Name:      "test",
					Namespace: namespace,
				},
			}
			// reconcile for the first time err is resource not found
			_, err := instance.Reconcile(ctx, request)
			Expect(err).ToNot(HaveOccurred())
			// create resource first and then reconcile for the first time
			ssSpec := testutils.NewIndexerCluster("test", namespace, "image")
			Expect(c.Create(ctx, ssSpec)).Should(Succeed())
			// reconcile with updated annotations for pause
			annotations := make(map[string]string)
			annotations[enterpriseApi.IndexerClusterPausedAnnotation] = ""
			ssSpec.Annotations = annotations
			Expect(c.Update(ctx, ssSpec)).Should(Succeed())
			_, err = instance.Reconcile(ctx, request)
			Expect(err).ToNot(HaveOccurred())
			// reconcile after removing annotations for pause
			annotations = map[string]string{}
			ssSpec.Annotations = annotations
			Expect(c.Update(ctx, ssSpec)).Should(Succeed())
			_, err = instance.Reconcile(ctx, request)
			// reconcile after adding delete timestamp
			Expect(err).ToNot(HaveOccurred())
			ssSpec.DeletionTimestamp = &metav1.Time{}
			_, err = instance.Reconcile(ctx, request)
			Expect(err).ToNot(HaveOccurred())
		})

	})
})

func GetIndexerCluster(name string, namespace string) (*enterpriseApi.IndexerCluster, error) {
	key := types.NamespacedName{
		Name:      name,
		Namespace: namespace,
	}
	By("Expecting IndexerCluster custom resource to be created successfully")
	ss := &enterpriseApi.IndexerCluster{}
	err := k8sClient.Get(context.Background(), key, ss)
	if err != nil {
		return nil, err
	}
	return ss, err
}

func CreateIndexerCluster(name string, namespace string, annotations map[string]string, status enterpriseApi.Phase) *enterpriseApi.IndexerCluster {
	key := types.NamespacedName{
		Name:      name,
		Namespace: namespace,
	}
	ssSpec := &enterpriseApi.IndexerCluster{
		ObjectMeta: metav1.ObjectMeta{
			Name:        name,
			Namespace:   namespace,
			Annotations: annotations,
		},
		Spec: enterpriseApi.IndexerClusterSpec{},
	}
	ssSpec = testutils.NewIndexerCluster(name, namespace, "image")
	Expect(k8sClient.Create(context.Background(), ssSpec)).Should(Succeed())
	time.Sleep(2 * time.Second)

	By("Expecting IndexerCluster custom resource to be created successfully")
	ss := &enterpriseApi.IndexerCluster{}
	Eventually(func() bool {
		_ = k8sClient.Get(context.Background(), key, ss)
		if status != "" {
			fmt.Printf("status is set to %v", status)
			ss.Status.Phase = status
			ss.Status.ClusterManagerPhase, ss.Status.ClusterMasterPhase = status, status //CM* Phase can't be empty
			Expect(k8sClient.Status().Update(context.Background(), ss)).Should(Succeed())
			time.Sleep(2 * time.Second)
		}
		return true
	}, timeout, interval).Should(BeTrue())

	return ss
}

func UpdateIndexerCluster(instance *enterpriseApi.IndexerCluster, status enterpriseApi.Phase) *enterpriseApi.IndexerCluster {
	key := types.NamespacedName{
		Name:      instance.Name,
		Namespace: instance.Namespace,
	}

	ssSpec := testutils.NewIndexerCluster(instance.Name, instance.Namespace, "image")
	ssSpec.ResourceVersion = instance.ResourceVersion
	Expect(k8sClient.Update(context.Background(), ssSpec)).Should(Succeed())
	time.Sleep(2 * time.Second)

	By("Expecting IndexerCluster custom resource to be created successfully")
	ss := &enterpriseApi.IndexerCluster{}
	Eventually(func() bool {
		_ = k8sClient.Get(context.Background(), key, ss)
		if status != "" {
			fmt.Printf("status is set to %v", status)
			ss.Status.Phase = status
			ss.Status.ClusterManagerPhase, ss.Status.ClusterMasterPhase = status, status //CM* Phase can't be empty
			Expect(k8sClient.Status().Update(context.Background(), ss)).Should(Succeed())
			time.Sleep(2 * time.Second)
		}
		return true
	}, timeout, interval).Should(BeTrue())

	return ss
}

func DeleteIndexerCluster(name string, namespace string) {
	key := types.NamespacedName{
		Name:      name,
		Namespace: namespace,
	}

	By("Expecting IndexerCluster Deleted successfully")
	Eventually(func() error {
		ssys := &enterpriseApi.IndexerCluster{}
		_ = k8sClient.Get(context.Background(), key, ssys)
		err := k8sClient.Delete(context.Background(), ssys)
		return err
	}, timeout, interval).Should(Succeed())
}<|MERGE_RESOLUTION|>--- conflicted
+++ resolved
@@ -59,13 +59,8 @@
 			annotations = map[string]string{}
 			ssSpec.Annotations = annotations
 			ssSpec.Status.Phase = "Ready"
-<<<<<<< HEAD
 			ssSpec.Status.ClusterManagerPhase, ssSpec.Status.ClusterMasterPhase = "Ready", "Ready" //CM* Phase can't be empty
-			UpdateIndexerCluster(ssSpec, splcommon.PhaseReady)
-=======
-			ssSpec.Status.ClusterMasterPhase = "Ready"
 			UpdateIndexerCluster(ssSpec, enterpriseApi.PhaseReady)
->>>>>>> 3eaa2130
 			DeleteIndexerCluster("test", nsSpecs.Name)
 			Expect(k8sClient.Delete(context.Background(), nsSpecs)).Should(Succeed())
 		})
