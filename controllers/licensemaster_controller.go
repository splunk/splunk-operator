--- conflicted
+++ resolved
@@ -94,26 +94,14 @@
 	// If the reconciliation is paused, requeue
 	annotations := instance.GetAnnotations()
 	if annotations != nil {
-<<<<<<< HEAD
-		if _, ok := annotations[enterprisev3.LicenseMasterPausedAnnotation]; ok {
-=======
-		if _, ok := annotations[enterpriseApi.LicenseManagerPausedAnnotation]; ok {
->>>>>>> 3eaa2130
+		if _, ok := annotations[enterpriseApi.LicenseMasterPausedAnnotation]; ok {
 			return ctrl.Result{Requeue: true, RequeueAfter: pauseRetryDelay}, nil
 		}
 	}
 
-<<<<<<< HEAD
-	return ApplyLicenseMaster(ctx, r.Client, instance)
-}
-
-// ApplyLicenseMaster adding to handle unit test case
-var ApplyLicenseMaster = func(ctx context.Context, client client.Client, instance *enterprisev3.LicenseMaster) (reconcile.Result, error) {
-	return enterprise.ApplyLicenseMaster(ctx, client, instance)
-=======
 	reqLogger.Info("start", "CR version", instance.GetResourceVersion())
 
-	result, err := ApplyLicenseManager(ctx, r.Client, instance)
+	result, err := ApplyLicenseMaster(ctx, r.Client, instance)
 	if result.Requeue && result.RequeueAfter != 0 {
 		reqLogger.Info("Requeued", "period(seconds)", int(result.RequeueAfter/time.Second))
 	}
@@ -121,10 +109,9 @@
 	return result, err
 }
 
-// ApplyLicenseManager adding to handle unit test case
-var ApplyLicenseManager = func(ctx context.Context, client client.Client, instance *enterpriseApi.LicenseMaster) (reconcile.Result, error) {
-	return enterprise.ApplyLicenseManager(ctx, client, instance)
->>>>>>> 3eaa2130
+// ApplyLicenseMaster adding to handle unit test case
+var ApplyLicenseMaster = func(ctx context.Context, client client.Client, instance *enterpriseApi.LicenseMaster) (reconcile.Result, error) {
+	return enterprise.ApplyLicenseMaster(ctx, client, instance)
 }
 
 // SetupWithManager sets up the controller with the Manager.
