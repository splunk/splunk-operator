package controllers

import (
	"context"
	"fmt"

	//"reflect"
	"time"

	enterprisev3 "github.com/splunk/splunk-operator/api/v3"
	"github.com/splunk/splunk-operator/controllers/testutils"
	"sigs.k8s.io/controller-runtime/pkg/client"
	"sigs.k8s.io/controller-runtime/pkg/client/fake"
	"sigs.k8s.io/controller-runtime/pkg/reconcile"

	//ctrl "sigs.k8s.io/controller-runtime"

	. "github.com/onsi/ginkgo"
	. "github.com/onsi/gomega"
	splcommon "github.com/splunk/splunk-operator/pkg/splunk/common"
	corev1 "k8s.io/api/core/v1"
	metav1 "k8s.io/apimachinery/pkg/apis/meta/v1"
	"k8s.io/apimachinery/pkg/types"
	"k8s.io/client-go/kubernetes/scheme"
	//"k8s.io/client-go/kubernetes/scheme"
)

var _ = Describe("LicenseMaster Controller", func() {

	BeforeEach(func() {
		time.Sleep(2 * time.Second)
	})

	AfterEach(func() {

	})

	Context("LicenseMaster Management", func() {

<<<<<<< HEAD
		It("Create LicenseMaster custom resource should succeeded", func() {
			ApplyLicenseMaster = func(ctx context.Context, client client.Client, instance *enterprisev3.LicenseMaster) (reconcile.Result, error) {
=======
		It("Get LicenseMaster custom resource should failed", func() {
			namespace := "ns-splunk-lm-1"
			ApplyLicenseManager = func(ctx context.Context, client client.Client, instance *enterprisev3.LicenseMaster) (reconcile.Result, error) {
>>>>>>> 99a0a5c1
				return reconcile.Result{}, nil
			}
			nsSpecs := &corev1.Namespace{ObjectMeta: metav1.ObjectMeta{Name: namespace}}
			Expect(k8sClient.Create(context.Background(), nsSpecs)).Should(Succeed())
			// check when resource not found
			_, err := GetLicenseMaster("test", nsSpecs.Name)
			Expect(err.Error()).Should(Equal("licensemasters.enterprise.splunk.com \"test\" not found"))
			Expect(k8sClient.Delete(context.Background(), nsSpecs)).Should(Succeed())
		})

		It("Create LicenseMaster custom resource with annotations should pause", func() {
			namespace := "ns-splunk-lm-2"
			ApplyLicenseManager = func(ctx context.Context, client client.Client, instance *enterprisev3.LicenseMaster) (reconcile.Result, error) {
				return reconcile.Result{}, nil
			}
			nsSpecs := &corev1.Namespace{ObjectMeta: metav1.ObjectMeta{Name: namespace}}
			Expect(k8sClient.Create(context.Background(), nsSpecs)).Should(Succeed())
			annotations := make(map[string]string)
			annotations[enterprisev3.LicenseManagerPausedAnnotation] = ""
			CreateLicenseMaster("test", nsSpecs.Name, annotations, splcommon.PhaseReady)
			ssSpec, _ := GetLicenseMaster("test", nsSpecs.Name)
			annotations = map[string]string{}
			ssSpec.Annotations = annotations
			ssSpec.Status.Phase = "Ready"
			UpdateLicenseMaster(ssSpec, splcommon.PhaseReady)
			DeleteLicenseMaster("test", nsSpecs.Name)
			Expect(k8sClient.Delete(context.Background(), nsSpecs)).Should(Succeed())
		})

		It("Create LicenseMaster custom resource should succeeded", func() {
			namespace := "ns-splunk-lm-3"
			ApplyLicenseManager = func(ctx context.Context, client client.Client, instance *enterprisev3.LicenseMaster) (reconcile.Result, error) {
				return reconcile.Result{}, nil
			}
			nsSpecs := &corev1.Namespace{ObjectMeta: metav1.ObjectMeta{Name: namespace}}
			Expect(k8sClient.Create(context.Background(), nsSpecs)).Should(Succeed())
			annotations := make(map[string]string)
			CreateLicenseMaster("test", nsSpecs.Name, annotations, splcommon.PhaseReady)
			DeleteLicenseMaster("test", nsSpecs.Name)
			Expect(k8sClient.Delete(context.Background(), nsSpecs)).Should(Succeed())
		})

		It("Cover Unused methods", func() {
<<<<<<< HEAD
			// Create New Master for controllers
			//k8sMaster, err := ctrl.NewMaster(cfg, ctrl.Options{
			//	Scheme: scheme.Scheme,
			//})
			//Expect(err).ToNot(HaveOccurred())

			//rr, err := New(k8sMaster)
			//callUnsedMethods(rr.(*LicenseMasterReconciler), namespace)
=======
			namespace := "ns-splunk-lm-4"
			ApplyLicenseManager = func(ctx context.Context, client client.Client, instance *enterprisev3.LicenseMaster) (reconcile.Result, error) {
				return reconcile.Result{}, nil
			}
			nsSpecs := &corev1.Namespace{ObjectMeta: metav1.ObjectMeta{Name: namespace}}
			Expect(k8sClient.Create(context.Background(), nsSpecs)).Should(Succeed())
			ctx := context.TODO()
			builder := fake.NewClientBuilder()
			c := builder.Build()
			instance := LicenseMasterReconciler{
				Client: c,
				Scheme: scheme.Scheme,
			}
			request := reconcile.Request{
				NamespacedName: types.NamespacedName{
					Name:      "test",
					Namespace: namespace,
				},
			}
			// econcile for the first time err is resource not found
			_, err := instance.Reconcile(ctx, request)
			Expect(err).ToNot(HaveOccurred())
			// create resource first adn then reconcile for the first time
			ssSpec := testutils.NewLicenseMaster("test", namespace, "image")
			Expect(c.Create(ctx, ssSpec)).Should(Succeed())
			// reconcile with updated annotations for pause
			annotations := make(map[string]string)
			annotations[enterprisev3.LicenseManagerPausedAnnotation] = ""
			ssSpec.Annotations = annotations
			Expect(c.Update(ctx, ssSpec)).Should(Succeed())
			_, err = instance.Reconcile(ctx, request)
			Expect(err).ToNot(HaveOccurred())
			// reconcile after removing annotations for pause
			annotations = map[string]string{}
			ssSpec.Annotations = annotations
			Expect(c.Update(ctx, ssSpec)).Should(Succeed())
			_, err = instance.Reconcile(ctx, request)
			// reconcile after adding delete timestamp
			Expect(err).ToNot(HaveOccurred())
			ssSpec.DeletionTimestamp = &metav1.Time{}
			_, err = instance.Reconcile(ctx, request)
			Expect(err).ToNot(HaveOccurred())
>>>>>>> 99a0a5c1
		})

	})
})

func GetLicenseMaster(name string, namespace string) (*enterprisev3.LicenseMaster, error) {
	key := types.NamespacedName{
		Name:      name,
		Namespace: namespace,
	}
	By("Expecting LicenseMaster custom resource to be created successfully")
	ss := &enterprisev3.LicenseMaster{}
	err := k8sClient.Get(context.Background(), key, ss)
	if err != nil {
		return nil, err
	}
	return ss, err
}

func CreateLicenseMaster(name string, namespace string, annotations map[string]string, status splcommon.Phase) *enterprisev3.LicenseMaster {
	key := types.NamespacedName{
		Name:      name,
		Namespace: namespace,
	}
	ssSpec := &enterprisev3.LicenseMaster{
		ObjectMeta: metav1.ObjectMeta{
			Name:        name,
			Namespace:   namespace,
			Annotations: annotations,
		},
		Spec: enterprisev3.LicenseMasterSpec{},
	}
	ssSpec = testutils.NewLicenseMaster(name, namespace, "image")
	Expect(k8sClient.Create(context.Background(), ssSpec)).Should(Succeed())
	time.Sleep(2 * time.Second)

	By("Expecting LicenseMaster custom resource to be created successfully")
	ss := &enterprisev3.LicenseMaster{}
	Eventually(func() bool {
		_ = k8sClient.Get(context.Background(), key, ss)
		if status != "" {
			fmt.Printf("status is set to %v", status)
			ss.Status.Phase = status
			Expect(k8sClient.Status().Update(context.Background(), ss)).Should(Succeed())
			time.Sleep(2 * time.Second)
		}
		return true
	}, timeout, interval).Should(BeTrue())

	return ss
}

func UpdateLicenseMaster(instance *enterprisev3.LicenseMaster, status splcommon.Phase) *enterprisev3.LicenseMaster {
	key := types.NamespacedName{
		Name:      instance.Name,
		Namespace: instance.Namespace,
	}

	ssSpec := testutils.NewLicenseMaster(instance.Name, instance.Namespace, "image")
	ssSpec.ResourceVersion = instance.ResourceVersion
	Expect(k8sClient.Update(context.Background(), ssSpec)).Should(Succeed())
	time.Sleep(2 * time.Second)

	By("Expecting LicenseMaster custom resource to be created successfully")
	ss := &enterprisev3.LicenseMaster{}
	Eventually(func() bool {
		_ = k8sClient.Get(context.Background(), key, ss)
		if status != "" {
			fmt.Printf("status is set to %v", status)
			ss.Status.Phase = status
			Expect(k8sClient.Status().Update(context.Background(), ss)).Should(Succeed())
			time.Sleep(2 * time.Second)
		}
		return true
	}, timeout, interval).Should(BeTrue())

	return ss
}

func DeleteLicenseMaster(name string, namespace string) {
	key := types.NamespacedName{
		Name:      name,
		Namespace: namespace,
	}

	By("Expecting LicenseMaster Deleted successfully")
	Eventually(func() error {
		ssys := &enterprisev3.LicenseMaster{}
		_ = k8sClient.Get(context.Background(), key, ssys)
		err := k8sClient.Delete(context.Background(), ssys)
		return err
	}, timeout, interval).Should(Succeed())
}<|MERGE_RESOLUTION|>--- conflicted
+++ resolved
@@ -37,14 +37,9 @@
 
 	Context("LicenseMaster Management", func() {
 
-<<<<<<< HEAD
-		It("Create LicenseMaster custom resource should succeeded", func() {
-			ApplyLicenseMaster = func(ctx context.Context, client client.Client, instance *enterprisev3.LicenseMaster) (reconcile.Result, error) {
-=======
 		It("Get LicenseMaster custom resource should failed", func() {
 			namespace := "ns-splunk-lm-1"
-			ApplyLicenseManager = func(ctx context.Context, client client.Client, instance *enterprisev3.LicenseMaster) (reconcile.Result, error) {
->>>>>>> 99a0a5c1
+			ApplyLicenseMaster = func(ctx context.Context, client client.Client, instance *enterprisev3.LicenseMaster) (reconcile.Result, error) {
 				return reconcile.Result{}, nil
 			}
 			nsSpecs := &corev1.Namespace{ObjectMeta: metav1.ObjectMeta{Name: namespace}}
@@ -57,7 +52,7 @@
 
 		It("Create LicenseMaster custom resource with annotations should pause", func() {
 			namespace := "ns-splunk-lm-2"
-			ApplyLicenseManager = func(ctx context.Context, client client.Client, instance *enterprisev3.LicenseMaster) (reconcile.Result, error) {
+			ApplyLicenseMaster = func(ctx context.Context, client client.Client, instance *enterprisev3.LicenseMaster) (reconcile.Result, error) {
 				return reconcile.Result{}, nil
 			}
 			nsSpecs := &corev1.Namespace{ObjectMeta: metav1.ObjectMeta{Name: namespace}}
@@ -76,7 +71,7 @@
 
 		It("Create LicenseMaster custom resource should succeeded", func() {
 			namespace := "ns-splunk-lm-3"
-			ApplyLicenseManager = func(ctx context.Context, client client.Client, instance *enterprisev3.LicenseMaster) (reconcile.Result, error) {
+			ApplyLicenseMaster = func(ctx context.Context, client client.Client, instance *enterprisev3.LicenseMaster) (reconcile.Result, error) {
 				return reconcile.Result{}, nil
 			}
 			nsSpecs := &corev1.Namespace{ObjectMeta: metav1.ObjectMeta{Name: namespace}}
@@ -88,18 +83,8 @@
 		})
 
 		It("Cover Unused methods", func() {
-<<<<<<< HEAD
-			// Create New Master for controllers
-			//k8sMaster, err := ctrl.NewMaster(cfg, ctrl.Options{
-			//	Scheme: scheme.Scheme,
-			//})
-			//Expect(err).ToNot(HaveOccurred())
-
-			//rr, err := New(k8sMaster)
-			//callUnsedMethods(rr.(*LicenseMasterReconciler), namespace)
-=======
 			namespace := "ns-splunk-lm-4"
-			ApplyLicenseManager = func(ctx context.Context, client client.Client, instance *enterprisev3.LicenseMaster) (reconcile.Result, error) {
+			ApplyLicenseMaster = func(ctx context.Context, client client.Client, instance *enterprisev3.LicenseMaster) (reconcile.Result, error) {
 				return reconcile.Result{}, nil
 			}
 			nsSpecs := &corev1.Namespace{ObjectMeta: metav1.ObjectMeta{Name: namespace}}
@@ -125,7 +110,7 @@
 			Expect(c.Create(ctx, ssSpec)).Should(Succeed())
 			// reconcile with updated annotations for pause
 			annotations := make(map[string]string)
-			annotations[enterprisev3.LicenseManagerPausedAnnotation] = ""
+			annotations[enterprisev3.LicenseMasterPausedAnnotation] = ""
 			ssSpec.Annotations = annotations
 			Expect(c.Update(ctx, ssSpec)).Should(Succeed())
 			_, err = instance.Reconcile(ctx, request)
@@ -140,7 +125,6 @@
 			ssSpec.DeletionTimestamp = &metav1.Time{}
 			_, err = instance.Reconcile(ctx, request)
 			Expect(err).ToNot(HaveOccurred())
->>>>>>> 99a0a5c1
 		})
 
 	})
