// Copyright (c) 2018-2021 Splunk Inc. All rights reserved.
//
// Licensed under the Apache License, Version 2.0 (the "License");
// you may not use this file except in compliance with the License.
// You may obtain a copy of the License at
//
// 	http://www.apache.org/licenses/LICENSE-2.0
//
// Unless required by applicable law or agreed to in writing, software
// distributed under the License is distributed on an "AS IS" BASIS,
// WITHOUT WARRANTIES OR CONDITIONS OF ANY KIND, either express or implied.
// See the License for the specific language governing permissions and
// limitations under the License.
package monitoringconsoletest

import (
	"fmt"

	. "github.com/onsi/ginkgo"
	. "github.com/onsi/gomega"

	enterpriseApi "github.com/splunk/splunk-operator/pkg/apis/enterprise/v3"
	splcommon "github.com/splunk/splunk-operator/pkg/splunk/common"
	"github.com/splunk/splunk-operator/test/testenv"
	corev1 "k8s.io/api/core/v1"
	"k8s.io/apimachinery/pkg/api/resource"
)

var _ = Describe("Monitoring Console test", func() {

	var deployment *testenv.Deployment

	BeforeEach(func() {
		var err error
		deployment, err = testenvInstance.NewDeployment(testenv.RandomDNSName(3))
		Expect(err).To(Succeed(), "Unable to create deployment")
	})

	AfterEach(func() {
		// When a test spec failed, skip the teardown so we can troubleshoot.
		if CurrentGinkgoTestDescription().Failed {
			testenvInstance.SkipTeardown = true
		}

		if deployment != nil {
			deployment.Teardown()
		}
	})

	Context("Deploy Monitoring Console", func() {
		It("smoke, monitoring_console: can deploy MC CR and can be configured standalone", func() {
			/*
				Test Steps
				1. Deploy Monitoring Console
				2. Deploy Standalone
				3. Wait for Monitoring Console status to go back to READY
				4. Verify Standalone configured in Monitoring Console Config Map
				5. Verify Monitoring Console Pod has correct peers in Peer List
				--------------- RECONFIG WITH NEW MC --------------------------
				6.  Reconfig S1 with 2nd Monitoring Console Name
				7.  Check 2nd Monitoring Console Config Map to verify s1
				8.  Deploy 2nd Monitoring Console Pod
				9.  Verify Standalone pod is configured on Monitoring Console Pod
				10. Verify 1st Monitoring Console Config Map is not configured with S1
				11. Verify 1st Monitoring Console Pod is not configured with S1
			*/

			// Deploy Monitoring Console CRD
			mc, err := deployment.DeployMonitoringConsole(deployment.GetName(), "")
			Expect(err).To(Succeed(), "Unable to deploy Monitoring Console One instance")

			// Verify Monitoring Console is Ready and stays in ready state
			testenv.VerifyMonitoringConsoleReady(deployment, deployment.GetName(), mc, testenvInstance)

			// Create Standalone Spec and apply
			standaloneOneName := deployment.GetName()
			mcName := deployment.GetName()
			spec := enterpriseApi.StandaloneSpec{
				CommonSplunkSpec: enterpriseApi.CommonSplunkSpec{
					Spec: splcommon.Spec{
						ImagePullPolicy: "IfNotPresent",
					},
					Volumes: []corev1.Volume{},
					MonitoringConsoleRef: corev1.ObjectReference{
						Name: mcName,
					},
				},
			}
			standaloneOne, err := deployment.DeployStandaloneWithGivenSpec(standaloneOneName, spec)
			Expect(err).To(Succeed(), "Unable to deploy standalone instance")

			// Wait for standalone to be in READY Status
			testenv.StandaloneReady(deployment, deployment.GetName(), standaloneOne, testenvInstance)

			// Wait for MC to go to Updating Phase
			testenv.VerifyMonitoringConsolePhase(deployment, testenvInstance, deployment.GetName(), splcommon.PhaseUpdating)

			// Verify MC is Ready and stays in ready state
			testenv.VerifyMonitoringConsoleReady(deployment, deployment.GetName(), mc, testenvInstance)

			// Check Standalone is configure in MC Config Map
			standalonePods := testenv.GeneratePodNameSlice(testenv.StandalonePod, standaloneOneName, 1, false, 0)

			testenvInstance.Log.Info("Checking for Standalone Pod on MC Config Map")
			testenv.VerifyPodsInMCConfigMap(deployment, testenvInstance, standalonePods, "SPLUNK_STANDALONE_URL", mcName, true)

			// Check Standalone Pod in MC Peer List
			testenvInstance.Log.Info("Check standalone  instance in MC Peer list")
			testenv.VerifyPodsInMCConfigString(deployment, testenvInstance, standalonePods, mcName, true, false)

			// #########################  RECONFIGURE STANDALONE WITH SECOND MC #######################################

			// Reconfig S1 with 2nd Monitoring Console Name
			mcTwoName := deployment.GetName() + "-two"
			err = deployment.GetInstance(standaloneOneName, standaloneOne)
			Expect(err).To(Succeed(), "Unable to get instance of Standalone")
			standaloneOne.Spec.MonitoringConsoleRef.Name = mcTwoName

			// Update Standalone with 2nd MC
			err = deployment.UpdateCR(standaloneOne)
			Expect(err).To(Succeed(), "Unable to update Standalone with new MC Name")

			// Deploy 2nd MC Pod
			mcTwo, err := deployment.DeployMonitoringConsole(mcTwoName, "")
			Expect(err).To(Succeed(), "Unable to deploy Second Monitoring Console Pod")

			// Verify 2nd Monitoring Console is Ready and stays in ready state
			testenv.VerifyMonitoringConsoleReady(deployment, mcTwoName, mcTwo, testenvInstance)

			// Check Standalone is configure in MC Config Map
			testenvInstance.Log.Info("Checking for Standalone Pod on SECOND MC Config Map after Standalone RECONFIG")
			testenv.VerifyPodsInMCConfigMap(deployment, testenvInstance, standalonePods, "SPLUNK_STANDALONE_URL", mcTwoName, true)

			// Check Standalone Pod in MC Peer List
			testenvInstance.Log.Info("Check standalone  instance in SECOND MC Peer list after Standalone RECONFIG")
			testenv.VerifyPodsInMCConfigString(deployment, testenvInstance, standalonePods, mcTwoName, true, false)

			// Verify Monitoring Console One is Ready and stays in ready state
			testenv.VerifyMonitoringConsoleReady(deployment, deployment.GetName(), mc, testenvInstance)

			// Check Standalone is not configured in MC ONE Config Map
			testenvInstance.Log.Info("Checking for Standalone Pod NOT ON FIRST MC Config Map after Standalone RECONFIG")
			testenv.VerifyPodsInMCConfigMap(deployment, testenvInstance, standalonePods, "SPLUNK_STANDALONE_URL", mcName, false)

			// Check Standalone Pod Not in MC ONE Peer List
			testenvInstance.Log.Info("Check standalone NOT ON FIRST MC Peer list after Standalone RECONFIG")
			testenv.VerifyPodsInMCConfigString(deployment, testenvInstance, standalonePods, mcName, false, false)

		})
	})

	Context("Standalone deployment (S1)", func() {
<<<<<<< HEAD
		It("monitoring_console, integration: can deploy a MC with standalone instance and update MC with new standalone deployment", func() {
			/*
				Test Steps
				1.  Deploy Standalone
				2.  Wait for Standalone to go to READY
				3.  Deploy Monitoring Console
				4.  Wait for Monitoring Console status to be READY
				5.  Verify Standalone configured in Monitoring Console Config Map
				6.  Verify Monitoring Console Pod has correct peers in Peer List
				7.  Deploy 2nd Standalone
				8.  Wait for Second Standalone to be READY
				9.  Wait for Monitoring Console status to go UPDATING then READY
				10. Verify both Standalone configured in Monitoring Console Config Map
				11. Verify both Standalone configured in Monitoring Console Pod Peers String
				12. Delete 2nd Standalone
				13. Wait for Monitoring Console to go to UPDATING then READY
				14. Verify only first Standalone configured in Monitoring Console Config Map
				15. Verify only first Standalone configured in Monitoring Console Pod Peers String
			*/
=======
		It("monitoringconsole, integration: can deploy a MC with standalone instance and update MC with new standalone deployment", func() {
>>>>>>> 700ae8c5

			standaloneOneName := deployment.GetName()
			mcName := deployment.GetName()
			spec := enterpriseApi.StandaloneSpec{
				CommonSplunkSpec: enterpriseApi.CommonSplunkSpec{
					Spec: splcommon.Spec{
						ImagePullPolicy: "IfNotPresent",
					},
					Volumes: []corev1.Volume{},
					MonitoringConsoleRef: corev1.ObjectReference{
						Name: mcName,
					},
				},
			}
			standaloneOne, err := deployment.DeployStandaloneWithGivenSpec(standaloneOneName, spec)
			Expect(err).To(Succeed(), "Unable to deploy standalone instance")

			// Wait for standalone to be in READY Status
			testenv.StandaloneReady(deployment, deployment.GetName(), standaloneOne, testenvInstance)

			// Deploy MC and wait for MC to be READY
			mc, err := deployment.DeployMonitoringConsole(deployment.GetName(), "")
			Expect(err).To(Succeed(), "Unable to deploy Monitoring Console instance")

			// Verify MC is Ready and stays in ready state
			testenv.VerifyMonitoringConsoleReady(deployment, deployment.GetName(), mc, testenvInstance)

			// Check Standalone is configure in MC Config Map
			standalonePods := testenv.GeneratePodNameSlice(testenv.StandalonePod, standaloneOneName, 1, false, 0)

			testenvInstance.Log.Info("Checking for Standalone Pod on MC Config Map")
			testenv.VerifyPodsInMCConfigMap(deployment, testenvInstance, standalonePods, "SPLUNK_STANDALONE_URL", mcName, true)

			// Check Standalone Pod in MC Peer List
			testenvInstance.Log.Info("Check standalone  instance in MC Peer list")
			testenv.VerifyPodsInMCConfigString(deployment, testenvInstance, standalonePods, mcName, true, false)

			// Check Standalone Pod in MC Peer List
			testenvInstance.Log.Info("Check standalone  instance in MC Peer list")
			testenv.VerifyPodsInMCConfigString(deployment, testenvInstance, standalonePods, mcName, true, false)
			// Add another standalone instance in namespace
			testenvInstance.Log.Info("Adding second standalone deployment to namespace")
			// CSPL-901 standaloneTwoName := deployment.GetName() + "-two"
			standaloneTwoName := "standalone-" + testenv.RandomDNSName(3)
			// Configure Resources on second standalone CSPL-555
			standaloneTwoSpec := enterpriseApi.StandaloneSpec{
				CommonSplunkSpec: enterpriseApi.CommonSplunkSpec{
					Spec: splcommon.Spec{
						ImagePullPolicy: "IfNotPresent",
						Resources: corev1.ResourceRequirements{
							Limits: corev1.ResourceList{
								"cpu":    resource.MustParse("2"),
								"memory": resource.MustParse("4Gi"),
							},
							Requests: corev1.ResourceList{
								"cpu":    resource.MustParse("0.2"),
								"memory": resource.MustParse("256Mi"),
							},
						},
					},
					Volumes: []corev1.Volume{},
					MonitoringConsoleRef: corev1.ObjectReference{
						Name: mcName,
					},
				},
			}
			standaloneTwo, err := deployment.DeployStandaloneWithGivenSpec(standaloneTwoName, standaloneTwoSpec)
			Expect(err).To(Succeed(), "Unable to deploy standalone instance ")

			// Wait for standalone two to be in READY status
			testenv.StandaloneReady(deployment, standaloneTwoName, standaloneTwo, testenvInstance)

			// Wait for MC to go to Updating Phase
			testenv.VerifyMonitoringConsolePhase(deployment, testenvInstance, deployment.GetName(), splcommon.PhaseUpdating)

			// Verify MC is Ready and stays in ready state
			testenv.VerifyMonitoringConsoleReady(deployment, deployment.GetName(), mc, testenvInstance)

			// Check Standalone is configure in MC Config Map
			standalonePods = append(standalonePods, fmt.Sprintf(testenv.StandalonePod, standaloneTwoName, 0))

			testenvInstance.Log.Info("Checking for Standalone Pod on MC Config Map after adding new standalone")
			testenv.VerifyPodsInMCConfigMap(deployment, testenvInstance, standalonePods, "SPLUNK_STANDALONE_URL", mcName, true)

			// Check Standalone Pod in MC Peer List
			testenvInstance.Log.Info("Check standalone  instance in MC Peer list after adding new standalone")
			testenv.VerifyPodsInMCConfigString(deployment, testenvInstance, standalonePods, mcName, true, false)

			// Delete Standlone TWO of the standalone and ensure MC is updated
			testenvInstance.Log.Info("Deleting second standalone deployment to namespace", "Standalone Name", standaloneTwoName)
			deployment.GetInstance(standaloneTwoName, standaloneTwo)
			err = deployment.DeleteCR(standaloneTwo)
			Expect(err).To(Succeed(), "Unable to delete standalone instance", "Standalone Name", standaloneTwo)

			// Wait for MC to go to Updating Phase
			testenv.VerifyMonitoringConsolePhase(deployment, testenvInstance, deployment.GetName(), splcommon.PhaseUpdating)

			// Verify MC is Ready and stays in ready state
			testenv.VerifyMonitoringConsoleReady(deployment, deployment.GetName(), mc, testenvInstance)

			// Check Standalone is configure in MC Config Map
			standalonePods = testenv.GeneratePodNameSlice(testenv.StandalonePod, standaloneOneName, 1, false, 0)

			testenvInstance.Log.Info("Checking for Standalone One Pod in MC Config Map after deleting second standalone")
			testenv.VerifyPodsInMCConfigMap(deployment, testenvInstance, standalonePods, "SPLUNK_STANDALONE_URL", mcName, true)

			// Check Standalone Pod in MC Peer List
			testenvInstance.Log.Info("Check Standalone One Pod in MC Peer list after deleting second standalone")
			testenv.VerifyPodsInMCConfigString(deployment, testenvInstance, standalonePods, mcName, true, false)

			// Check Standalone TWO NOT configured in MC Config Map
			standalonePods = testenv.GeneratePodNameSlice(testenv.StandalonePod, standaloneTwoName, 1, false, 0)

			testenvInstance.Log.Info("Checking for Standalone Two Pod NOT in MC Config Map after deleting second standalone")
			testenv.VerifyPodsInMCConfigMap(deployment, testenvInstance, standalonePods, "SPLUNK_STANDALONE_URL", mcName, false)

			// Check Standalone Pod TWO NOT configured MC Peer List
			testenvInstance.Log.Info("Check Standalone Two Pod NOT in MC Peer list after deleting second standalone")
			testenv.VerifyPodsInMCConfigString(deployment, testenvInstance, standalonePods, mcName, false, false)

		})
	})

	Context("Standalone deployment with Scale up", func() {
<<<<<<< HEAD
		It("monitoring_console, integration: can deploy a MC with standalone instance and update MC when standalone is scaled up", func() {
			/*
				Test Steps
				1.  Deploy Standalone
				2.  Wait for Standalone to go to READY
				3.  Deploy Monitoring Console
				4.  Wait for Monitoring Console status to be READY
				5.  Verify Standalone configured in Monitoring Console Config Map
				6.  Verify Monitoring Console Pod has correct peers in Peer List
				7.  Scale Standalone to 2 REPLICAS
				8.  Wait for Second Standalone POD to come up and PHASE to be READY
				9.  Wait for Monitoring Console status to go UPDATING then READY
				10. Verify both Standalone PODS configured in Monitoring Console Config Map
				11. Verify both Standalone configured in Monitoring Console Pod Peers String
			*/

			standaloneName := deployment.GetName()
			mcName := deployment.GetName()
			spec := enterpriseApi.StandaloneSpec{
				CommonSplunkSpec: enterpriseApi.CommonSplunkSpec{
					Spec: splcommon.Spec{
						ImagePullPolicy: "IfNotPresent",
					},
					Volumes: []corev1.Volume{},
					MonitoringConsoleRef: corev1.ObjectReference{
						Name: mcName,
					},
				},
			}
=======
		It("monitoringconsole, integration: can deploy a MC with standalone instance and update MC when standalone is scaled up", func() {
>>>>>>> 700ae8c5

			standalone, err := deployment.DeployStandaloneWithGivenSpec(standaloneName, spec)
			Expect(err).To(Succeed(), "Unable to deploy standalone instance")

			// Wait for standalone to be in READY Status
			testenv.StandaloneReady(deployment, deployment.GetName(), standalone, testenvInstance)

			// Deploy MC and wait for MC to be READY
			mc, err := deployment.DeployMonitoringConsole(deployment.GetName(), "")
			Expect(err).To(Succeed(), "Unable to deploy Monitoring Console instance")

			// Verify MC is Ready and stays in ready state
			testenv.VerifyMonitoringConsoleReady(deployment, deployment.GetName(), mc, testenvInstance)

			// Check Standalone is configure in MC Config Map
			standalonePods := testenv.GeneratePodNameSlice(testenv.StandalonePod, standaloneName, 1, false, 0)
			testenvInstance.Log.Info("Checking for Standalone Pod on MC Config Map")
			testenv.VerifyPodsInMCConfigMap(deployment, testenvInstance, standalonePods, "SPLUNK_STANDALONE_URL", mcName, true)

			// Check Standalone Pod in MC Peer List
			testenvInstance.Log.Info("Check standalone  instance in MC Peer list")
			testenv.VerifyPodsInMCConfigString(deployment, testenvInstance, standalonePods, mcName, true, false)

			// Scale Standalone instance
			testenvInstance.Log.Info("Scaling Standalone CR")
			scaledReplicaCount := 2
			standalone = &enterpriseApi.Standalone{}
			err = deployment.GetInstance(deployment.GetName(), standalone)
			Expect(err).To(Succeed(), "Failed to get instance of Standalone")

			standalone.Spec.Replicas = int32(scaledReplicaCount)

			err = deployment.UpdateCR(standalone)
			Expect(err).To(Succeed(), "Failed to scale Standalone")

			// Ensure standalone is scaling up
			testenv.VerifyStandalonePhase(deployment, testenvInstance, deployment.GetName(), splcommon.PhaseScalingUp)

			// Wait for Standalone to be in READY status
			testenv.StandaloneReady(deployment, deployment.GetName(), standalone, testenvInstance)

			// Wait for MC to go to Updating Phase
			testenv.VerifyMonitoringConsolePhase(deployment, testenvInstance, deployment.GetName(), splcommon.PhaseUpdating)

			// Verify MC is Ready and stays in ready state
			testenv.VerifyMonitoringConsoleReady(deployment, deployment.GetName(), mc, testenvInstance)

			standalonePods = testenv.GeneratePodNameSlice(testenv.StandalonePod, standaloneName, 2, false, 0)

			// Check Standalone is configure in MC Config Map
			testenvInstance.Log.Info("Checking for Standalone Pod on MC Config Map")
			testenv.VerifyPodsInMCConfigMap(deployment, testenvInstance, standalonePods, "SPLUNK_STANDALONE_URL", mcName, true)

			// Check Standalone Pod in MC Peer List
			testenvInstance.Log.Info("Check standalone  instance in MC Peer list")
			testenv.VerifyPodsInMCConfigString(deployment, testenvInstance, standalonePods, mcName, true, false)
		})
	})

	Context("Clustered deployment (C3 - clustered indexer, search head cluster)", func() {
<<<<<<< HEAD
		It("monitoring_console, smoke: MC can configure SHC, indexer instances after scale up and standalone in a namespace", func() {
			/*
				Test Steps
				1. Deploy Single Site Indexer Cluster
				2. Deploy Monitoring Console
				3. Wait for Monitoring Console status to go back to READY
				4. Verify SH are configured in MC Config Map
				5. Verify SH are configured in peer strings on MC Pod
				6. Verify Monitoring Console Pod has peers in Peer string on MC Pod
				7. Scale SH Cluster
				8. Scale Indexer Count on One Site
				9. Add a standalone
				10. Verify Standalone is configured in MC Config Map
				11. Verify SH are configured in MC Config Map and Peers String
				12. Verify Indexers are configured in Peer String
			*/
=======
		It("monitoringconsole, integration: MC can configure SHC, indexer instances after scale up and standalone in a namespace", func() {
>>>>>>> 700ae8c5

			defaultSHReplicas := 3
			defaultIndexerReplicas := 3
			mcName := deployment.GetName()
			err := deployment.DeploySingleSiteClusterWithGivenMonitoringConsole(deployment.GetName(), defaultIndexerReplicas, true, mcName)
			Expect(err).To(Succeed(), "Unable to deploy Cluster Master")

			// Ensure that the cluster-manager goes to Ready phase
			testenv.ClusterMasterReady(deployment, testenvInstance)

			// Ensure indexers go to Ready phase
			testenv.SingleSiteIndexersReady(deployment, testenvInstance)

			// Ensure search head cluster go to Ready phase
			testenv.SearchHeadClusterReady(deployment, testenvInstance)

			// Check Cluster Master in Monitoring Console Config Map
			testenv.VerifyPodsInMCConfigMap(deployment, testenvInstance, []string{fmt.Sprintf(testenv.ClusterMasterServiceName, deployment.GetName())}, "SPLUNK_CLUSTER_MASTER_URL", mcName, true)

			// Check Deployer in Monitoring Console Config Map
			testenv.VerifyPodsInMCConfigMap(deployment, testenvInstance, []string{fmt.Sprintf(testenv.DeployerServiceName, deployment.GetName())}, "SPLUNK_DEPLOYER_URL", mcName, true)

			// Check Search Head Pods in Monitoring Console Config Map
			shPods := testenv.GeneratePodNameSlice(testenv.SearchHeadPod, deployment.GetName(), defaultSHReplicas, false, 0)
			testenv.VerifyPodsInMCConfigMap(deployment, testenvInstance, shPods, "SPLUNK_SEARCH_HEAD_URL", mcName, true)

			// Deploy Monitoring Console Pod
			mc, err := deployment.DeployMonitoringConsole(deployment.GetName(), "")
			Expect(err).To(Succeed(), "Unable to deploy Monitoring Console instance")

			// Verify Monitoring Console is Ready and stays in ready state
			testenv.VerifyMonitoringConsoleReady(deployment, deployment.GetName(), mc, testenvInstance)

			// Check Monitoring console Pod is configured with all search head
			testenv.VerifyPodsInMCConfigString(deployment, testenvInstance, shPods, mcName, true, false)

			// Check Monitoring console is configured with all Indexer in Name Space
			indexerPods := testenv.GeneratePodNameSlice(testenv.IndexerPod, deployment.GetName(), defaultIndexerReplicas, false, 0)
			testenv.VerifyPodsInMCConfigString(deployment, testenvInstance, indexerPods, mcName, true, true)

			// Scale Search Head Cluster
			scaledSHReplicas := defaultSHReplicas + 1
			testenvInstance.Log.Info("Scaling up Search Head Cluster", "Current Replicas", defaultSHReplicas, "New Replicas", scaledSHReplicas)
			shcName := deployment.GetName() + "-shc"

			// Get instance of current SHC CR with latest config
			shc := &enterpriseApi.SearchHeadCluster{}
			err = deployment.GetInstance(shcName, shc)
			Expect(err).To(Succeed(), "Failed to get instance of Search Head Cluster")

			// Update Replicas of SHC
			shc.Spec.Replicas = int32(scaledSHReplicas)
			err = deployment.UpdateCR(shc)
			Expect(err).To(Succeed(), "Failed to scale Search Head Cluster")

			// Ensure Search Head cluster scales up and go to ScalingUp phase
			testenv.VerifySearchHeadClusterPhase(deployment, testenvInstance, splcommon.PhaseScalingUp)

			// Scale indexers
			scaledIndexerReplicas := defaultIndexerReplicas + 1
			testenvInstance.Log.Info("Scaling up Indexer Cluster", "Current Replicas", defaultIndexerReplicas, "New Replicas", scaledIndexerReplicas)
			idxcName := deployment.GetName() + "-idxc"

			// Get instance of current Indexer CR with latest config
			idxc := &enterpriseApi.IndexerCluster{}
			err = deployment.GetInstance(idxcName, idxc)
			Expect(err).To(Succeed(), "Failed to get instance of Indexer Cluster")

			// Update Replicas of Indexer Cluster
			idxc.Spec.Replicas = int32(scaledIndexerReplicas)
			err = deployment.UpdateCR(idxc)
			Expect(err).To(Succeed(), "Failed to scale Indxer Cluster")

			// Ensure Indxer cluster scales up and go to ScalingUp phase
			testenv.VerifyIndexerClusterPhase(deployment, testenvInstance, splcommon.PhaseScalingUp, idxcName)

			// Deploy Standalone Pod
			spec := enterpriseApi.StandaloneSpec{
				CommonSplunkSpec: enterpriseApi.CommonSplunkSpec{
					Spec: splcommon.Spec{
						ImagePullPolicy: "IfNotPresent",
					},
					Volumes: []corev1.Volume{},
					MonitoringConsoleRef: corev1.ObjectReference{
						Name: mcName,
					},
				},
			}
			standalone, err := deployment.DeployStandaloneWithGivenSpec(deployment.GetName(), spec)
			Expect(err).To(Succeed(), "Unable to deploy standalone instance")

			// Wait for Standalone to be in READY status
			testenv.StandaloneReady(deployment, deployment.GetName(), standalone, testenvInstance)

			// Ensure Indexer cluster go to Ready phase
			testenv.SingleSiteIndexersReady(deployment, testenvInstance)

			// Ensure Search Head Cluster go to Ready Phase
			// Adding this check in the end as SHC take the longest time to scale up due recycle of SHC members
			testenv.SearchHeadClusterReady(deployment, testenvInstance)

			// Wait for MC to go to Updating Phase
			testenv.VerifyMonitoringConsolePhase(deployment, testenvInstance, deployment.GetName(), splcommon.PhaseUpdating)

			// Verify Monitoring Console is Ready and stays in ready state
			testenv.VerifyMonitoringConsoleReady(deployment, deployment.GetName(), mc, testenvInstance)

			// Check Standalone configured on Monitoring Console
			testenvInstance.Log.Info("Checking for Standalone Pod on MC Config Map")
			testenv.VerifyPodsInMCConfigMap(deployment, testenvInstance, []string{fmt.Sprintf(testenv.StandalonePod, deployment.GetName(), 0)}, "SPLUNK_STANDALONE_URL", mcName, true)

			testenvInstance.Log.Info("Check standalone instance in MC Peer list")
			testenv.VerifyPodsInMCConfigString(deployment, testenvInstance, []string{fmt.Sprintf(testenv.StandalonePod, deployment.GetName(), 0)}, mcName, true, false)

			// Verify all Search Head Members are configured on Monitoring Console
			shPods = testenv.GeneratePodNameSlice(testenv.SearchHeadPod, deployment.GetName(), scaledSHReplicas, false, 0)

			testenvInstance.Log.Info("Verify Search Head Pods on Monitoring Console Config Map after Scale Up")
			testenv.VerifyPodsInMCConfigMap(deployment, testenvInstance, shPods, "SPLUNK_SEARCH_HEAD_URL", mcName, true)

			testenvInstance.Log.Info("Verify Search Head Pods on Monitoring Console Pod after Scale Up")
			testenv.VerifyPodsInMCConfigString(deployment, testenvInstance, shPods, mcName, true, false)

			// Check Monitoring console is configured with all Indexer in Name Space
			testenvInstance.Log.Info("Checking for Indexer Pod on MC after Scale Up")
			indexerPods = testenv.GeneratePodNameSlice(testenv.IndexerPod, deployment.GetName(), scaledIndexerReplicas, false, 0)
			testenv.VerifyPodsInMCConfigString(deployment, testenvInstance, indexerPods, mcName, true, true)
		})
	})

	Context("Clustered deployment (C3 - clustered indexer, search head cluster)", func() {
		It("monitoring_console, integration: MC can configure SHC, indexer instances and reconfigure to new MC", func() {
			/*
				Test Steps
				1. Deploy Single Site Indexer Cluster
				2. Deploy Monitoring Console
				3. Wait for Monitoring Console status to go back to READY
				4. Verify SH are configured in MC Config Map
				5. Verify SH are configured in peer strings on MC Pod
				6. Verify Monitoring Console Pod has peers in Peer string on MC Pod
				--------------- RECONFIG CLUSTER MASTER WITH NEW MC --------------------------
				13. Reconfigure CM with Second MC
				14. Verify CM in config map of Second MC
				15. Create Second MC Pod
				16. Verify Indexers in second MC Pod
				17. Verify SHC not in second MC
				18. Verify SHC still present in first MC d
				19. Veirfy CM and Indexers not in first MC Pod
				---------------- RECONFIG SHC WITH NEW MC
				20. Configure SHC with Second MC
				21. Verify CM, DEPLOYER, Search Heads in config map of seconds MC
				22. Verify SHC in second MC pod
				23. Verify Indexers in Second MC Pod
				24. Verify CM and Deployer not in first MC CONFIG MAP
				24. Verify SHC, Indexers not in first MC Pod
			*/

			defaultSHReplicas := 3
			defaultIndexerReplicas := 3
			mcName := deployment.GetName()
			err := deployment.DeploySingleSiteClusterWithGivenMonitoringConsole(deployment.GetName(), defaultIndexerReplicas, true, mcName)
			Expect(err).To(Succeed(), "Unable to deploy Cluster Master")

			// Ensure that the cluster-master goes to Ready phase
			testenv.ClusterMasterReady(deployment, testenvInstance)

			// Ensure indexers go to Ready phase
			testenv.SingleSiteIndexersReady(deployment, testenvInstance)

			// Ensure search head cluster go to Ready phase
			testenv.SearchHeadClusterReady(deployment, testenvInstance)

			// Check Cluster Master in Monitoring Console Config Map
			testenv.VerifyPodsInMCConfigMap(deployment, testenvInstance, []string{fmt.Sprintf(testenv.ClusterMasterServiceName, deployment.GetName())}, "SPLUNK_CLUSTER_MASTER_URL", mcName, true)

			// Check Deployer in Monitoring Console Config Map
			testenv.VerifyPodsInMCConfigMap(deployment, testenvInstance, []string{fmt.Sprintf(testenv.DeployerServiceName, deployment.GetName())}, "SPLUNK_DEPLOYER_URL", mcName, true)

			// Check Search Head Pods in Monitoring Console Config Map
			shPods := testenv.GeneratePodNameSlice(testenv.SearchHeadPod, deployment.GetName(), defaultSHReplicas, false, 0)
			testenv.VerifyPodsInMCConfigMap(deployment, testenvInstance, shPods, "SPLUNK_SEARCH_HEAD_URL", mcName, true)

			// Deploy Monitoring Console Pod
			mc, err := deployment.DeployMonitoringConsole(deployment.GetName(), "")
			Expect(err).To(Succeed(), "Unable to deploy Monitoring Console instance")

			// Verify Monitoring Console is Ready and stays in ready state
			testenv.VerifyMonitoringConsoleReady(deployment, deployment.GetName(), mc, testenvInstance)

			// Check Monitoring console Pod is configured with all search head
			testenv.VerifyPodsInMCConfigString(deployment, testenvInstance, shPods, mcName, true, false)

			// Check Monitoring console is configured with all Indexer in Name Space
			indexerPods := testenv.GeneratePodNameSlice(testenv.IndexerPod, deployment.GetName(), defaultIndexerReplicas, false, 0)
			testenv.VerifyPodsInMCConfigString(deployment, testenvInstance, indexerPods, mcName, true, true)

			// #################  Update Monitoring Console In Cluster Master CR ##################################

			mcTwoName := deployment.GetName() + "-two"
			cm := &enterpriseApi.ClusterMaster{}
			err = deployment.GetInstance(deployment.GetName(), cm)
			Expect(err).To(Succeed(), "Failed to get instance of Cluster Master")

			cm.Spec.MonitoringConsoleRef.Name = mcTwoName
			err = deployment.UpdateCR(cm)
			Expect(err).To(Succeed(), "Failed to update mcRef in Cluster Master")

			// Ensure Cluster Master Goes to Updating Phase
			testenv.VerifyClusterMasterPhase(deployment, testenvInstance, splcommon.PhaseUpdating)

			// Ensure that the cluster-master goes to Ready phase
			testenv.ClusterMasterReady(deployment, testenvInstance)

			// Ensure indexers go to Ready phase
			testenv.SingleSiteIndexersReady(deployment, testenvInstance)

			// Deploy Monitoring Console Pod
			mcTwo, err := deployment.DeployMonitoringConsole(mcTwoName, "")
			Expect(err).To(Succeed(), "Unable to deploy Monitoring Console instance")

			// Verify Monitoring Console TWO is Ready and stays in ready state
			testenv.VerifyMonitoringConsoleReady(deployment, mcTwoName, mcTwo, testenvInstance)

			// ###########   VERIFY MONITORING CONSOLE TWO AFTER CLUSTER MASTER RECONFIG  ###################################

			// Check Cluster Master in Monitoring Console Two Config Map
			testenvInstance.Log.Info("Verify Cluster Master in Monitoring Console Two Config Map after Cluster Master Reconfig")
			testenv.VerifyPodsInMCConfigMap(deployment, testenvInstance, []string{fmt.Sprintf(testenv.ClusterMasterServiceName, deployment.GetName())}, "SPLUNK_CLUSTER_MASTER_URL", mcTwoName, true)

			// Check Monitoring console Two is configured with all Indexer in Name Space
			testenvInstance.Log.Info("Verify Indexers in Monitoring Console Pod TWO Config String after Cluster Master Reconfig")
			testenv.VerifyPodsInMCConfigString(deployment, testenvInstance, indexerPods, mcTwoName, true, true)

			// Check Deployer NOT in Monitoring Console TWO Config Map
			testenvInstance.Log.Info("Verify DEPLOYER NOT on Monitoring Console TWO Config Map after Cluster Master Reconfig")
			testenv.VerifyPodsInMCConfigMap(deployment, testenvInstance, []string{fmt.Sprintf(testenv.DeployerServiceName, deployment.GetName())}, "SPLUNK_DEPLOYER_URL", mcTwoName, false)

			// Check Monitoring Console TWO is NOT configured with Search Head in namespace
			testenvInstance.Log.Info("Verify Search Head Pods NOT on Monitoring Console TWO Config Map after Cluster Master Reconfig")
			testenv.VerifyPodsInMCConfigMap(deployment, testenvInstance, shPods, "SPLUNK_SEARCH_HEAD_URL", mcTwoName, false)

			testenvInstance.Log.Info("Verify Search Head Pods NOT on Monitoring Console TWO Pod after Cluster Master Reconfig")
			testenv.VerifyPodsInMCConfigString(deployment, testenvInstance, shPods, mcTwoName, false, false)

			// ##############  VERIFY MONITORING CONSOLE ONE AFTER CLUSTER MASTER RECONFIG #######################

			// Verify Monitoring Console One Ready and stays in ready state
			testenv.VerifyMonitoringConsoleReady(deployment, deployment.GetName(), mc, testenvInstance)

			// Check Cluster Master Not in Monitoring Console One Config Map
			testenvInstance.Log.Info("Verify Cluster Master NOT in Monitoring Console One Config Map after Cluster Master Reconfig")
			testenv.VerifyPodsInMCConfigMap(deployment, testenvInstance, []string{fmt.Sprintf(testenv.ClusterMasterServiceName, deployment.GetName())}, "SPLUNK_CLUSTER_MASTER_URL", mcName, false)

			// Check Monitoring console One is NOT configured with all Indexer in Name Space
			testenvInstance.Log.Info("Verify Indexers NOT in Monitoring Console One Pod Config String after Cluster Master Reconfig")
			testenv.VerifyPodsInMCConfigString(deployment, testenvInstance, indexerPods, mcName, false, true)

			// Check Monitoring Console One is still configured with Search Head in namespace
			testenvInstance.Log.Info("Verify Search Head Pods on Monitoring Console One Config Map after Cluster Master Reconfig")
			testenv.VerifyPodsInMCConfigMap(deployment, testenvInstance, shPods, "SPLUNK_SEARCH_HEAD_URL", mcName, true)

			testenvInstance.Log.Info("Verify Search Head Pods on Monitoring Console Pod after Cluster Master Reconfig")
			testenv.VerifyPodsInMCConfigString(deployment, testenvInstance, shPods, mcName, true, false)

			// #################  Update Monitoring Console In SHC CR ##################################

			// Get instance of current SHC CR with latest config
			shc := &enterpriseApi.SearchHeadCluster{}
			shcName := deployment.GetName() + "-shc"
			err = deployment.GetInstance(shcName, shc)
			Expect(err).To(Succeed(), "Failed to get instance of Search Head Cluster")

			// Update SHC to use 2nd Montioring Console
			shc.Spec.MonitoringConsoleRef.Name = mcTwoName
			err = deployment.UpdateCR(shc)
			Expect(err).To(Succeed(), "Failed to get update Monitoring Console in Search Head Cluster CRD")

			// Ensure Search Head Cluster go to Ready Phase
			testenv.SearchHeadClusterReady(deployment, testenvInstance)

			// Verify MC is Ready and stays in ready state
			testenv.VerifyMonitoringConsoleReady(deployment, mcTwoName, mcTwo, testenvInstance)

			// ############################  VERIFICATOIN FOR MONITORING CONSOLE TWO POST SHC RECONFIG ###############################

			// Check Cluster Master in Monitoring Console Two Config Map
			testenvInstance.Log.Info("Verify Cluster Master on Monitoring Console Two Config Map after SHC Reconfig")
			testenv.VerifyPodsInMCConfigMap(deployment, testenvInstance, []string{fmt.Sprintf(testenv.ClusterMasterServiceName, deployment.GetName())}, "SPLUNK_CLUSTER_MASTER_URL", mcTwoName, true)

			// Check Deployer in Monitoring Console Two Config Map
			testenvInstance.Log.Info("Verify Deployer on Monitoring Console Two Config Map after SHC Reconfig")
			testenv.VerifyPodsInMCConfigMap(deployment, testenvInstance, []string{fmt.Sprintf(testenv.DeployerServiceName, deployment.GetName())}, "SPLUNK_DEPLOYER_URL", mcTwoName, true)

			// Verify all Search Head Members are configured on Monitoring Console Two
			testenvInstance.Log.Info("Verify Search Head Pods on Monitoring Console Two Config Map after SHC Reconfig")
			testenv.VerifyPodsInMCConfigMap(deployment, testenvInstance, shPods, "SPLUNK_SEARCH_HEAD_URL", mcTwoName, true)

			testenvInstance.Log.Info("Verify Search Head Pods on Monitoring Console Pod after SHC Reconfig")
			testenv.VerifyPodsInMCConfigString(deployment, testenvInstance, shPods, mcTwoName, true, false)

			// Check Monitoring console Two is configured with all Indexer in Name Space
			testenvInstance.Log.Info("Checking for Indexer Pod on MC TWO after SHC Reconfig")
			testenv.VerifyPodsInMCConfigString(deployment, testenvInstance, indexerPods, mcTwoName, true, true)

			// ############################  VERIFICATOIN FOR MONITORING CONSOLE ONE POST SHC RECONFIG ###############################

			// Verify MC ONE is Ready and stays in ready state before running verfications
			testenv.VerifyMonitoringConsoleReady(deployment, mcName, mc, testenvInstance)

			// Check Cluster Master Not in Monitoring Console One Config Map
			testenvInstance.Log.Info("Verify Cluster Master NOT in Monitoring Console One Config Map after SHC Reconfig")
			testenv.VerifyPodsInMCConfigMap(deployment, testenvInstance, []string{fmt.Sprintf(testenv.ClusterMasterServiceName, deployment.GetName())}, "SPLUNK_CLUSTER_MASTER_URL", mcName, false)

			// Check DEPLOYER Not in Monitoring Console One Config Map
			testenvInstance.Log.Info("Verify DEPLOYER NOT in Monitoring Console One Config Map after SHC Reconfig")
			testenv.VerifyPodsInMCConfigMap(deployment, testenvInstance, []string{fmt.Sprintf(testenv.ClusterMasterServiceName, deployment.GetName())}, "SPLUNK_DEPLOYER_URL", mcName, false)

			// Verify all Search Head Members are Not configured on Monitoring Console One
			testenvInstance.Log.Info("Verify Search Head Pods NOT on Monitoring Console ONE Config Map after SHC Reconfig")
			testenv.VerifyPodsInMCConfigMap(deployment, testenvInstance, shPods, "SPLUNK_SEARCH_HEAD_URL", mcName, false)

			testenvInstance.Log.Info("Verify Search Head Pods NOT on Monitoring Console ONE Pod after Search Head Reconfig")
			testenv.VerifyPodsInMCConfigString(deployment, testenvInstance, shPods, mcName, false, false)

			// Check Monitoring console One is Not configured with all Indexer in Name Space
			// CSPL-619
			// testenvInstance.Log.Info("Checking for Indexer Pod NOT on MC One after SHC Reconfig")
			// testenv.VerifyPodsInMCConfigString(deployment, testenvInstance, indexerPods, mcName, false, true)
		})
	})

	Context("Multisite Clustered deployment (M4 - 3 Site clustered indexer, search head cluster)", func() {
		It("monitoring_console, integration: MC can configure SHC, indexer instances and reconfigure Cluster Master to new Monitoring Console", func() {
			/*
				Test Steps
				1. Deploy Multisite Indexer Cluster
				2. Deploy Monitoring Console
				3. Wait for Monitoring Console status to go back to READY
				4. Verify SH are configured in MC Config Map
				5. Verify SH are configured in peer strings on MC Pod
				6. Verify Indexers are configured in MC Config Map
				7. Verify Monitoring Console Pod has peers in Peer string on MC Pod
				############ CLUSTER MASTER MC RECONFIG #################################
				8.  Configure Cluster Master to use 2nd Monitoring Console
				9.  Verify Cluster Master is configured Config Maps of Second MC
				10. Deploy 2nd MC pod
				11. Verify Indexers in 2nd MC Pod
				12. Verify SHC not in 2nd MC CM
				13. Verify SHC not in 2nd MC Pod
				14. Verify Cluster Master not 1st MC Config Map
				15. Verify Indexers not in 1st MC Pod
			*/
			defaultSHReplicas := 3
			defaultIndexerReplicas := 1
			siteCount := 3
			mcName := deployment.GetName()
			err := deployment.DeployMultisiteClusterWithMonitoringConsole(deployment.GetName(), defaultIndexerReplicas, siteCount, mcName, true)
			Expect(err).To(Succeed(), "Unable to deploy Cluster Master")

			// Ensure that the cluster-master goes to Ready phase
			testenv.ClusterMasterReady(deployment, testenvInstance)

			// Ensure indexers go to Ready phase
			testenv.IndexersReady(deployment, testenvInstance, siteCount)

			// Ensure indexer clustered is configured as multisite
			testenv.IndexerClusterMultisiteStatus(deployment, testenvInstance, siteCount)

			// Ensure search head cluster go to Ready phase
			testenv.SearchHeadClusterReady(deployment, testenvInstance)

			// Check Cluster Master in Monitoring Console Config Map
			testenv.VerifyPodsInMCConfigMap(deployment, testenvInstance, []string{fmt.Sprintf(testenv.ClusterMasterServiceName, deployment.GetName())}, "SPLUNK_CLUSTER_MASTER_URL", mcName, true)

			// Check Deployer in Monitoring Console Config Map
			testenv.VerifyPodsInMCConfigMap(deployment, testenvInstance, []string{fmt.Sprintf(testenv.DeployerServiceName, deployment.GetName())}, "SPLUNK_DEPLOYER_URL", mcName, true)

			// Deploy Monitoring Console Pod
			mc, err := deployment.DeployMonitoringConsole(deployment.GetName(), "")
			Expect(err).To(Succeed(), "Unable to deploy Monitoring Console instance")

			// Verify Monitoring Console is Ready and stays in ready state
			testenv.VerifyMonitoringConsoleReady(deployment, deployment.GetName(), mc, testenvInstance)

			// Check Monitoring console is configured with all search head instances in namespace
			shPods := testenv.GeneratePodNameSlice(testenv.SearchHeadPod, deployment.GetName(), defaultSHReplicas, false, 0)

			testenvInstance.Log.Info("Checking for Search Head on MC Config Map")
			testenv.VerifyPodsInMCConfigMap(deployment, testenvInstance, shPods, "SPLUNK_SEARCH_HEAD_URL", mcName, true)

			testenvInstance.Log.Info("Checking for Search Head on MC Pod")
			testenv.VerifyPodsInMCConfigString(deployment, testenvInstance, shPods, mcName, true, false)

			// Check Monitoring console is configured with all Indexer in Name Space
			indexerPods := testenv.GeneratePodNameSlice(testenv.MultiSiteIndexerPod, deployment.GetName(), 1, true, 3)
			testenvInstance.Log.Info("Checking for Indexer Pods on MC POD")
			testenv.VerifyPodsInMCConfigString(deployment, testenvInstance, indexerPods, mcName, true, true)

			// ############ CLUSTER MASTER MC RECONFIG #################################
			mcTwoName := deployment.GetName() + "-two"
			cm := &enterpriseApi.ClusterMaster{}
			err = deployment.GetInstance(deployment.GetName(), cm)
			Expect(err).To(Succeed(), "Failed to get instance of Cluster Master")

			cm.Spec.MonitoringConsoleRef.Name = mcTwoName
			err = deployment.UpdateCR(cm)
			Expect(err).To(Succeed(), "Failed to update mcRef in Cluster Master")

			// Ensure Cluster Master Goes to Updating Phase
			testenv.VerifyClusterMasterPhase(deployment, testenvInstance, splcommon.PhaseUpdating)

			// Ensure that the cluster-master goes to Ready phase
			testenv.ClusterMasterReady(deployment, testenvInstance)

			// Deploy Monitoring Console Pod
			mcTwo, err := deployment.DeployMonitoringConsole(mcTwoName, "")
			Expect(err).To(Succeed(), "Unable to deploy Monitoring Console Two instance")

			// Verify Monitoring Console TWO is Ready and stays in ready state
			testenv.VerifyMonitoringConsoleReady(deployment, mcTwoName, mcTwo, testenvInstance)

			// Check Cluster Master in Monitoring Console Config Map
			testenvInstance.Log.Info("Checking for Cluster Master on MC TWO CONFIG MAP after Cluster Master RECONFIG")
			testenv.VerifyPodsInMCConfigMap(deployment, testenvInstance, []string{fmt.Sprintf(testenv.ClusterMasterServiceName, deployment.GetName())}, "SPLUNK_CLUSTER_MASTER_URL", mcTwoName, true)

			// Check Monitoring Console TWO is configured with all Indexers in Name Space
			testenvInstance.Log.Info("Checking for Indexer Pods on MC TWO POD after Cluster Master RECONFIG")
			testenv.VerifyPodsInMCConfigString(deployment, testenvInstance, indexerPods, mcTwoName, true, true)

			// Check Monitoring console Two is NOT configured with all search head instances in namespace
			testenvInstance.Log.Info("Checking for Search Head NOT CONFIGURED on MC TWO Config Map after Cluster Master RECONFIG")
			testenv.VerifyPodsInMCConfigMap(deployment, testenvInstance, shPods, "SPLUNK_SEARCH_HEAD_URL", mcTwoName, false)

			testenvInstance.Log.Info("Checking for Search Head NOT CONFIGURED on MC TWO Pod after Cluster Master RECONFIG")
			testenv.VerifyPodsInMCConfigString(deployment, testenvInstance, shPods, mcTwoName, false, false)

			// Verify Monitoring Console One is Ready and stays in ready state
			testenv.VerifyMonitoringConsoleReady(deployment, deployment.GetName(), mc, testenvInstance)

			// Check Cluster Master NOT configured on  Monitoring Console One Config Map
			testenvInstance.Log.Info("Checking for Cluster Master NOT in MC One Config Map after Cluster Master RECONFIG")
			testenv.VerifyPodsInMCConfigMap(deployment, testenvInstance, []string{fmt.Sprintf(testenv.ClusterMasterServiceName, deployment.GetName())}, "SPLUNK_CLUSTER_MASTER_URL", mcName, false)

			// Check Monitoring console One is Not configured with all Indexer in Name Space
			// CSPL-619
			// testenvInstance.Log.Info("Checking for Indexer Pods Not on MC one POD after Cluster Master RECONFIG")
			//testenv.VerifyPodsInMCConfigString(deployment, testenvInstance, indexerPods, mcName, false, true)

			// Check Deployer in Monitoring Console One Config Map
			testenvInstance.Log.Info("Checking for Deployer in MC One Config Map after Cluster Master RECONFIG")
			testenv.VerifyPodsInMCConfigMap(deployment, testenvInstance, []string{fmt.Sprintf(testenv.DeployerServiceName, deployment.GetName())}, "SPLUNK_DEPLOYER_URL", mcName, true)

			// Check Monitoring console  One is configured with all search head instances in namespace
			testenvInstance.Log.Info("Checking for Search Head on MC ONE Config Map after Cluster Master RECONFIG")
			testenv.VerifyPodsInMCConfigMap(deployment, testenvInstance, shPods, "SPLUNK_SEARCH_HEAD_URL", mcName, true)

			testenvInstance.Log.Info("Checking for Search Head on MC ONE Pod after Cluster Master RECONFIG")
			testenv.VerifyPodsInMCConfigString(deployment, testenvInstance, shPods, mcName, true, false)

		})
	})
})<|MERGE_RESOLUTION|>--- conflicted
+++ resolved
@@ -150,7 +150,6 @@
 	})
 
 	Context("Standalone deployment (S1)", func() {
-<<<<<<< HEAD
 		It("monitoring_console, integration: can deploy a MC with standalone instance and update MC with new standalone deployment", func() {
 			/*
 				Test Steps
@@ -170,9 +169,6 @@
 				14. Verify only first Standalone configured in Monitoring Console Config Map
 				15. Verify only first Standalone configured in Monitoring Console Pod Peers String
 			*/
-=======
-		It("monitoringconsole, integration: can deploy a MC with standalone instance and update MC with new standalone deployment", func() {
->>>>>>> 700ae8c5
 
 			standaloneOneName := deployment.GetName()
 			mcName := deployment.GetName()
@@ -297,7 +293,6 @@
 	})
 
 	Context("Standalone deployment with Scale up", func() {
-<<<<<<< HEAD
 		It("monitoring_console, integration: can deploy a MC with standalone instance and update MC when standalone is scaled up", func() {
 			/*
 				Test Steps
@@ -327,9 +322,6 @@
 					},
 				},
 			}
-=======
-		It("monitoringconsole, integration: can deploy a MC with standalone instance and update MC when standalone is scaled up", func() {
->>>>>>> 700ae8c5
 
 			standalone, err := deployment.DeployStandaloneWithGivenSpec(standaloneName, spec)
 			Expect(err).To(Succeed(), "Unable to deploy standalone instance")
@@ -390,7 +382,6 @@
 	})
 
 	Context("Clustered deployment (C3 - clustered indexer, search head cluster)", func() {
-<<<<<<< HEAD
 		It("monitoring_console, smoke: MC can configure SHC, indexer instances after scale up and standalone in a namespace", func() {
 			/*
 				Test Steps
@@ -407,9 +398,6 @@
 				11. Verify SH are configured in MC Config Map and Peers String
 				12. Verify Indexers are configured in Peer String
 			*/
-=======
-		It("monitoringconsole, integration: MC can configure SHC, indexer instances after scale up and standalone in a namespace", func() {
->>>>>>> 700ae8c5
 
 			defaultSHReplicas := 3
 			defaultIndexerReplicas := 3
