--- conflicted
+++ resolved
@@ -85,13 +85,9 @@
 			testenv.VerifyLMConfiguredOnPod(ctx, deployment, standalonePodName)
 
 			// Verify LM Configured on Monitoring Console
-<<<<<<< HEAD
 			monitoringConsolePodName := fmt.Sprintf(testenv.MonitoringConsolePod, deployment.GetName())
-			testenv.VerifyLMConfiguredOnPod(deployment, monitoringConsolePodName)
-=======
-			monitoringConsolePodName := fmt.Sprintf(testenv.MonitoringConsolePod, deployment.GetName(), 0)
 			testenv.VerifyLMConfiguredOnPod(ctx, deployment, monitoringConsolePodName)
->>>>>>> 593a3ede
+
 		})
 	})
 })