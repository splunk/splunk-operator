// Copyright (c) 2018-2021 Splunk Inc. All rights reserved.
//
// Licensed under the Apache License, Version 2.0 (the "License");
// you may not use this file except in compliance with the License.
// You may obtain a copy of the License at
//
//  http://www.apache.org/licenses/LICENSE-2.0
//
// Unless required by applicable law or agreed to in writing, software
// distributed under the License is distributed on an "AS IS" BASIS,
// WITHOUT WARRANTIES OR CONDITIONS OF ANY KIND, either express or implied.
// See the License for the specific language governing permissions and
// limitations under the License.s
package s1appfw

import (
	"fmt"
	"time"

	. "github.com/onsi/ginkgo"
	. "github.com/onsi/gomega"

	testenv "github.com/splunk/splunk-operator/test/testenv"

	enterpriseApi "github.com/splunk/splunk-operator/pkg/apis/enterprise/v3"
	splcommon "github.com/splunk/splunk-operator/pkg/splunk/common"
	corev1 "k8s.io/api/core/v1"
)

var _ = Describe("s1appfw test", func() {

	var deployment *testenv.Deployment
	var s3TestDir string
	var uploadedApps []string

	BeforeEach(func() {
		var err error
		deployment, err = testenvInstance.NewDeployment(testenv.RandomDNSName(3))
		Expect(err).To(Succeed(), "Unable to create deployment")
	})

	AfterEach(func() {
		// When a test spec failed, skip the teardown so we can troubleshoot.
		if CurrentGinkgoTestDescription().Failed {
			testenvInstance.SkipTeardown = true
		}
		if deployment != nil {
			deployment.Teardown()
		}
		// Delete files uploaded to S3
		if !testenvInstance.SkipTeardown {
			testenv.DeleteFilesOnS3(testS3Bucket, uploadedApps)
		}
	})

	Context("Standalone deployment (S1) with App Framework", func() {
		It("smoke, s1, appframework: can deploy a standalone instance with App Framework enabled, install apps and upgrade them", func() {

			/* Test Steps
				################## SETUP ####################
				* Upload older versions of apps (V1) to S3
				* Create 2 app sources for Monitoring Console and Standalone
			    * Prepare and deploy Monitoring Console with app framework and wait for the pod to be ready
			    * Prepare and deploy Standalone with app framework and wait for the pod to be ready
				############## VERIFICATION #################
				* Verify apps are copied and installed on Monitoring Console and on Standalone
				############### UPGRADE APPS ################
				* Upload newer versions of apps (V2) on S3
			    * Wait for Monitoring Console and Standalone pods to be ready
				############## VERIFICATIONS ################
				* Verify apps are copied, installed and upgraded on Monitoring Console and on standalone
			*/

			// Upload older versions of apps (V1) to S3
			s3TestDirMC := "s1appfw-mc-" + testenv.RandomDNSName(4)
			appFileList := testenv.GetAppFileList(appListV1, 1)
			uploadedFiles, err := testenv.UploadFilesToS3(testS3Bucket, s3TestDirMC, appFileList, downloadDirV1)
			Expect(err).To(Succeed(), "Unable to upload apps to S3 test directory")
			uploadedApps = append(uploadedApps, uploadedFiles...)

			// Create App framework spec for Monitoring Console
			volumeNameMC := "appframework-test-volume-mc-" + testenv.RandomDNSName(3)
			volumeSpecMC := []enterpriseApi.VolumeSpec{testenv.GenerateIndexVolumeSpec(volumeNameMC, testenv.GetS3Endpoint(), testenvInstance.GetIndexSecretName(), "aws", "s3")}
			appSourceDefaultSpecMC := enterpriseApi.AppSourceDefaultSpec{
				VolName: volumeNameMC,
				Scope:   enterpriseApi.ScopeLocal,
			}
			appSourceNameMC := "appframework-mc-" + testenv.RandomDNSName(3)
			appSourceSpecMC := []enterpriseApi.AppSourceSpec{testenv.GenerateAppSourceSpec(appSourceNameMC, s3TestDirMC, appSourceDefaultSpecMC)}
			appFrameworkSpecMC := enterpriseApi.AppFrameworkSpec{
				Defaults:             appSourceDefaultSpecMC,
				AppsRepoPollInterval: 60,
				VolList:              volumeSpecMC,
				AppSources:           appSourceSpecMC,
			}
			mcSpec := enterpriseApi.MonitoringConsoleSpec{
				CommonSplunkSpec: enterpriseApi.CommonSplunkSpec{
					Spec: splcommon.Spec{
						ImagePullPolicy: "IfNotPresent",
					},
					Volumes: []corev1.Volume{},
				},
				AppFrameworkConfig: appFrameworkSpecMC,
			}

			// Deploy Monitoring Console
			testenvInstance.Log.Info("Deploy Monitoring Console")
			mcName := deployment.GetName()
			mc, err := deployment.DeployMonitoringConsoleWithGivenSpec(testenvInstance.GetName(), mcName, mcSpec)
			Expect(err).To(Succeed(), "Unable to deploy Monitoring Console One instance")

<<<<<<< HEAD
			// Verify Monitoring Console is Ready and stays in ready state
			testenv.VerifyMonitoringConsoleReady(deployment, deployment.GetName(), mc, testenvInstance)

			// Create App framework spec for Standalone
=======
			// Upload V1 apps to S3
			s3TestDir = "s1appfw-" + testenv.RandomDNSName(4)
			appFileList := testenv.GetAppFileList(appListV1, 1)
			uploadedFiles, err := testenv.UploadFilesToS3(testS3Bucket, s3TestDir, appFileList, downloadDirV1)
			Expect(err).To(Succeed(), "Unable to upload apps to S3 test directory")
			uploadedApps = append(uploadedApps, uploadedFiles...)

			// Create App framework Spec for Standalone
>>>>>>> 87a312b1
			volumeName := "appframework-test-volume-" + testenv.RandomDNSName(3)
			volumeSpec := []enterpriseApi.VolumeSpec{testenv.GenerateIndexVolumeSpec(volumeName, testenv.GetS3Endpoint(), testenvInstance.GetIndexSecretName(), "aws", "s3")}
			appSourceDefaultSpec := enterpriseApi.AppSourceDefaultSpec{
				VolName: volumeName,
				Scope:   enterpriseApi.ScopeLocal,
			}
			appSourceName := "appframework" + testenv.RandomDNSName(3)
			appSourceSpec := []enterpriseApi.AppSourceSpec{testenv.GenerateAppSourceSpec(appSourceName, s3TestDir, appSourceDefaultSpec)}
			appFrameworkSpec := enterpriseApi.AppFrameworkSpec{
				Defaults:             appSourceDefaultSpec,
				AppsRepoPollInterval: 60,
				VolList:              volumeSpec,
				AppSources:           appSourceSpec,
			}
			spec := enterpriseApi.StandaloneSpec{
				CommonSplunkSpec: enterpriseApi.CommonSplunkSpec{
					Spec: splcommon.Spec{
						ImagePullPolicy: "Always",
					},
					Volumes: []corev1.Volume{},
					MonitoringConsoleRef: corev1.ObjectReference{
						Name: mcName,
					},
				},
				AppFrameworkConfig: appFrameworkSpec,
			}

			// Deploy Standalone
			standalone, err := deployment.DeployStandaloneWithGivenSpec(deployment.GetName(), spec)
			Expect(err).To(Succeed(), "Unable to deploy standalone instance with App framework")

			// Wait for Standalone to be in READY status
			testenv.StandaloneReady(deployment, deployment.GetName(), standalone, testenvInstance)

<<<<<<< HEAD
			// Verify apps are downloaded by init-container on Standalone Pod and MC
			appVersion := "V1"
			initContDownloadLocationStandalonePod := "/init-apps/" + appSourceName
			initContDownloadLocationMCPod := "/init-apps/" + appSourceNameMC
			standalonePodName := fmt.Sprintf(testenv.StandalonePod, deployment.GetName(), 0)
			mcPodName := fmt.Sprintf(testenv.MonitoringConsolePod, mcName, 0)
			appFileList = testenv.GetAppFileList(appListV1, 1)
			podNames := []string{standalonePodName, mcPodName}
			testenvInstance.Log.Info("Verify V1 apps are downloaded by init container for Standalone", "POD", standalonePodName, "version", appVersion)
			testenv.VerifyAppsDownloadedByInitContainer(deployment, testenvInstance, testenvInstance.GetName(), []string{standalonePodName}, appFileList, initContDownloadLocationStandalonePod)
			testenvInstance.Log.Info("Verify V1 apps are downloaded by init container for Monitoring Console", "POD", mcPodName, "version", appVersion)
			testenv.VerifyAppsDownloadedByInitContainer(deployment, testenvInstance, testenvInstance.GetName(), []string{mcPodName}, appFileList, initContDownloadLocationMCPod)

			// Verify V1 apps are copied to location
			testenvInstance.Log.Info("Verify V1 apps are copied to correct location on Pod for app", "version", appVersion)
			testenv.VerifyAppsCopied(deployment, testenvInstance, testenvInstance.GetName(), podNames, appListV1, true, true)

			// Verify V1 apps are installed
			testenvInstance.Log.Info("Verify V1 apps are installed on the pods by running Splunk CLI commands for app", "version", appVersion)
			testenv.VerifyAppInstalled(deployment, testenvInstance, testenvInstance.GetName(), podNames, appListV1, true, "enabled", false, false)

			// Delete apps on S3
			testenvInstance.Log.Info("Delete apps on S3 for", "Version", appVersion)
			testenv.DeleteFilesOnS3(testS3Bucket, uploadedApps)
			uploadedApps = nil

			// Upload newer version of apps (V2) to S3 for Standalone and Monitoring Console
			appFileList = testenv.GetAppFileList(appListV2, 2)
			appVersion = "V2"
			uploadedFiles, err = testenv.UploadFilesToS3(testS3Bucket, s3TestDir, appFileList, downloadDirV2)
			Expect(err).To(Succeed(), "Unable to upload apps to S3 test directory")
			uploadedApps = append(uploadedApps, uploadedFiles...)
			uploadedFiles, err = testenv.UploadFilesToS3(testS3Bucket, s3TestDirMC, appFileList, downloadDirV2)
=======
			// Upload Apps to S3 for MC
			s3TestDirMC := "s1appfw-mc-" + testenv.RandomDNSName(4)
			appFileList = testenv.GetAppFileList(appListV1, 1)
			uploadedFiles, err = testenv.UploadFilesToS3(testS3Bucket, s3TestDirMC, appFileList, downloadDirV1)
>>>>>>> 87a312b1
			Expect(err).To(Succeed(), "Unable to upload apps to S3 test directory")
			uploadedApps = append(uploadedApps, uploadedFiles...)

			// Wait for the poll period for the apps to be downloaded
			time.Sleep(2 * time.Minute)

			// Wait for Standalone to be in UPDATING status
			testenv.VerifyStandalonePhase(deployment, testenvInstance, deployment.GetName(), splcommon.PhasePending)

			// Wait for Standalone to be in READY status
			testenv.StandaloneReady(deployment, deployment.GetName(), standalone, testenvInstance)

			// Verify Monitoring Console is Ready and stays in ready state
			testenv.VerifyMonitoringConsoleReady(deployment, deployment.GetName(), mc, testenvInstance)

			// Verify V2 apps are downloaded by init-container
			testenvInstance.Log.Info("Verify V2 apps are downloaded by init container for apps", "POD", standalonePodName, "version", appVersion)
			testenv.VerifyAppsDownloadedByInitContainer(deployment, testenvInstance, testenvInstance.GetName(), []string{standalonePodName}, appFileList, initContDownloadLocationStandalonePod)
			testenvInstance.Log.Info("Verify V2 apps are downloaded by init container for apps", "POD", mcPodName, "version", appVersion)
			testenv.VerifyAppsDownloadedByInitContainer(deployment, testenvInstance, testenvInstance.GetName(), []string{mcPodName}, appFileList, initContDownloadLocationMCPod)

			// Verify V2 apps are copied to location
			testenvInstance.Log.Info("Verify V2 apps are copied to correct location on Pod for app", "version", appVersion)
			testenv.VerifyAppsCopied(deployment, testenvInstance, testenvInstance.GetName(), podNames, appListV2, true, true)

			// Verify V2 apps are installed
			testenvInstance.Log.Info("Verify apps are updated on the pods by running Splunk CLI commands for app", "version", appVersion)
			testenv.VerifyAppInstalled(deployment, testenvInstance, testenvInstance.GetName(), podNames, appListV2, true, "enabled", true, false)
		})
	})

	Context("Standalone deployment (S1) with App Framework", func() {
		It("smoke, s1, appframework: can deploy a standalone instance with App Framework enabled, install apps and downgrade them", func() {

			/* Test Steps
				################## SETUP ####################
				* Upload newer versions of apps (V2) to S3
				* Create 2 app sources for Monitoring Console and Standalone
			    * Prepare and deploy Monitoring Console with app framework and wait for the pod to be ready
			    * Prepare and deploy Standalone with app framework and wait for the pod to be ready
				############## VERIFICATION #################
				* Verify apps are copied and installed on Monitoring Console and on Standalone
				############# DOWNGRADE APPS ################
				* Upload older versions of apps (V1) on S3
			    * Wait for Monitoring Console and Standalone pods to be ready
				############## VERIFICATION #################
				* Verify apps are copied, installed and downgraded on Monitoring Console and also on standalone
			*/

			// Delete pre-installed apps on S3
			testenv.DeleteFilesOnS3(testS3Bucket, uploadedApps)
			uploadedApps = nil

			// Upload newer versions of apps (V2) to S3 for MC
			appVersion := "V2"
			s3TestDir = "s1appfw-" + testenv.RandomDNSName(4)
			appFileList := testenv.GetAppFileList(appListV2, 2)
			uploadedFiles, err := testenv.UploadFilesToS3(testS3Bucket, s3TestDir, appFileList, downloadDirV2)
			Expect(err).To(Succeed(), "Unable to upload apps to S3 test directory for C3")
			uploadedApps = append(uploadedApps, uploadedFiles...)
			s3TestDirMC := "s1appfw-mc-" + testenv.RandomDNSName(4)
			uploadedFiles, err = testenv.UploadFilesToS3(testS3Bucket, s3TestDirMC, appFileList, downloadDirV2)
			Expect(err).To(Succeed(), "Unable to upload apps to S3 test directory for Monitoring Console")
			uploadedApps = append(uploadedApps, uploadedFiles...)

			// Create App framework Spec for Monitoring Console
			volumeNameMC := "appframework-test-volume-mc-" + testenv.RandomDNSName(3)
			volumeSpecMC := []enterpriseApi.VolumeSpec{testenv.GenerateIndexVolumeSpec(volumeNameMC, testenv.GetS3Endpoint(), testenvInstance.GetIndexSecretName(), "aws", "s3")}
			appSourceDefaultSpecMC := enterpriseApi.AppSourceDefaultSpec{
				VolName: volumeNameMC,
				Scope:   enterpriseApi.ScopeLocal,
			}
			appSourceNameMC := "appframework-mc-" + testenv.RandomDNSName(3)
			appSourceSpecMC := []enterpriseApi.AppSourceSpec{testenv.GenerateAppSourceSpec(appSourceNameMC, s3TestDirMC, appSourceDefaultSpecMC)}
			appFrameworkSpecMC := enterpriseApi.AppFrameworkSpec{
				Defaults:             appSourceDefaultSpecMC,
				AppsRepoPollInterval: 60,
				VolList:              volumeSpecMC,
				AppSources:           appSourceSpecMC,
			}
			mcSpec := enterpriseApi.MonitoringConsoleSpec{
				CommonSplunkSpec: enterpriseApi.CommonSplunkSpec{
					Spec: splcommon.Spec{
						ImagePullPolicy: "IfNotPresent",
					},
					Volumes: []corev1.Volume{},
				},
				AppFrameworkConfig: appFrameworkSpecMC,
			}

			// Deploy Monitoring Console
			testenvInstance.Log.Info("Deploy Monitoring Console")
			mcName := deployment.GetName()
			mc, err := deployment.DeployMonitoringConsoleWithGivenSpec(testenvInstance.GetName(), mcName, mcSpec)
			Expect(err).To(Succeed(), "Unable to deploy Monitoring Console One instance")

			// Verify Monitoring Console is Ready and stays in ready state
			testenv.VerifyMonitoringConsoleReady(deployment, deployment.GetName(), mc, testenvInstance)

			// Create App framework Spec for Standalone
			volumeName := "appframework-test-volume-" + testenv.RandomDNSName(3)
			volumeSpec := []enterpriseApi.VolumeSpec{testenv.GenerateIndexVolumeSpec(volumeName, testenv.GetS3Endpoint(), testenvInstance.GetIndexSecretName(), "aws", "s3")}
			appSourceDefaultSpec := enterpriseApi.AppSourceDefaultSpec{
				VolName: volumeName,
				Scope:   enterpriseApi.ScopeLocal,
			}
			appSourceName := "appframework" + testenv.RandomDNSName(3)
			appSourceSpec := []enterpriseApi.AppSourceSpec{testenv.GenerateAppSourceSpec(appSourceName, s3TestDir, appSourceDefaultSpec)}
			appFrameworkSpec := enterpriseApi.AppFrameworkSpec{
				Defaults:             appSourceDefaultSpec,
				AppsRepoPollInterval: 60,
				VolList:              volumeSpec,
				AppSources:           appSourceSpec,
			}
			spec := enterpriseApi.StandaloneSpec{
				CommonSplunkSpec: enterpriseApi.CommonSplunkSpec{
					Spec: splcommon.Spec{
						ImagePullPolicy: "Always",
					},
					Volumes: []corev1.Volume{},
					MonitoringConsoleRef: corev1.ObjectReference{
						Name: mcName,
					},
				},
				AppFrameworkConfig: appFrameworkSpec,
			}

			// Deploy Standalone
			standalone, err := deployment.DeployStandaloneWithGivenSpec(deployment.GetName(), spec)
			Expect(err).To(Succeed(), "Unable to deploy standalone instance with App framework")

			// Wait for Standalone to be in READY status
			testenv.StandaloneReady(deployment, deployment.GetName(), standalone, testenvInstance)

			// Verify apps are downloaded by init-container on Standalone and Monitoring Console
			initContDownloadLocationStandalonePod := "/init-apps/" + appSourceName
			initContDownloadLocationMCPod := "/init-apps/" + appSourceNameMC
			standalonePodName := fmt.Sprintf(testenv.StandalonePod, deployment.GetName(), 0)
			mcPodName := fmt.Sprintf(testenv.MonitoringConsolePod, mcName, 0)
			appFileList = testenv.GetAppFileList(appListV2, 2)
			podNames := []string{standalonePodName, mcPodName}
			testenvInstance.Log.Info("Verify V2 apps are downloaded by init container for Standalone", "POD", standalonePodName, "version", appVersion)
			testenv.VerifyAppsDownloadedByInitContainer(deployment, testenvInstance, testenvInstance.GetName(), []string{standalonePodName}, appFileList, initContDownloadLocationStandalonePod)
			testenvInstance.Log.Info("Verify V2 apps are downloaded by init container for Monitoring Console", "POD", mcPodName, "version", appVersion)
			testenv.VerifyAppsDownloadedByInitContainer(deployment, testenvInstance, testenvInstance.GetName(), []string{mcPodName}, appFileList, initContDownloadLocationMCPod)

			// Verify V2 apps are copied to location
			testenvInstance.Log.Info("Verify V2 apps are copied to correct location on Pod for app", "version", appVersion)
			testenv.VerifyAppsCopied(deployment, testenvInstance, testenvInstance.GetName(), podNames, appListV2, true, false)

			// Verify V2 apps are installed
			testenvInstance.Log.Info("Verify V2 apps are installed on the pods by running Splunk CLI commands for app", "version", appVersion)
			testenv.VerifyAppInstalled(deployment, testenvInstance, testenvInstance.GetName(), podNames, appListV2, true, "enabled", true, false)

			// Delete apps on S3
			testenv.DeleteFilesOnS3(testS3Bucket, uploadedApps)
			uploadedApps = nil

			// Upload older version of apps (V1) to S3 for Standalone and Monitoring Console
			appVersion = "V1"
			appFileList = testenv.GetAppFileList(appListV1, 1)
			uploadedFiles, err = testenv.UploadFilesToS3(testS3Bucket, s3TestDir, appFileList, downloadDirV1)
			Expect(err).To(Succeed(), "Unable to upload apps to S3 test directory")
			uploadedApps = append(uploadedApps, uploadedFiles...)
			uploadedFiles, err = testenv.UploadFilesToS3(testS3Bucket, s3TestDirMC, appFileList, downloadDirV1)
			Expect(err).To(Succeed(), "Unable to upload apps to S3 test directory")
			uploadedApps = append(uploadedApps, uploadedFiles...)

			// Wait for the poll period for the apps to be downloaded
			time.Sleep(2 * time.Minute)

			// Wait for Standalone to be in UPDATING status
			testenv.VerifyStandalonePhase(deployment, testenvInstance, deployment.GetName(), splcommon.PhasePending)

			// Wait for Standalone to be in READY status
			testenv.StandaloneReady(deployment, deployment.GetName(), standalone, testenvInstance)

			// Verify Monitoring Console is Ready and stays in ready state
			testenv.VerifyMonitoringConsoleReady(deployment, deployment.GetName(), mc, testenvInstance)

			// Verify apps are downloaded by init-container
			testenvInstance.Log.Info("Verify V1 apps are downloaded by init container for apps", "POD", standalonePodName, "version", appVersion)
			testenv.VerifyAppsDownloadedByInitContainer(deployment, testenvInstance, testenvInstance.GetName(), []string{standalonePodName}, appFileList, initContDownloadLocationStandalonePod)
			testenvInstance.Log.Info("Verify V1 apps are downloaded by init container for apps", "POD", mcPodName, "version", appVersion)
			testenv.VerifyAppsDownloadedByInitContainer(deployment, testenvInstance, testenvInstance.GetName(), []string{mcPodName}, appFileList, initContDownloadLocationMCPod)

			// Verify apps are copied to location
			testenvInstance.Log.Info("Verify V1 apps are copied to correct location on Pod for app", "version", appVersion)
			testenv.VerifyAppsCopied(deployment, testenvInstance, testenvInstance.GetName(), podNames, appListV1, true, false)

			// Verify apps are downgraded
			testenvInstance.Log.Info("Verify V1 apps are installed on the pods by running Splunk CLI commands for app", "version", appVersion)
			testenv.VerifyAppInstalled(deployment, testenvInstance, testenvInstance.GetName(), podNames, appListV1, true, "enabled", false, false)
		})
	})

	Context("Standalone deployment (S1) with App Framework", func() {
		It("smoke, s1, appframework: can deploy a Standalone instance with App Framework enabled, install apps, scale up, install apps on new pod, scale down", func() {

			/* Test Steps
			   ################## SETUP ####################
			   * Upload apps on S3
			   * Create 2 app sources for Monitoring Console and Standalone
			   * Prepare and deploy Monitoring Console CRD with app framework and wait for the pod to be ready
			   * Prepare and deploy Standalone CRD with app framework and wait for the pod to be ready
			    ################# VERIFICATION ###############
			   * Verify apps are copied and installed on Monitoring Console and Standalone
			   ################## SCALING UP ################
			   * Scale up Standalone
			   * Wait for Monitoring Console and  Standalone to be ready
			   ################# VERIFICATION ###############
			   * Verify apps are copied and installed on new Standalone pod
			   ################ SCALING DOWN ################
			   * Scale down Standalone
			   * Wait for Monitoring Console and Standalone to be ready
			    ################# VERIFICATION ###############
			   * Verify apps are still copied and installed on Standalone
			*/

			// Upload apps to S3 for Monitoring Console
			s3TestDirMC := "c3appfw-mc-" + testenv.RandomDNSName(4)
			appFileList := testenv.GetAppFileList(appListV1, 1)
			uploadedFiles, err := testenv.UploadFilesToS3(testS3Bucket, s3TestDirMC, appFileList, downloadDirV1)
			Expect(err).To(Succeed(), "Unable to upload apps to S3 test directory")
			uploadedApps = append(uploadedApps, uploadedFiles...)

			// Create App framework Spec for Monitoring Console
			volumeNameMC := "appframework-test-volume-mc-" + testenv.RandomDNSName(3)
			volumeSpecMC := []enterpriseApi.VolumeSpec{testenv.GenerateIndexVolumeSpec(volumeNameMC, testenv.GetS3Endpoint(), testenvInstance.GetIndexSecretName(), "aws", "s3")}
			appSourceDefaultSpecMC := enterpriseApi.AppSourceDefaultSpec{
				VolName: volumeNameMC,
				Scope:   enterpriseApi.ScopeLocal,
			}
			appSourceNameMC := "appframework-mc-" + testenv.RandomDNSName(3)
			appSourceSpecMC := []enterpriseApi.AppSourceSpec{testenv.GenerateAppSourceSpec(appSourceNameMC, s3TestDirMC, appSourceDefaultSpecMC)}
			appFrameworkSpecMC := enterpriseApi.AppFrameworkSpec{
				Defaults:             appSourceDefaultSpecMC,
				AppsRepoPollInterval: 60,
				VolList:              volumeSpecMC,
				AppSources:           appSourceSpecMC,
			}
			mcSpec := enterpriseApi.MonitoringConsoleSpec{
				CommonSplunkSpec: enterpriseApi.CommonSplunkSpec{
					Spec: splcommon.Spec{
						ImagePullPolicy: "IfNotPresent",
					},
					Volumes: []corev1.Volume{},
				},
				AppFrameworkConfig: appFrameworkSpecMC,
			}

			// Deploy Monitoring Console
			mcName := deployment.GetName()
			mc, err := deployment.DeployMonitoringConsoleWithGivenSpec(testenvInstance.GetName(), mcName, mcSpec)
			Expect(err).To(Succeed(), "Unable to deploy Monitoring Console One instance")

			// Verify Monitoring Console is Ready and stays in ready state
			testenv.VerifyMonitoringConsoleReady(deployment, deployment.GetName(), mc, testenvInstance)

			// Create App framework Spec for Standalone
			volumeName := "appframework-test-volume-" + testenv.RandomDNSName(3)
			volumeSpec := []enterpriseApi.VolumeSpec{testenv.GenerateIndexVolumeSpec(volumeName, testenv.GetS3Endpoint(), testenvInstance.GetIndexSecretName(), "aws", "s3")}
			appSourceDefaultSpec := enterpriseApi.AppSourceDefaultSpec{
				VolName: volumeName,
				Scope:   enterpriseApi.ScopeLocal,
			}
			appSourceName := "appframework" + testenv.RandomDNSName(3)
			appSourceSpec := []enterpriseApi.AppSourceSpec{testenv.GenerateAppSourceSpec(appSourceName, s3TestDir, appSourceDefaultSpec)}
			appFrameworkSpec := enterpriseApi.AppFrameworkSpec{
				Defaults:             appSourceDefaultSpec,
				AppsRepoPollInterval: 60,
				VolList:              volumeSpec,
				AppSources:           appSourceSpec,
			}
			spec := enterpriseApi.StandaloneSpec{
				CommonSplunkSpec: enterpriseApi.CommonSplunkSpec{
					Spec: splcommon.Spec{
						ImagePullPolicy: "Always",
					},
					Volumes: []corev1.Volume{},
					MonitoringConsoleRef: corev1.ObjectReference{
						Name: mcName,
					},
				},
				AppFrameworkConfig: appFrameworkSpec,
			}

			// Deploy Standalone
			standalone, err := deployment.DeployStandaloneWithGivenSpec(deployment.GetName(), spec)
			Expect(err).To(Succeed(), "Unable to deploy Standalone instance with App framework")

			// Wait for Standalone to be in READY status
			testenv.StandaloneReady(deployment, deployment.GetName(), standalone, testenvInstance)

			// Verify apps are downloaded by init-container on Standalone Pod and Monitoring Console
			appVersion := "V1"
			initContDownloadLocationStandalonePod := "/init-apps/" + appSourceName
			initContDownloadLocationMCPod := "/init-apps/" + appSourceNameMC
			standalonePodName := fmt.Sprintf(testenv.StandalonePod, deployment.GetName(), 0)
			mcPodName := fmt.Sprintf(testenv.MonitoringConsolePod, mcName, 0)
			appFileList = testenv.GetAppFileList(appListV1, 1)
			podNames := []string{standalonePodName, mcPodName}
			testenvInstance.Log.Info("Verify Apps are downloaded by init container for Standalone", "POD", standalonePodName, "version", appVersion)
			testenv.VerifyAppsDownloadedByInitContainer(deployment, testenvInstance, testenvInstance.GetName(), []string{standalonePodName}, appFileList, initContDownloadLocationStandalonePod)
			testenvInstance.Log.Info("Verify Apps are downloaded by init container for Monitoring Console", "POD", mcPodName, "version", appVersion)
			testenv.VerifyAppsDownloadedByInitContainer(deployment, testenvInstance, testenvInstance.GetName(), []string{mcPodName}, appFileList, initContDownloadLocationMCPod)

			// Verify apps are copied to location
			testenvInstance.Log.Info("Verify Apps are copied to correct location on Pod for app", "version", appVersion)
			testenv.VerifyAppsCopied(deployment, testenvInstance, testenvInstance.GetName(), podNames, appListV1, true, true)

			// Verify apps are installed
			testenvInstance.Log.Info("Verify Apps are installed on the pods by running Splunk CLI commands for app", "version", appVersion)
			testenv.VerifyAppInstalled(deployment, testenvInstance, testenvInstance.GetName(), podNames, appListV1, true, "enabled", false, false)

			// Scale up Standalone instance
			testenvInstance.Log.Info("Scaling Up Standalone CR")
			scaledReplicaCount := 2
			standalone = &enterpriseApi.Standalone{}
			err = deployment.GetInstance(deployment.GetName(), standalone)
			Expect(err).To(Succeed(), "Failed to get instance of Standalone")

			standalone.Spec.Replicas = int32(scaledReplicaCount)

			err = deployment.UpdateCR(standalone)
			Expect(err).To(Succeed(), "Failed to scale up Standalone")

			// Ensure Standalone is scaling up
			testenv.VerifyStandalonePhase(deployment, testenvInstance, deployment.GetName(), splcommon.PhaseScalingUp)

			// Wait for Standalone to be in READY status
			testenv.VerifyStandalonePhase(deployment, testenvInstance, deployment.GetName(), splcommon.PhaseReady)

			// Verify Monitoring Console is Ready and stays in ready state
			testenv.VerifyMonitoringConsoleReady(deployment, deployment.GetName(), mc, testenvInstance)

			podNames = append(podNames, fmt.Sprintf(testenv.StandalonePod, deployment.GetName(), 1))

			// Verify apps are downloaded by init-container
			testenvInstance.Log.Info("Verify Apps are downloaded by init container on Standalone after scaling up", "POD", standalonePodName, "version", appVersion)
			testenv.VerifyAppsDownloadedByInitContainer(deployment, testenvInstance, testenvInstance.GetName(), []string{standalonePodName}, appFileList, initContDownloadLocationStandalonePod)
			testenvInstance.Log.Info("Verify Apps are downloaded by init container on Monitoring Console after scaling up", "POD", mcPodName, "version", appVersion)
			testenv.VerifyAppsDownloadedByInitContainer(deployment, testenvInstance, testenvInstance.GetName(), []string{mcPodName}, appFileList, initContDownloadLocationMCPod)

			// Verify apps are copied to location
			testenvInstance.Log.Info("Verify Apps are copied to correct location on all Pods after scaling up", "version", appVersion)
			testenv.VerifyAppsCopied(deployment, testenvInstance, testenvInstance.GetName(), podNames, appListV1, true, true)

			// Verify apps are installed
			testenvInstance.Log.Info("Verify Apps are installed on the pods after scaling up", "version", appVersion)
			testenv.VerifyAppInstalled(deployment, testenvInstance, testenvInstance.GetName(), podNames, appListV1, true, "enabled", false, false)

			// Scale down Standalone instance
			testenvInstance.Log.Info("Scaling down Standalone CR")
			scaledReplicaCount = 1
			standalone = &enterpriseApi.Standalone{}
			err = deployment.GetInstance(deployment.GetName(), standalone)
			Expect(err).To(Succeed(), "Failed to get instance of Standalone")

			standalone.Spec.Replicas = int32(scaledReplicaCount)
			err = deployment.UpdateCR(standalone)
			Expect(err).To(Succeed(), "Failed to scale down Standalone")

			// Ensure standalone is scaling down
			testenv.VerifyStandalonePhase(deployment, testenvInstance, deployment.GetName(), splcommon.PhaseScalingDown)

			// Wait for Standalone to be in READY status
			testenv.VerifyStandalonePhase(deployment, testenvInstance, deployment.GetName(), splcommon.PhaseReady)

			// Verify Monitoring Console is Ready and stays in ready state
			testenv.VerifyMonitoringConsoleReady(deployment, deployment.GetName(), mc, testenvInstance)

			podNames = testenv.DumpGetPods(testenvInstance.GetName())

			// Verify apps are downloaded by init-container
			testenvInstance.Log.Info("Verify Apps are downloaded by init container for Standalone after scaling down ", "POD", standalonePodName, "version", appVersion)
			testenv.VerifyAppsDownloadedByInitContainer(deployment, testenvInstance, testenvInstance.GetName(), []string{standalonePodName}, appFileList, initContDownloadLocationStandalonePod)
			testenvInstance.Log.Info("Verify Apps are downloaded by init container for Monitoring Console after scaling down ", "POD", mcPodName, "version", appVersion)
			testenv.VerifyAppsDownloadedByInitContainer(deployment, testenvInstance, testenvInstance.GetName(), []string{mcPodName}, appFileList, initContDownloadLocationMCPod)

			// Verify apps are copied to location
			testenvInstance.Log.Info("Verify Apps are copied to correct location on all Pods after scaling down ", "version", appVersion)
			testenv.VerifyAppsCopied(deployment, testenvInstance, testenvInstance.GetName(), podNames, appListV1, true, false)

			// Verify apps are installed
			testenvInstance.Log.Info("Verify Apps are installed on the pods after scaling down ", "version", appVersion)
			testenv.VerifyAppInstalled(deployment, testenvInstance, testenvInstance.GetName(), podNames, appListV1, true, "enabled", false, false)

		})
	})

<<<<<<< HEAD
	Context("Standalone deployment (S1) with App Framework", func() {
=======
	Context("appframework Standalone deployment (S1) with App Framework", func() {
>>>>>>> 87a312b1
		It("s1, integration, appframework: can deploy a Standalone and have ES app installed", func() {

			// Create local app Directory
			s3TestDir = "s1appfw-" + testenv.RandomDNSName(4)

			// Upload ES app to S3
			esApp := []string{"SplunkEnterpriseSecuritySuite"}
			appFileList := testenv.GetAppFileList(esApp, 1)

			// Download ES App from S3
			err := testenv.DownloadFilesFromS3(testDataS3Bucket, s3AppDirV1, downloadDirV1, appFileList)
			Expect(err).To(Succeed(), "Unable to download ES app file")

			// Upload ES app to S3
			uploadedFiles, err := testenv.UploadFilesToS3(testS3Bucket, s3TestDir, appFileList, downloadDirV1)
			Expect(err).To(Succeed(), "Unable to upload ES app to S3 test directory")
			uploadedApps = append(uploadedApps, uploadedFiles...)

			// Create App framework Spec
			volumeName := "appframework-test-volume-" + testenv.RandomDNSName(3)
			volumeSpec := []enterpriseApi.VolumeSpec{testenv.GenerateIndexVolumeSpec(volumeName, testenv.GetS3Endpoint(), testenvInstance.GetIndexSecretName(), "aws", "s3")}

			appSourceDefaultSpec := enterpriseApi.AppSourceDefaultSpec{
				VolName: volumeName,
				Scope:   enterpriseApi.ScopeLocal,
			}
			appSourceName := "appframework-" + testenv.RandomDNSName(3)
			appSourceSpec := []enterpriseApi.AppSourceSpec{testenv.GenerateAppSourceSpec(appSourceName, s3TestDir, appSourceDefaultSpec)}
			appFrameworkSpec := enterpriseApi.AppFrameworkSpec{
				Defaults:             appSourceDefaultSpec,
				AppsRepoPollInterval: 60,
				VolList:              volumeSpec,
				AppSources:           appSourceSpec,
			}

			// Create Standalone spec with App Framework enabled and some extra config to have ES installed correctly
			spec := enterpriseApi.StandaloneSpec{
				CommonSplunkSpec: enterpriseApi.CommonSplunkSpec{
					Spec: splcommon.Spec{
						ImagePullPolicy: "Always",
					},
					Volumes: []corev1.Volume{},
				},
				AppFrameworkConfig: appFrameworkSpec,
			}

			standalone, err := deployment.DeployStandaloneWithGivenSpec(deployment.GetName(), spec)
			Expect(err).To(Succeed(), "Unable to deploy Standalone with App framework")

			// Ensure Standalone goes to Ready phase
			testenv.StandaloneReady(deployment, deployment.GetName(), standalone, testenvInstance)

			// Verify apps are downloaded by init-container
			initContDownloadLocation := "/init-apps/" + appSourceName
			podName := fmt.Sprintf(testenv.StandalonePod, deployment.GetName(), 0)
			testenv.VerifyAppsDownloadedByInitContainer(deployment, testenvInstance, testenvInstance.GetName(), []string{podName}, appFileList, initContDownloadLocation)

			// Verify apps are installed locally
			standalonePod := []string{fmt.Sprintf(testenv.StandalonePod, deployment.GetName(), 0)}
			testenv.VerifyAppInstalled(deployment, testenvInstance, testenvInstance.GetName(), standalonePod, esApp, false, "enabled", false, false)
		})
	})

	Context("Standalone deployment (S1) with App Framework", func() {
		It("smoke, s1, appframework: can deploy a standalone instance with App Framework enabled and install around 350MB of apps at once", func() {

			// Create local app Directory
			s3TestDir = "s1appfw-" + testenv.RandomDNSName(4)

			// Creating a bigger list of apps to be installed than the default one
			appList := append(appListV1, testenv.RestartNeededApps...)

			// Download apps from S3
			err := testenv.DownloadFilesFromS3(testDataS3Bucket, s3AppDirV1, downloadDirV1, testenv.GetAppFileList(testenv.RestartNeededApps, 1))
			Expect(err).To(Succeed(), "Unable to download apps files")

			// Upload apps to S3
			uploadedFiles, err := testenv.UploadFilesToS3(testS3Bucket, s3TestDir, testenv.GetAppFileList(appList, 1), downloadDirV1)
			Expect(err).To(Succeed(), "Unable to upload apps to S3 test directory")
			uploadedApps = append(uploadedApps, uploadedFiles...)

			// Create App framework Spec
			volumeName := "appframework-test-volume-" + testenv.RandomDNSName(3)
			volumeSpec := []enterpriseApi.VolumeSpec{testenv.GenerateIndexVolumeSpec(volumeName, testenv.GetS3Endpoint(), testenvInstance.GetIndexSecretName(), "aws", "s3")}

			appSourceDefaultSpec := enterpriseApi.AppSourceDefaultSpec{
				VolName: volumeName,
				Scope:   enterpriseApi.ScopeLocal,
			}

			appSourceName := "appframework" + testenv.RandomDNSName(3)
			appSourceSpec := []enterpriseApi.AppSourceSpec{testenv.GenerateAppSourceSpec(appSourceName, s3TestDir, appSourceDefaultSpec)}

			appFrameworkSpec := enterpriseApi.AppFrameworkSpec{
				Defaults:             appSourceDefaultSpec,
				AppsRepoPollInterval: 60,
				VolList:              volumeSpec,
				AppSources:           appSourceSpec,
			}

			spec := enterpriseApi.StandaloneSpec{
				CommonSplunkSpec: enterpriseApi.CommonSplunkSpec{
					Spec: splcommon.Spec{
						ImagePullPolicy: "Always",
					},
					Volumes: []corev1.Volume{},
				},
				AppFrameworkConfig: appFrameworkSpec,
			}

			// Create Standalone Deployment with App Framework
			standalone, err := deployment.DeployStandaloneWithGivenSpec(deployment.GetName(), spec)
			Expect(err).To(Succeed(), "Unable to deploy standalone instance with App framework")

			// Wait for Standalone to be in READY status
			testenv.StandaloneReady(deployment, deployment.GetName(), standalone, testenvInstance)

			// Verify apps are downloaded by init-container
			initContDownloadLocation := "/init-apps/" + appSourceName
			podName := fmt.Sprintf(testenv.StandalonePod, deployment.GetName(), 0)
			appFileList := testenv.GetAppFileList(appListV1, 1)
			testenv.VerifyAppsDownloadedByInitContainer(deployment, testenvInstance, testenvInstance.GetName(), []string{podName}, appFileList, initContDownloadLocation)

			// Verify apps are copied to location
			testenv.VerifyAppsCopied(deployment, testenvInstance, testenvInstance.GetName(), []string{podName}, appListV1, true, true)

			// Verify apps are installed
			testenv.VerifyAppInstalled(deployment, testenvInstance, testenvInstance.GetName(), []string{podName}, appListV1, true, "enabled", false, false)
		})
	})
})<|MERGE_RESOLUTION|>--- conflicted
+++ resolved
@@ -109,12 +109,6 @@
 			mc, err := deployment.DeployMonitoringConsoleWithGivenSpec(testenvInstance.GetName(), mcName, mcSpec)
 			Expect(err).To(Succeed(), "Unable to deploy Monitoring Console One instance")
 
-<<<<<<< HEAD
-			// Verify Monitoring Console is Ready and stays in ready state
-			testenv.VerifyMonitoringConsoleReady(deployment, deployment.GetName(), mc, testenvInstance)
-
-			// Create App framework spec for Standalone
-=======
 			// Upload V1 apps to S3
 			s3TestDir = "s1appfw-" + testenv.RandomDNSName(4)
 			appFileList := testenv.GetAppFileList(appListV1, 1)
@@ -123,7 +117,6 @@
 			uploadedApps = append(uploadedApps, uploadedFiles...)
 
 			// Create App framework Spec for Standalone
->>>>>>> 87a312b1
 			volumeName := "appframework-test-volume-" + testenv.RandomDNSName(3)
 			volumeSpec := []enterpriseApi.VolumeSpec{testenv.GenerateIndexVolumeSpec(volumeName, testenv.GetS3Endpoint(), testenvInstance.GetIndexSecretName(), "aws", "s3")}
 			appSourceDefaultSpec := enterpriseApi.AppSourceDefaultSpec{
@@ -158,7 +151,6 @@
 			// Wait for Standalone to be in READY status
 			testenv.StandaloneReady(deployment, deployment.GetName(), standalone, testenvInstance)
 
-<<<<<<< HEAD
 			// Verify apps are downloaded by init-container on Standalone Pod and MC
 			appVersion := "V1"
 			initContDownloadLocationStandalonePod := "/init-apps/" + appSourceName
@@ -192,12 +184,11 @@
 			Expect(err).To(Succeed(), "Unable to upload apps to S3 test directory")
 			uploadedApps = append(uploadedApps, uploadedFiles...)
 			uploadedFiles, err = testenv.UploadFilesToS3(testS3Bucket, s3TestDirMC, appFileList, downloadDirV2)
-=======
+
 			// Upload Apps to S3 for MC
 			s3TestDirMC := "s1appfw-mc-" + testenv.RandomDNSName(4)
 			appFileList = testenv.GetAppFileList(appListV1, 1)
 			uploadedFiles, err = testenv.UploadFilesToS3(testS3Bucket, s3TestDirMC, appFileList, downloadDirV1)
->>>>>>> 87a312b1
 			Expect(err).To(Succeed(), "Unable to upload apps to S3 test directory")
 			uploadedApps = append(uploadedApps, uploadedFiles...)
 
@@ -589,11 +580,7 @@
 		})
 	})
 
-<<<<<<< HEAD
 	Context("Standalone deployment (S1) with App Framework", func() {
-=======
-	Context("appframework Standalone deployment (S1) with App Framework", func() {
->>>>>>> 87a312b1
 		It("s1, integration, appframework: can deploy a Standalone and have ES app installed", func() {
 
 			// Create local app Directory
