// Copyright (c) 2018-2021 Splunk Inc. All rights reserved.
//
// Licensed under the Apache License, Version 2.0 (the "License");
// you may not use this file except in compliance with the License.
// You may obtain a copy of the License at
//
// 	http://www.apache.org/licenses/LICENSE-2.0
//
// Unless required by applicable law or agreed to in writing, software
// distributed under the License is distributed on an "AS IS" BASIS,
// WITHOUT WARRANTIES OR CONDITIONS OF ANY KIND, either express or implied.
// See the License for the specific language governing permissions and
// limitations under the License.
package licensemaster

import (
	"fmt"
	"os"
	"path/filepath"
	"time"

	. "github.com/onsi/ginkgo"
	. "github.com/onsi/gomega"
	enterpriseApi "github.com/splunk/splunk-operator/pkg/apis/enterprise/v2"
	splcommon "github.com/splunk/splunk-operator/pkg/splunk/common"
	"github.com/splunk/splunk-operator/test/testenv"
	corev1 "k8s.io/api/core/v1"
)

var _ = Describe("Licensemaster test", func() {

	var deployment *testenv.Deployment
	var s3TestDir string

	BeforeEach(func() {
		var err error
		deployment, err = testenvInstance.NewDeployment(testenv.RandomDNSName(3))
		Expect(err).To(Succeed(), "Unable to create deployment")
	})

	AfterEach(func() {
		// When a test spec failed, skip the teardown so we can troubleshoot.
		if CurrentGinkgoTestDescription().Failed {
			testenvInstance.SkipTeardown = true
		}
		if deployment != nil {
			deployment.Teardown()
		}
	})

	Context("Clustered deployment (C3 - clustered indexer, search head cluster)", func() {
		It("licensemaster, integration: Splunk Operator can configure License Master with Indexers and Search Heads in C3 SVA", func() {

			// Download License File
			licenseFilePath, err := testenv.DownloadLicenseFromS3Bucket()
			Expect(err).To(Succeed(), "Unable to download license file")

			// Create License Config Map
			testenvInstance.CreateLicenseConfigMap(licenseFilePath)

			err = deployment.DeploySingleSiteCluster(deployment.GetName(), 3, true /*shc*/)
			Expect(err).To(Succeed(), "Unable to deploy cluster")

			// Ensure that the cluster-master goes to Ready phase
			testenv.ClusterMasterReady(deployment, testenvInstance)

			// Ensure indexers go to Ready phase
			testenv.SingleSiteIndexersReady(deployment, testenvInstance)

			// Ensure search head cluster go to Ready phase
			testenv.SearchHeadClusterReady(deployment, testenvInstance)

			// Verify MC Pod is Ready
			// testenv.MCPodReady(testenvInstance.GetName(), deployment)

			// Verify RF SF is met
			testenv.VerifyRFSFMet(deployment, testenvInstance)

			// Verify LM is configured on indexers
			indexerPodName := fmt.Sprintf(testenv.IndexerPod, deployment.GetName(), 0)
			testenv.VerifyLMConfiguredOnPod(deployment, indexerPodName)
			indexerPodName = fmt.Sprintf(testenv.IndexerPod, deployment.GetName(), 1)
			testenv.VerifyLMConfiguredOnPod(deployment, indexerPodName)
			indexerPodName = fmt.Sprintf(testenv.IndexerPod, deployment.GetName(), 2)
			testenv.VerifyLMConfiguredOnPod(deployment, indexerPodName)

			// Verify LM is configured on SHs
			searchHeadPodName := fmt.Sprintf(testenv.SearchHeadPod, deployment.GetName(), 0)
			testenv.VerifyLMConfiguredOnPod(deployment, searchHeadPodName)
			searchHeadPodName = fmt.Sprintf(testenv.SearchHeadPod, deployment.GetName(), 1)
			testenv.VerifyLMConfiguredOnPod(deployment, searchHeadPodName)
			searchHeadPodName = fmt.Sprintf(testenv.SearchHeadPod, deployment.GetName(), 2)
			testenv.VerifyLMConfiguredOnPod(deployment, searchHeadPodName)
		})
	})

	Context("Clustered deployment (C3 - clustered indexer, search head cluster)", func() {
		It("licensemaster: Splunk Operator can configure a C3 SVA and have apps installed locally on LM", func() {

			var (
				appListV1        []string
				appListV2        []string
				testS3Bucket     = os.Getenv("TEST_INDEXES_S3_BUCKET")
				testDataS3Bucket = os.Getenv("TEST_BUCKET")
				s3AppDirV1       = "appframework/regressionappsv1/"
				s3AppDirV2       = "appframework/regressionappsv2/"
				currDir, _       = os.Getwd()
				downloadDirV1    = filepath.Join(currDir, "lmV1-"+testenv.RandomDNSName(4))
				downloadDirV2    = filepath.Join(currDir, "lmV2-"+testenv.RandomDNSName(4))
				uploadedApps     []string
			)

			// Create a list of apps to upload to S3
			appListV1 = testenv.BasicApps
			appFileList := testenv.GetAppFileList(appListV1, 1)

			// Download V1 Apps from S3
			err := testenv.DownloadFilesFromS3(testDataS3Bucket, s3AppDirV1, downloadDirV1, appFileList)
			Expect(err).To(Succeed(), "Unable to download V1 app files")

			// Upload V1 apps to S3
			s3TestDir = "lm-" + testenv.RandomDNSName(4)
			uploadedFiles, err := testenv.UploadFilesToS3(testS3Bucket, s3TestDir, appFileList, downloadDirV1)
			Expect(err).To(Succeed(), "Unable to upload apps to S3 test directory")
			uploadedApps = append(uploadedApps, uploadedFiles...)

			// Download License File
			licenseFilePath, err := testenv.DownloadLicenseFromS3Bucket()
			Expect(err).To(Succeed(), "Unable to download license file")

			// Create License Config Map
			testenvInstance.CreateLicenseConfigMap(licenseFilePath)

			// Create App framework Spec
			volumeName := "lm-test-volume-" + testenv.RandomDNSName(3)
			volumeSpec := []enterpriseApi.VolumeSpec{testenv.GenerateIndexVolumeSpec(volumeName, testenv.GetS3Endpoint(), testenvInstance.GetIndexSecretName(), "aws", "s3")}

			// AppSourceDefaultSpec: Remote Storage volume name and Scope of App deployment
			appSourceDefaultSpec := enterpriseApi.AppSourceDefaultSpec{
				VolName: volumeName,
<<<<<<< HEAD
				Scope:   "local",
=======
				Scope:   enterpriseApi.ScopeLocal,
>>>>>>> c0cf831f
			}

			// appSourceSpec: App source name, location and volume name and scope from appSourceDefaultSpec
			appSourceName := "lm-" + testenv.RandomDNSName(3)
			appSourceSpec := []enterpriseApi.AppSourceSpec{testenv.GenerateAppSourceSpec(appSourceName, s3TestDir, appSourceDefaultSpec)}

			// appFrameworkSpec: AppSource settings, Poll Interval, volumes, appSources on volumes
			appFrameworkSpec := enterpriseApi.AppFrameworkSpec{
				Defaults:             appSourceDefaultSpec,
				AppsRepoPollInterval: 60,
				VolList:              volumeSpec,
				AppSources:           appSourceSpec,
			}

			spec := enterpriseApi.LicenseMasterSpec{
				CommonSplunkSpec: enterpriseApi.CommonSplunkSpec{
					Volumes: []corev1.Volume{
						{
							Name: "licenses",
							VolumeSource: corev1.VolumeSource{
								ConfigMap: &corev1.ConfigMapVolumeSource{
									LocalObjectReference: corev1.LocalObjectReference{
										Name: testenvInstance.GetLMConfigMap(),
									},
								},
							},
						},
					},
					LicenseURL: "/mnt/licenses/enterprise.lic",
					Spec: splcommon.Spec{
						ImagePullPolicy: "Always",
					},
				},
				AppFrameworkConfig: appFrameworkSpec,
			}

			// Deploy the LM with App Framework
			_, err = deployment.DeployLicenseMasterWithGivenSpec(deployment.GetName(), spec)
			Expect(err).To(Succeed(), "Unable to deploy LM with App framework")

			// Wait for LM to be in READY status
			testenv.LicenseMasterReady(deployment, testenvInstance)

			// Verify apps are copied at the correct location on LM (/etc/apps/)
			podName := []string{fmt.Sprintf(testenv.LicenseMasterPod, deployment.GetName(), 0)}
			testenv.VerifyAppsCopied(deployment, testenvInstance, testenvInstance.GetName(), podName, appListV1, true, false)

			// Verify apps are installed on LM
			lmPodName := []string{fmt.Sprintf(testenv.LicenseMasterPod, deployment.GetName(), 0)}
			testenv.VerifyAppInstalled(deployment, testenvInstance, testenvInstance.GetName(), lmPodName, appListV1, false, "enabled", false, false)

			// Delete files uploaded to S3
			testenv.DeleteFilesOnS3(testS3Bucket, uploadedApps)
			uploadedApps = nil

			// Create a list of apps to upload to S3 after poll period
			appListV2 = append(appListV1, testenv.NewAppsAddedBetweenPolls...)
			appFileList = testenv.GetAppFileList(appListV2, 2)

			// Download V2 Apps from S3
			err = testenv.DownloadFilesFromS3(testDataS3Bucket, s3AppDirV2, downloadDirV2, appFileList)
			Expect(err).To(Succeed(), "Unable to download V2 app files")

			//Upload new Versioned Apps to S3
			uploadedFiles, err = testenv.UploadFilesToS3(testS3Bucket, s3TestDir, appFileList, downloadDirV2)
			Expect(err).To(Succeed(), "Unable to upload apps to S3 test directory")
			uploadedApps = append(uploadedApps, uploadedFiles...)

			// Wait for the poll period for the apps to be downloaded
			time.Sleep(2 * time.Minute)

			// Wait for LM to be in READY status
			testenv.LicenseMasterReady(deployment, testenvInstance)

			// Verify apps are copied at the correct location on LM (/etc/apps/)
			testenv.VerifyAppsCopied(deployment, testenvInstance, testenvInstance.GetName(), podName, appListV2, true, false)

			// Verify apps are installed on LM
			testenv.VerifyAppInstalled(deployment, testenvInstance, testenvInstance.GetName(), lmPodName, appListV2, true, "enabled", true, false)

			// Delete files uploaded to S3
			testenv.DeleteFilesOnS3(testS3Bucket, uploadedApps)

			// Delete locally downloaded app files
			os.RemoveAll(downloadDirV1)
			os.RemoveAll(downloadDirV2)
		})
	})
})<|MERGE_RESOLUTION|>--- conflicted
+++ resolved
@@ -138,11 +138,7 @@
 			// AppSourceDefaultSpec: Remote Storage volume name and Scope of App deployment
 			appSourceDefaultSpec := enterpriseApi.AppSourceDefaultSpec{
 				VolName: volumeName,
-<<<<<<< HEAD
-				Scope:   "local",
-=======
 				Scope:   enterpriseApi.ScopeLocal,
->>>>>>> c0cf831f
 			}
 
 			// appSourceSpec: App source name, location and volume name and scope from appSourceDefaultSpec
