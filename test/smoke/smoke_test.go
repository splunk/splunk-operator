--- conflicted
+++ resolved
@@ -150,13 +150,8 @@
 				},
 			}
 
-<<<<<<< HEAD
-			// Create standalone Deployment with License Master
+			// Create standalone Deployment with License Manager
 			standalone, err := deployment.DeployStandaloneWithGivenSpec(deployment.GetName(), standaloneSpec)
-=======
-			// Create standalone Deployment with License Manager
-			standalone, err := deployment.DeployStandalonewithGivenSpec(deployment.GetName(), standaloneSpec)
->>>>>>> 700ae8c5
 			Expect(err).To(Succeed(), "Unable to deploy standalone instance with LM")
 
 			// Wait for Standalone to be in READY status
