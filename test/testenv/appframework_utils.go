--- conflicted
+++ resolved
@@ -2,15 +2,12 @@
 
 import (
 	"fmt"
+	"strings"
+
 	splcommon "github.com/splunk/splunk-operator/pkg/splunk/common"
-	"strings"
-
-<<<<<<< HEAD
-	enterpriseApi "github.com/splunk/splunk-operator/pkg/apis/enterprise/v2"
+
+	enterpriseApi "github.com/splunk/splunk-operator/pkg/apis/enterprise/v3"
 	corev1 "k8s.io/api/core/v1"
-=======
-	enterpriseApi "github.com/splunk/splunk-operator/pkg/apis/enterprise/v3"
->>>>>>> 79dd6ac0
 	logf "sigs.k8s.io/controller-runtime/pkg/log"
 )
 
@@ -81,11 +78,7 @@
 // GetPodAppStatus Get the app install status and version number
 func GetPodAppStatus(deployment *Deployment, podName string, ns string, appname string, clusterWideInstall bool) (string, string, error) {
 	// For clusterwide install do not check for versions on deployer and cluster-manager as the apps arent installed there
-<<<<<<< HEAD
-	if clusterWideInstall && (strings.Contains(podName, "-cluster-master-") || strings.Contains(podName, "-deployer-")) {
-=======
 	if clusterWideInstall && (strings.Contains(podName, splcommon.TestClusterManagerDashed) || strings.Contains(podName, splcommon.TestDeployerDashed)) {
->>>>>>> 79dd6ac0
 		logf.Log.Info("Pod skipped as install is Cluter-wide", "PodName", podName)
 		return "", "", nil
 	}
