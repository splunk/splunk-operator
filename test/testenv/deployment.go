// Copyright (c) 2018-2021 Splunk Inc. All rights reserved.
//
// Licensed under the Apache License, Version 2.0 (the "License");
// you may not use this file except in compliance with the License.
// You may obtain a copy of the License at
//
// 	http://www.apache.org/licenses/LICENSE-2.0
//
// Unless required by applicable law or agreed to in writing, software
// distributed under the License is distributed on an "AS IS" BASIS,
// WITHOUT WARRANTIES OR CONDITIONS OF ANY KIND, either express or implied.
// See the License for the specific language governing permissions and
// limitations under the License.

package testenv

import (
	"bytes"
	"context"
	"fmt"
	"net/http"
	"strings"
	"time"

	corev1 "k8s.io/api/core/v1"
	"k8s.io/apimachinery/pkg/api/errors"
	"k8s.io/apimachinery/pkg/runtime"
	"k8s.io/apimachinery/pkg/runtime/serializer"
	wait "k8s.io/apimachinery/pkg/util/wait"
	"k8s.io/client-go/kubernetes/scheme"
	"k8s.io/client-go/tools/remotecommand"
	"sigs.k8s.io/controller-runtime/pkg/client"
	"sigs.k8s.io/controller-runtime/pkg/client/apiutil"
	"sigs.k8s.io/controller-runtime/pkg/client/config"

	enterpriseApi "github.com/splunk/splunk-operator/pkg/apis/enterprise/v2"
	splcommon "github.com/splunk/splunk-operator/pkg/splunk/common"
)

// Deployment simply represents the deployment (standalone, clustered,...etc) we create on the testenv
type Deployment struct {
	name              string
	testenv           *TestEnv
	cleanupFuncs      []cleanupFunc
	testTimeoutInSecs time.Duration
}

// GetName returns this deployment name
func (d *Deployment) GetName() string {
	return d.name
}

// GetTimeout returns deployment name
func (d *Deployment) GetTimeout() time.Duration {
	return d.testTimeoutInSecs
}

func (d *Deployment) pushCleanupFunc(fn cleanupFunc) {
	d.cleanupFuncs = append(d.cleanupFuncs, fn)
}

func (d *Deployment) popCleanupFunc() (cleanupFunc, error) {
	if len(d.cleanupFuncs) == 0 {
		return nil, fmt.Errorf("cleanupFuncs is empty")
	}

	fn := d.cleanupFuncs[len(d.cleanupFuncs)-1]
	d.cleanupFuncs = d.cleanupFuncs[:len(d.cleanupFuncs)-1]

	return fn, nil
}

// Teardown teardowns the deployment resources
func (d *Deployment) Teardown() error {
	if d.testenv.SkipTeardown {
		d.testenv.Log.Info("deployment teardown is skipped!\n")
		return nil
	}

	var cleanupErr error

	for fn, err := d.popCleanupFunc(); err == nil; fn, err = d.popCleanupFunc() {
		cleanupErr = fn()
		if cleanupErr != nil {
			d.testenv.Log.Error(cleanupErr, "Deployment cleanupFunc returns an error. Attempt to continue.\n")
		}
	}

	d.testenv.Log.Info("deployment deleted.\n", "name", d.name)
	return cleanupErr
}

// DeployStandalone deploys a standalone splunk enterprise instance on the specified testenv
func (d *Deployment) DeployStandalone(name string) (*enterpriseApi.Standalone, error) {
	standalone := newStandalone(name, d.testenv.namespace)
	deployed, err := d.deployCR(name, standalone)
	if err != nil {
		return nil, err
	}
	return deployed.(*enterpriseApi.Standalone), err
<<<<<<< HEAD
}

// DeployMonitoringConsole deploys MC instance on specified testenv,
// licenseMasterRef is optional, pass empty string if MC should not be attached to a LM
func (d *Deployment) DeployMonitoringConsole(name string, licenseMasterRef string) (*enterpriseApi.MonitoringConsole, error) {
	mc := newMonitoringConsoleSpec(name, d.testenv.namespace, licenseMasterRef)
	deployed, err := d.deployCR(name, mc)
	if err != nil {
		return nil, err
	}
	return deployed.(*enterpriseApi.MonitoringConsole), err
=======
>>>>>>> c0cf831f
}

// GetInstance retrieves the standalone, indexer, searchhead, licensemaster instance
func (d *Deployment) GetInstance(name string, instance runtime.Object) error {
	key := client.ObjectKey{Name: name, Namespace: d.testenv.namespace}

	err := d.testenv.GetKubeClient().Get(context.TODO(), key, instance)
	if err != nil {
		return err
	}
	return nil
}

// PodExecCommand execute a shell command in the specified pod
func (d *Deployment) PodExecCommand(podName string, cmd []string, stdin string, tty bool) (string, string, error) {
	pod := &corev1.Pod{}
	d.GetInstance(podName, pod)
	gvk, _ := apiutil.GVKForObject(pod, scheme.Scheme)
	restConfig, err := config.GetConfig()
	if err != nil {
		return "", "", err
	}
	restClient, err := apiutil.RESTClientForGVK(gvk, restConfig, serializer.NewCodecFactory(scheme.Scheme))
	if err != nil {
		return "", "", err
	}
	execReq := restClient.Post().Resource("pods").Name(podName).Namespace(d.testenv.namespace).SubResource("exec")
	option := &corev1.PodExecOptions{
		Command: cmd,
		Stdin:   true,
		Stdout:  true,
		Stderr:  true,
		TTY:     tty,
	}
	if stdin == "" {
		option.Stdin = false
	}
	execReq.VersionedParams(
		option,
		scheme.ParameterCodec,
	)
	exec, err := remotecommand.NewSPDYExecutor(restConfig, http.MethodPost, execReq.URL())
	if err != nil {
		return "", "", err
	}
	stdinReader := strings.NewReader(stdin)
	stdout := new(bytes.Buffer)
	stderr := new(bytes.Buffer)
	err = exec.Stream(remotecommand.StreamOptions{
		Stdin:  stdinReader,
		Stdout: stdout,
		Stderr: stderr,
	})
	if err != nil {
		return "", "", err
	}
	return stdout.String(), stderr.String(), nil
}

//DeployLicenseMaster deploys the license master instance
func (d *Deployment) DeployLicenseMaster(name string) (*enterpriseApi.LicenseMaster, error) {

	if d.testenv.licenseFilePath == "" {
		return nil, fmt.Errorf("no license file path specified")
	}

	lm := newLicenseMaster(name, d.testenv.namespace, d.testenv.licenseCMName)
	deployed, err := d.deployCR(name, lm)
	if err != nil {
		return nil, err
	}
	return deployed.(*enterpriseApi.LicenseMaster), err
}

//DeployClusterMaster deploys the cluster master
func (d *Deployment) DeployClusterMaster(name, licenseMasterName string, ansibleConfig string) (*enterpriseApi.ClusterMaster, error) {
	d.testenv.Log.Info("Deploying cluster-master", "name", name)
	cm := newClusterMaster(name, d.testenv.namespace, licenseMasterName, ansibleConfig)
	deployed, err := d.deployCR(name, cm)
	if err != nil {
		return nil, err
	}
	return deployed.(*enterpriseApi.ClusterMaster), err
}

//DeployClusterMasterWithSmartStoreIndexes deploys the cluster master with smartstore indexes
func (d *Deployment) DeployClusterMasterWithSmartStoreIndexes(name, licenseMasterName string, ansibleConfig string, smartstorespec enterpriseApi.SmartStoreSpec) (*enterpriseApi.ClusterMaster, error) {
	d.testenv.Log.Info("Deploying cluster-master", "name", name)
	cm := newClusterMasterWithGivenIndexes(name, d.testenv.namespace, licenseMasterName, ansibleConfig, smartstorespec)
	deployed, err := d.deployCR(name, cm)
	if err != nil {
		return nil, err
	}
	return deployed.(*enterpriseApi.ClusterMaster), err
}

//DeployIndexerCluster deploys the indexer cluster
func (d *Deployment) DeployIndexerCluster(name, licenseMasterName string, count int, clusterMasterRef string, ansibleConfig string) (*enterpriseApi.IndexerCluster, error) {
	d.testenv.Log.Info("Deploying indexer cluster", "name", name)
	indexer := newIndexerCluster(name, d.testenv.namespace, licenseMasterName, count, clusterMasterRef, ansibleConfig)
	deployed, err := d.deployCR(name, indexer)
	if err != nil {
		return nil, err
	}
	return deployed.(*enterpriseApi.IndexerCluster), err
}

// DeploySearchHeadCluster deploys a search head cluster
func (d *Deployment) DeploySearchHeadCluster(name, clusterMasterRef, licenseMasterName string, ansibleConfig string) (*enterpriseApi.SearchHeadCluster, error) {
	d.testenv.Log.Info("Deploying search head cluster", "name", name)
	indexer := newSearchHeadCluster(name, d.testenv.namespace, clusterMasterRef, licenseMasterName, ansibleConfig)
	deployed, err := d.deployCR(name, indexer)
	return deployed.(*enterpriseApi.SearchHeadCluster), err
}

func (d *Deployment) deployCR(name string, cr runtime.Object) (runtime.Object, error) {

	err := d.testenv.GetKubeClient().Create(context.TODO(), cr)
	if err != nil {
		return nil, err
	}

	// Push the clean up func to delete the cr when done
	d.pushCleanupFunc(func() error {
		d.testenv.Log.Info("Deleting cr", "name", name)
		err := d.testenv.GetKubeClient().Delete(context.TODO(), cr)
		if err != nil {
			return err
		}
		if err = wait.PollImmediate(PollInterval, DefaultTimeout, func() (bool, error) {
			key := client.ObjectKey{Name: name, Namespace: d.testenv.namespace}
			err := d.testenv.GetKubeClient().Get(context.TODO(), key, cr)

			if errors.IsNotFound(err) {
				return true, nil
			}
			return false, err
		}); err != nil {
			return err
		}

		return nil
	})

	// Returns once we can retrieve the lm instance
	if err := wait.PollImmediate(PollInterval, DefaultTimeout, func() (bool, error) {
		key := client.ObjectKey{Name: name, Namespace: d.testenv.namespace}
		err := d.testenv.GetKubeClient().Get(context.TODO(), key, cr)
		if err != nil {

			// Try again
			if errors.IsNotFound(err) {
				return false, nil
			}
			return false, err
		}

		return true, nil
	}); err != nil {
		return nil, err
	}

	return cr, nil
}

// UpdateCR method to update existing CR spec
func (d *Deployment) UpdateCR(cr runtime.Object) error {

	err := d.testenv.GetKubeClient().Update(context.TODO(), cr)
	return err
}

// DeleteCR deletes the given CR
func (d *Deployment) DeleteCR(cr runtime.Object) error {

	err := d.testenv.GetKubeClient().Delete(context.TODO(), cr)
	return err
}

// DeploySingleSiteCluster deploys a lm and indexer cluster (shc optional)
func (d *Deployment) DeploySingleSiteCluster(name string, indexerReplicas int, shc bool) error {

	var licenseMaster string

	// If license file specified, deploy License Master
	if d.testenv.licenseFilePath != "" {
		// Deploy the license master
		_, err := d.DeployLicenseMaster(name)
		if err != nil {
			return err
		}

		licenseMaster = name
	}

	// Deploy the cluster master
	_, err := d.DeployClusterMaster(name, licenseMaster, "")
	if err != nil {
		return err
	}

	// Deploy the indexer cluster
	_, err = d.DeployIndexerCluster(name+"-idxc", licenseMaster, indexerReplicas, name, "")
	if err != nil {
		return err
	}

	// Deploy the SH cluster
	if shc {
		_, err = d.DeploySearchHeadCluster(name+"-shc", name, licenseMaster, "")
		if err != nil {
			return err
		}
	}

	return nil
}

// DeployMultisiteClusterWithSearchHead deploys a lm, cluster-master, indexers in multiple sites and SH clusters
func (d *Deployment) DeployMultisiteClusterWithSearchHead(name string, indexerReplicas int, siteCount int) error {

	var licenseMaster string

	// If license file specified, deploy License Master
	if d.testenv.licenseFilePath != "" {
		// Deploy the license master
		_, err := d.DeployLicenseMaster(name)
		if err != nil {
			return err
		}

		licenseMaster = name
	}

	// Deploy the cluster-master
	defaults := `splunk:
  multisite_master: localhost
  all_sites: site1,site2,site3
  site: site1
  multisite_replication_factor_origin: 1
  multisite_replication_factor_total: 2
  multisite_search_factor_origin: 1
  multisite_search_factor_total: 2
  idxc:
    search_factor: 2
    replication_factor: 2
`
	_, err := d.DeployClusterMaster(name, licenseMaster, defaults)
	if err != nil {
		return err
	}

	// Deploy indexer sites
	for site := 1; site <= siteCount; site++ {
		siteName := fmt.Sprintf("site%d", site)
		siteDefaults := fmt.Sprintf(`splunk:
  multisite_master: splunk-%s-cluster-master-service
  site: %s
`, name, siteName)
		_, err := d.DeployIndexerCluster(name+"-"+siteName, licenseMaster, indexerReplicas, name, siteDefaults)
		if err != nil {
			return err
		}
	}

	siteDefaults := fmt.Sprintf(`splunk:
  multisite_master: splunk-%s-cluster-master-service
  site: site0
`, name)
	_, err = d.DeploySearchHeadCluster(name+"-shc", name, licenseMaster, siteDefaults)
	if err != nil {
		return err
	}

	return nil
}

// DeployMultisiteCluster deploys a lm, cluster-master, indexers in multiple sites
func (d *Deployment) DeployMultisiteCluster(name string, indexerReplicas int, siteCount int) error {

	var licenseMaster string

	// If license file specified, deploy License Master
	if d.testenv.licenseFilePath != "" {
		// Deploy the license master
		_, err := d.DeployLicenseMaster(name)
		if err != nil {
			return err
		}

		licenseMaster = name
	}

	// Deploy the cluster-master
	defaults := `splunk:
  multisite_master: localhost
  all_sites: site1,site2,site3
  site: site1
  multisite_replication_factor_origin: 1
  multisite_replication_factor_total: 2
  multisite_search_factor_origin: 1
  multisite_search_factor_total: 2
  idxc:
    search_factor: 2
    replication_factor: 2
`
	_, err := d.DeployClusterMaster(name, licenseMaster, defaults)
	if err != nil {
		return err
	}

	// Deploy indexer sites
	for site := 1; site <= siteCount; site++ {
		siteName := fmt.Sprintf("site%d", site)
		siteDefaults := fmt.Sprintf(`splunk:
  multisite_master: splunk-%s-cluster-master-service
  site: %s
`, name, siteName)
		_, err := d.DeployIndexerCluster(name+"-"+siteName, licenseMaster, indexerReplicas, name, siteDefaults)
		if err != nil {
			return err
		}
	}

	return nil
}

// DeployStandaloneWithLM deploys a standalone splunk enterprise instance with license master on the specified testenv
func (d *Deployment) DeployStandaloneWithLM(name string) (*enterpriseApi.Standalone, error) {
	var licenseMaster string

	// If license file specified, deploy License Master
	if d.testenv.licenseFilePath != "" {
		// Deploy the license master
		_, err := d.DeployLicenseMaster(name)
		if err != nil {
			return nil, err
		}
		licenseMaster = name
	}

	standalone := newStandaloneWithLM(name, d.testenv.namespace, licenseMaster)
	deployed, err := d.deployCR(name, standalone)
	if err != nil {
		return nil, err
	}
	return deployed.(*enterpriseApi.Standalone), err
}

<<<<<<< HEAD
// DeployStandaloneWithGivenSpec deploys a standalone with given spec
func (d *Deployment) DeployStandaloneWithGivenSpec(name string, spec enterpriseApi.StandaloneSpec) (*enterpriseApi.Standalone, error) {
=======
// DeployStandalonewithGivenSpec deploys a standalone with given spec
func (d *Deployment) DeployStandalonewithGivenSpec(name string, spec enterpriseApi.StandaloneSpec) (*enterpriseApi.Standalone, error) {
>>>>>>> c0cf831f
	standalone := newStandaloneWithGivenSpec(name, d.testenv.namespace, spec)
	deployed, err := d.deployCR(name, standalone)
	if err != nil {
		return nil, err
	}
	return deployed.(*enterpriseApi.Standalone), err
}

// DeployStandaloneWithGivenSmartStoreSpec deploys a standalone give smartstore spec
func (d *Deployment) DeployStandaloneWithGivenSmartStoreSpec(name string, smartStoreSpec enterpriseApi.SmartStoreSpec) (*enterpriseApi.Standalone, error) {

	spec := enterpriseApi.StandaloneSpec{
		CommonSplunkSpec: enterpriseApi.CommonSplunkSpec{
			Spec: splcommon.Spec{
				ImagePullPolicy: "IfNotPresent",
			},
			Volumes: []corev1.Volume{},
		},
		SmartStore: smartStoreSpec,
	}

	standalone := newStandaloneWithSpec(name, d.testenv.namespace, spec)
	deployed, err := d.deployCR(name, standalone)
	if err != nil {
		return nil, err
	}
	return deployed.(*enterpriseApi.Standalone), err
}

// DeployMultisiteClusterWithSearchHeadAndIndexes deploys a lm, cluster-master, indexers in multiple sites and SH clusters
func (d *Deployment) DeployMultisiteClusterWithSearchHeadAndIndexes(name string, indexerReplicas int, siteCount int, indexesSecret string, smartStoreSpec enterpriseApi.SmartStoreSpec) error {

	var licenseMaster string

	// If license file specified, deploy License Master
	if d.testenv.licenseFilePath != "" {
		// Deploy the license master
		_, err := d.DeployLicenseMaster(name)
		if err != nil {
			return err
		}

		licenseMaster = name
	}

	// Deploy the cluster-master
	defaults := `splunk:
  multisite_master: localhost
  all_sites: site1,site2,site3
  site: site1
  multisite_replication_factor_origin: 1
  multisite_replication_factor_total: 2
  multisite_search_factor_origin: 1
  multisite_search_factor_total: 2
  idxc:
    search_factor: 2
    replication_factor: 2
`
	_, err := d.DeployClusterMasterWithSmartStoreIndexes(name, licenseMaster, defaults, smartStoreSpec)
	if err != nil {
		return err
	}

	// Deploy indexer sites
	for site := 1; site <= siteCount; site++ {
		siteName := fmt.Sprintf("site%d", site)
		siteDefaults := fmt.Sprintf(`splunk:
  multisite_master: splunk-%s-cluster-master-service
  site: %s
`, name, siteName)
		_, err := d.DeployIndexerCluster(name+"-"+siteName, licenseMaster, indexerReplicas, name, siteDefaults)
		if err != nil {
			return err
		}
	}

	siteDefaults := fmt.Sprintf(`splunk:
  multisite_master: splunk-%s-cluster-master-service
  site: site0
`, name)
	_, err = d.DeploySearchHeadCluster(name+"-shc", name, licenseMaster, siteDefaults)
	return err
}

// DeployClusterMasterWithGivenSpec deploys the cluster master with given SPEC
func (d *Deployment) DeployClusterMasterWithGivenSpec(name string, spec enterpriseApi.ClusterMasterSpec) (*enterpriseApi.ClusterMaster, error) {
	d.testenv.Log.Info("Deploying cluster-master", "name", name)
	cm := newClusterMasterWithGivenSpec(name, d.testenv.namespace, spec)
	deployed, err := d.deployCR(name, cm)
	if err != nil {
		return nil, err
	}
	return deployed.(*enterpriseApi.ClusterMaster), err
}

// DeploySearchHeadClusterWithGivenSpec deploys a search head cluster
func (d *Deployment) DeploySearchHeadClusterWithGivenSpec(name string, spec enterpriseApi.SearchHeadClusterSpec) (*enterpriseApi.SearchHeadCluster, error) {
	d.testenv.Log.Info("Deploying search head cluster", "name", name)
	indexer := newSearchHeadClusterWithGivenSpec(name, d.testenv.namespace, spec)
	deployed, err := d.deployCR(name, indexer)
	return deployed.(*enterpriseApi.SearchHeadCluster), err
}

// DeployLicenseMasterWithGivenSpec deploys the license master with given SPEC
func (d *Deployment) DeployLicenseMasterWithGivenSpec(name string, spec enterpriseApi.LicenseMasterSpec) (*enterpriseApi.LicenseMaster, error) {
	d.testenv.Log.Info("Deploying license-master", "name", name)
	lm := newLicenseMasterWithGivenSpec(name, d.testenv.namespace, spec)
	deployed, err := d.deployCR(name, lm)
	if err != nil {
		return nil, err
	}
	return deployed.(*enterpriseApi.LicenseMaster), err
}

// DeploySingleSiteClusterWithGivenAppFrameworkSpec deploys indexer cluster (lm, shc optional) with app framework spec
func (d *Deployment) DeploySingleSiteClusterWithGivenAppFrameworkSpec(name string, indexerReplicas int, shc bool, appFrameworkSpec enterpriseApi.AppFrameworkSpec, delaySeconds int) error {

	licenseMaster := ""

	// If license file specified, deploy License Master
	if d.testenv.licenseFilePath != "" {
		// Deploy the license master
		_, err := d.DeployLicenseMaster(name)
		if err != nil {
			return err
		}

		licenseMaster = name
	}

	// Deploy the cluster master
	cmSpec := enterpriseApi.ClusterMasterSpec{
		CommonSplunkSpec: enterpriseApi.CommonSplunkSpec{
			Spec: splcommon.Spec{
				ImagePullPolicy: "Always",
			},
			Volumes: []corev1.Volume{},
			LicenseMasterRef: corev1.ObjectReference{
				Name: licenseMaster,
			},
<<<<<<< HEAD
			LivenessInitialDelaySeconds:  int32(delaySeconds),
			ReadinessInitialDelaySeconds: int32(delaySeconds),
=======
			// LivenessInitialDelaySeconds:  int32(delaySeconds),
			// ReadinessInitialDelaySeconds: int32(delaySeconds),
>>>>>>> c0cf831f
		},
		AppFrameworkConfig: appFrameworkSpec,
	}
	_, err := d.DeployClusterMasterWithGivenSpec(name, cmSpec)
	if err != nil {
		return err
	}

	// Deploy the indexer cluster
	_, err = d.DeployIndexerCluster(name+"-idxc", licenseMaster, indexerReplicas, name, "")
	if err != nil {
		return err
	}

	shSpec := enterpriseApi.SearchHeadClusterSpec{
		CommonSplunkSpec: enterpriseApi.CommonSplunkSpec{
			Spec: splcommon.Spec{
				ImagePullPolicy: "Always",
			},
			Volumes: []corev1.Volume{},
			ClusterMasterRef: corev1.ObjectReference{
				Name: name,
			},
			LicenseMasterRef: corev1.ObjectReference{
				Name: licenseMaster,
			},
<<<<<<< HEAD
			LivenessInitialDelaySeconds:  int32(delaySeconds),
			ReadinessInitialDelaySeconds: int32(delaySeconds),
=======
			// LivenessInitialDelaySeconds:  int32(delaySeconds),
			// ReadinessInitialDelaySeconds: int32(delaySeconds),
>>>>>>> c0cf831f
		},
		Replicas:           3,
		AppFrameworkConfig: appFrameworkSpec,
	}
	if shc {
		_, err = d.DeploySearchHeadClusterWithGivenSpec(name+"-shc", shSpec)
		if err != nil {
			return err
		}
	}

	return nil
}

// DeployMultisiteClusterWithSearchHeadAndAppFramework deploys cluster-master, indexers in multiple sites (SHC LM Optional) with app framework spec
func (d *Deployment) DeployMultisiteClusterWithSearchHeadAndAppFramework(name string, indexerReplicas int, siteCount int, appFrameworkSpec enterpriseApi.AppFrameworkSpec, shc bool, delaySeconds int) error {

	licenseMaster := ""

	// If license file specified, deploy License Master
	if d.testenv.licenseFilePath != "" {
		// Deploy the license master
		_, err := d.DeployLicenseMaster(name)
		if err != nil {
			return err
		}

		licenseMaster = name
	}

	// Deploy the cluster-master
	defaults := `splunk:
  multisite_master: localhost
  all_sites: site1,site2,site3
  site: site1
  multisite_replication_factor_origin: 1
  multisite_replication_factor_total: 2
  multisite_search_factor_origin: 1
  multisite_search_factor_total: 2
  idxc:
    search_factor: 2
    replication_factor: 2
`

	// Cluster Master Spec
	cmSpec := enterpriseApi.ClusterMasterSpec{
		CommonSplunkSpec: enterpriseApi.CommonSplunkSpec{
			Spec: splcommon.Spec{
				ImagePullPolicy: "Always",
			},
			Volumes: []corev1.Volume{},
			LicenseMasterRef: corev1.ObjectReference{
				Name: licenseMaster,
			},
<<<<<<< HEAD
			Defaults:                     defaults,
			LivenessInitialDelaySeconds:  int32(delaySeconds),
			ReadinessInitialDelaySeconds: int32(delaySeconds),
=======
			Defaults: defaults,
			// LivenessInitialDelaySeconds:  int32(delaySeconds),
			// ReadinessInitialDelaySeconds: int32(delaySeconds),
>>>>>>> c0cf831f
		},
		AppFrameworkConfig: appFrameworkSpec,
	}

	_, err := d.DeployClusterMasterWithGivenSpec(name, cmSpec)
	if err != nil {
		return err
	}

	// Deploy indexer sites
	for site := 1; site <= siteCount; site++ {
		siteName := fmt.Sprintf("site%d", site)
		siteDefaults := fmt.Sprintf(`splunk:
  multisite_master: splunk-%s-cluster-master-service
  site: %s
`, name, siteName)
		_, err := d.DeployIndexerCluster(name+"-"+siteName, licenseMaster, indexerReplicas, name, siteDefaults)
		if err != nil {
			return err
		}
	}

	siteDefaults := fmt.Sprintf(`splunk:
  multisite_master: splunk-%s-cluster-master-service
  site: site0
`, name)
	// Deploy the SH cluster
	shSpec := enterpriseApi.SearchHeadClusterSpec{
		CommonSplunkSpec: enterpriseApi.CommonSplunkSpec{
			Spec: splcommon.Spec{
				ImagePullPolicy: "Always",
			},
			Volumes: []corev1.Volume{},
			ClusterMasterRef: corev1.ObjectReference{
				Name: name,
			},
			LicenseMasterRef: corev1.ObjectReference{
				Name: licenseMaster,
			},
<<<<<<< HEAD
			Defaults:                     siteDefaults,
			LivenessInitialDelaySeconds:  int32(delaySeconds),
			ReadinessInitialDelaySeconds: int32(delaySeconds),
=======
			Defaults: siteDefaults,
			// LivenessInitialDelaySeconds:  int32(delaySeconds),
			// ReadinessInitialDelaySeconds: int32(delaySeconds),
>>>>>>> c0cf831f
		},
		Replicas:           3,
		AppFrameworkConfig: appFrameworkSpec,
	}
	if shc {
		_, err = d.DeploySearchHeadClusterWithGivenSpec(name+"-shc", shSpec)
		if err != nil {
			return err
		}
	}
	return nil
<<<<<<< HEAD
}

// DeploySingleSiteClusterWithGivenMonitoringConsole deploys indexer cluster (lm, shc optional) with given monitoring console
func (d *Deployment) DeploySingleSiteClusterWithGivenMonitoringConsole(name string, indexerReplicas int, shc bool, monitoringConsoleName string) error {

	licenseMaster := ""

	// If license file specified, deploy License Master
	if d.testenv.licenseFilePath != "" {
		// Deploy the license master
		_, err := d.DeployLicenseMaster(name)
		if err != nil {
			return err
		}

		licenseMaster = name
	}

	// Deploy the cluster master
	cmSpec := enterpriseApi.ClusterMasterSpec{
		CommonSplunkSpec: enterpriseApi.CommonSplunkSpec{
			Spec: splcommon.Spec{
				ImagePullPolicy: "Always",
			},
			Volumes: []corev1.Volume{},
			LicenseMasterRef: corev1.ObjectReference{
				Name: licenseMaster,
			},
			MonitoringConsoleRef: corev1.ObjectReference{
				Name: monitoringConsoleName,
			},
		},
	}
	_, err := d.DeployClusterMasterWithGivenSpec(name, cmSpec)
	if err != nil {
		return err
	}

	// Deploy the indexer cluster
	_, err = d.DeployIndexerCluster(name+"-idxc", licenseMaster, indexerReplicas, name, "")
	if err != nil {
		return err
	}

	shSpec := enterpriseApi.SearchHeadClusterSpec{
		CommonSplunkSpec: enterpriseApi.CommonSplunkSpec{
			Spec: splcommon.Spec{
				ImagePullPolicy: "Always",
			},
			Volumes: []corev1.Volume{},
			ClusterMasterRef: corev1.ObjectReference{
				Name: name,
			},
			LicenseMasterRef: corev1.ObjectReference{
				Name: licenseMaster,
			},
			MonitoringConsoleRef: corev1.ObjectReference{
				Name: monitoringConsoleName,
			},
		},
		Replicas: 3,
	}
	if shc {
		_, err = d.DeploySearchHeadClusterWithGivenSpec(name+"-shc", shSpec)
		if err != nil {
			return err
		}
	}

	return nil
}

// DeployMultisiteClusterWithMonitoringConsole deploys cluster-master, indexers in multiple sites (SHC LM Optional) with monitoring console
func (d *Deployment) DeployMultisiteClusterWithMonitoringConsole(name string, indexerReplicas int, siteCount int, monitoringConsoleName string, shc bool) error {

	licenseMaster := ""

	// If license file specified, deploy License Master
	if d.testenv.licenseFilePath != "" {
		// Deploy the license master
		_, err := d.DeployLicenseMaster(name)
		if err != nil {
			return err
		}

		licenseMaster = name
	}

	// Deploy the cluster-master
	defaults := `splunk:
  multisite_master: localhost
  all_sites: site1,site2,site3
  site: site1
  multisite_replication_factor_origin: 1
  multisite_replication_factor_total: 2
  multisite_search_factor_origin: 1
  multisite_search_factor_total: 2
  idxc:
    search_factor: 2
    replication_factor: 2
`

	// Cluster Master Spec
	cmSpec := enterpriseApi.ClusterMasterSpec{
		CommonSplunkSpec: enterpriseApi.CommonSplunkSpec{
			Spec: splcommon.Spec{
				ImagePullPolicy: "Always",
			},
			Volumes: []corev1.Volume{},
			LicenseMasterRef: corev1.ObjectReference{
				Name: licenseMaster,
			},
			Defaults: defaults,
			MonitoringConsoleRef: corev1.ObjectReference{
				Name: monitoringConsoleName,
			},
		},
	}

	_, err := d.DeployClusterMasterWithGivenSpec(name, cmSpec)
	if err != nil {
		return err
	}

	// Deploy indexer sites
	for site := 1; site <= siteCount; site++ {
		siteName := fmt.Sprintf("site%d", site)
		siteDefaults := fmt.Sprintf(`splunk:
  multisite_master: splunk-%s-cluster-master-service
  site: %s
`, name, siteName)
		_, err := d.DeployIndexerCluster(name+"-"+siteName, licenseMaster, indexerReplicas, name, siteDefaults)
		if err != nil {
			return err
		}
	}

	siteDefaults := fmt.Sprintf(`splunk:
  multisite_master: splunk-%s-cluster-master-service
  site: site0
`, name)
	// Deploy the SH cluster
	shSpec := enterpriseApi.SearchHeadClusterSpec{
		CommonSplunkSpec: enterpriseApi.CommonSplunkSpec{
			Spec: splcommon.Spec{
				ImagePullPolicy: "Always",
			},
			Volumes: []corev1.Volume{},
			ClusterMasterRef: corev1.ObjectReference{
				Name: name,
			},
			LicenseMasterRef: corev1.ObjectReference{
				Name: licenseMaster,
			},
			Defaults: siteDefaults,
			MonitoringConsoleRef: corev1.ObjectReference{
				Name: monitoringConsoleName,
			},
		},
		Replicas: 3,
	}
	if shc {
		_, err = d.DeploySearchHeadClusterWithGivenSpec(name+"-shc", shSpec)
		if err != nil {
			return err
		}
	}
	return nil
=======
>>>>>>> c0cf831f
}<|MERGE_RESOLUTION|>--- conflicted
+++ resolved
@@ -98,7 +98,6 @@
 		return nil, err
 	}
 	return deployed.(*enterpriseApi.Standalone), err
-<<<<<<< HEAD
 }
 
 // DeployMonitoringConsole deploys MC instance on specified testenv,
@@ -110,8 +109,6 @@
 		return nil, err
 	}
 	return deployed.(*enterpriseApi.MonitoringConsole), err
-=======
->>>>>>> c0cf831f
 }
 
 // GetInstance retrieves the standalone, indexer, searchhead, licensemaster instance
@@ -461,13 +458,8 @@
 	return deployed.(*enterpriseApi.Standalone), err
 }
 
-<<<<<<< HEAD
 // DeployStandaloneWithGivenSpec deploys a standalone with given spec
 func (d *Deployment) DeployStandaloneWithGivenSpec(name string, spec enterpriseApi.StandaloneSpec) (*enterpriseApi.Standalone, error) {
-=======
-// DeployStandalonewithGivenSpec deploys a standalone with given spec
-func (d *Deployment) DeployStandalonewithGivenSpec(name string, spec enterpriseApi.StandaloneSpec) (*enterpriseApi.Standalone, error) {
->>>>>>> c0cf831f
 	standalone := newStandaloneWithGivenSpec(name, d.testenv.namespace, spec)
 	deployed, err := d.deployCR(name, standalone)
 	if err != nil {
@@ -608,13 +600,8 @@
 			LicenseMasterRef: corev1.ObjectReference{
 				Name: licenseMaster,
 			},
-<<<<<<< HEAD
-			LivenessInitialDelaySeconds:  int32(delaySeconds),
-			ReadinessInitialDelaySeconds: int32(delaySeconds),
-=======
 			// LivenessInitialDelaySeconds:  int32(delaySeconds),
 			// ReadinessInitialDelaySeconds: int32(delaySeconds),
->>>>>>> c0cf831f
 		},
 		AppFrameworkConfig: appFrameworkSpec,
 	}
@@ -641,13 +628,8 @@
 			LicenseMasterRef: corev1.ObjectReference{
 				Name: licenseMaster,
 			},
-<<<<<<< HEAD
-			LivenessInitialDelaySeconds:  int32(delaySeconds),
-			ReadinessInitialDelaySeconds: int32(delaySeconds),
-=======
 			// LivenessInitialDelaySeconds:  int32(delaySeconds),
 			// ReadinessInitialDelaySeconds: int32(delaySeconds),
->>>>>>> c0cf831f
 		},
 		Replicas:           3,
 		AppFrameworkConfig: appFrameworkSpec,
@@ -702,15 +684,9 @@
 			LicenseMasterRef: corev1.ObjectReference{
 				Name: licenseMaster,
 			},
-<<<<<<< HEAD
-			Defaults:                     defaults,
-			LivenessInitialDelaySeconds:  int32(delaySeconds),
-			ReadinessInitialDelaySeconds: int32(delaySeconds),
-=======
 			Defaults: defaults,
 			// LivenessInitialDelaySeconds:  int32(delaySeconds),
 			// ReadinessInitialDelaySeconds: int32(delaySeconds),
->>>>>>> c0cf831f
 		},
 		AppFrameworkConfig: appFrameworkSpec,
 	}
@@ -750,15 +726,9 @@
 			LicenseMasterRef: corev1.ObjectReference{
 				Name: licenseMaster,
 			},
-<<<<<<< HEAD
-			Defaults:                     siteDefaults,
-			LivenessInitialDelaySeconds:  int32(delaySeconds),
-			ReadinessInitialDelaySeconds: int32(delaySeconds),
-=======
 			Defaults: siteDefaults,
 			// LivenessInitialDelaySeconds:  int32(delaySeconds),
 			// ReadinessInitialDelaySeconds: int32(delaySeconds),
->>>>>>> c0cf831f
 		},
 		Replicas:           3,
 		AppFrameworkConfig: appFrameworkSpec,
@@ -770,7 +740,6 @@
 		}
 	}
 	return nil
-<<<<<<< HEAD
 }
 
 // DeploySingleSiteClusterWithGivenMonitoringConsole deploys indexer cluster (lm, shc optional) with given monitoring console
@@ -939,6 +908,4 @@
 		}
 	}
 	return nil
-=======
->>>>>>> c0cf831f
 }