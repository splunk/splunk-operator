--- conflicted
+++ resolved
@@ -252,11 +252,7 @@
 	return cr, nil
 }
 
-<<<<<<< HEAD
-// UpdateCR update
-=======
 // UpdateCR method to update existing CR spec
->>>>>>> 25c62213
 func (d *Deployment) UpdateCR(cr runtime.Object) error {
 
 	err := d.testenv.GetKubeClient().Update(context.TODO(), cr)
