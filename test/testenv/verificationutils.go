--- conflicted
+++ resolved
@@ -159,13 +159,8 @@
 	}, ConsistentDuration, ConsistentPollInterval).Should(gomega.Equal(splcommon.PhaseReady))
 }
 
-<<<<<<< HEAD
-// ClusterMasterReady verify Cluster Manager Instance is in ready status
-func ClusterMasterReady(deployment *Deployment, testenvInstance *TestEnv) {
-=======
 // ClusterManagerReady verify Cluster Manager Instance is in ready status
 func ClusterManagerReady(deployment *Deployment, testenvInstance *TestEnv) {
->>>>>>> 3db0c88d
 	// Ensure that the cluster-manager goes to Ready phase
 	cm := &enterpriseApi.ClusterMaster{}
 	gomega.Eventually(func() splcommon.Phase {
@@ -471,13 +466,8 @@
 	}, deployment.GetTimeout(), PollInterval).Should(gomega.Equal(true))
 }
 
-<<<<<<< HEAD
-// VerifyClusterMasterPhase verify phase of cluster manager
-func VerifyClusterMasterPhase(deployment *Deployment, testenvInstance *TestEnv, phase splcommon.Phase) {
-=======
 // VerifyClusterManagerPhase verify phase of cluster manager
 func VerifyClusterManagerPhase(deployment *Deployment, testenvInstance *TestEnv, phase splcommon.Phase) {
->>>>>>> 3db0c88d
 	cm := &enterpriseApi.ClusterMaster{}
 	gomega.Eventually(func() splcommon.Phase {
 		err := deployment.GetInstance(deployment.GetName(), cm)
@@ -652,11 +642,7 @@
 
 				if versionCheck {
 					// For clusterwide install do not check for versions on deployer and cluster-manager as the apps arent installed there
-<<<<<<< HEAD
-					if !(clusterWideInstall && (strings.Contains(podName, "-deployer-") || strings.Contains(podName, "-cluster-master-"))) {
-=======
 					if !(clusterWideInstall && (strings.Contains(podName, splcommon.TestDeployerDashed) || strings.Contains(podName, splcommon.TestClusterManagerDashed))) {
->>>>>>> 3db0c88d
 						var expectedVersion string
 						if checkupdated {
 							expectedVersion = AppInfo[appName]["V2"]
