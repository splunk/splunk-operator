--- conflicted
+++ resolved
@@ -293,13 +293,8 @@
 	LicenseManager := &enterpriseApi.LicenseManager{}
 
 	testenvInstance.Log.Info("Verifying License Manager becomes READY")
-<<<<<<< HEAD
-	gomega.Eventually(func() splcommon.Phase {
+	gomega.Eventually(func() enterpriseApi.Phase {
 		err := deployment.GetInstance(ctx, deployment.GetName(), LicenseManager)
-=======
-	gomega.Eventually(func() enterpriseApi.Phase {
-		err := deployment.GetInstance(ctx, deployment.GetName(), licenseMaster)
->>>>>>> bd4081bf
 		if err != nil {
 			return enterpriseApi.PhaseError
 		}
@@ -309,25 +304,14 @@
 		DumpGetTopPods(testenvInstance.GetName())
 		DumpGetTopNodes()
 
-<<<<<<< HEAD
 		return LicenseManager.Status.Phase
-	}, deployment.GetTimeout(), PollInterval).Should(gomega.Equal(splcommon.PhaseReady))
-
-	// In a steady state, we should stay in Ready and not flip-flop around
-	gomega.Consistently(func() splcommon.Phase {
-		_ = deployment.GetInstance(ctx, deployment.GetName(), LicenseManager)
-		return LicenseManager.Status.Phase
-	}, ConsistentDuration, ConsistentPollInterval).Should(gomega.Equal(splcommon.PhaseReady))
-=======
-		return licenseMaster.Status.Phase
 	}, deployment.GetTimeout(), PollInterval).Should(gomega.Equal(enterpriseApi.PhaseReady))
 
 	// In a steady state, we should stay in Ready and not flip-flop around
 	gomega.Consistently(func() enterpriseApi.Phase {
-		_ = deployment.GetInstance(ctx, deployment.GetName(), licenseMaster)
-		return licenseMaster.Status.Phase
+		_ = deployment.GetInstance(ctx, deployment.GetName(), licenseManager)
+		return licenseManager.Status.Phase
 	}, ConsistentDuration, ConsistentPollInterval).Should(gomega.Equal(enterpriseApi.PhaseReady))
->>>>>>> bd4081bf
 }
 
 // VerifyLMConfiguredOnPod verify LM is configured on given POD
