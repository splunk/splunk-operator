package testenv

import (
	"context"
	"encoding/json"

	enterpriseApi "github.com/splunk/splunk-operator/api/v4"

	logf "sigs.k8s.io/controller-runtime/pkg/log"
)

// DataIndexesResponse struct for /data/indexes response
type DataIndexesResponse struct {
	Entry []IndexEntry `json:"entry"`
}

// IndexEntry struct of index data response returned by /data/indexes endpoint
type IndexEntry struct {
	Name    string `json:"name"`
	Content struct {
		MaxGlobalDataSizeMB    int `json:"maxGlobalDataSizeMB"`
		MaxGlobalRawDataSizeMB int `json:"maxGlobalRawDataSizeMB"`
	}
}

// GetServiceDataIndexes returns output of services data indexes
func GetServiceDataIndexes(ctx context.Context, deployment *Deployment, podName string) (DataIndexesResponse, error) {
	stdin := "curl -ks -u admin:$(cat /mnt/splunk-secrets/password) https://localhost:8089/services/data/indexes?output_mode=json"
	command := []string{"/bin/sh"}
	stdout, stderr, err := deployment.PodExecCommand(ctx, podName, command, stdin, false)
	restResponse := DataIndexesResponse{}
	if err != nil {
		logf.Log.Error(err, "Failed to execute command on pod", "pod", podName, "command", command)
		return restResponse, err
	}
	logf.Log.Info("Command executed on pod", "pod", podName, "command", command, "stdin", stdin, "stdout", stdout, "stderr", stderr)
	err = json.Unmarshal([]byte(stdout), &restResponse)
	if err != nil {
		logf.Log.Error(err, "Failed to parse data/indexes response")
	}
	return restResponse, err
}

// GetIndexOnPod get list of indexes on given pod
func GetIndexOnPod(ctx context.Context, deployment *Deployment, podName string, indexName string) (bool, IndexEntry) {
	restResponse, err := GetServiceDataIndexes(ctx, deployment, podName)
	indexData := IndexEntry{}
	if err != nil {
		logf.Log.Error(err, "Failed to parse data/indexes response")
		return false, indexData
	}
	indexFound := false
	for _, entry := range restResponse.Entry {
		if entry.Name == indexName {
			indexFound = true
			indexData = entry
			break
		}
	}
	return indexFound, indexData
}

// RestartSplunk Restart splunk inside the container
func RestartSplunk(ctx context.Context, deployment *Deployment, podName string) bool {
	stdin := "/opt/splunk/bin/splunk restart -auth admin:$(cat /mnt/splunk-secrets/password)"
	command := []string{"/bin/sh"}
	stdout, stderr, err := deployment.PodExecCommand(ctx, podName, command, stdin, false)
	if err != nil {
		logf.Log.Error(err, "Failed to execute command on pod", "pod", podName, "command", command)
		return false
	}
	logf.Log.Info("Command executed on pod", "pod", podName, "command", command, "stdin", stdin, "stdout", stdout, "stderr", stderr)
	return true
}

// RollHotToWarm rolls hot buckets to warm for a given index and pod
func RollHotToWarm(ctx context.Context, deployment *Deployment, podName string, indexName string) bool {
	stdin := "/opt/splunk/bin/splunk _internal call /data/indexes/" + indexName + "/roll-hot-buckets admin:$(cat /mnt/splunk-secrets/password)"
	command := []string{"/bin/sh"}
	stdout, stderr, err := deployment.PodExecCommand(ctx, podName, command, stdin, false)
	if err != nil {
		logf.Log.Error(err, "Failed to execute command on pod", "pod", podName, "command", command)
		return false
	}
	logf.Log.Info("Command executed on pod", "pod", podName, "command", command, "stdin", stdin, "stdout", stdout, "stderr", stderr)
	return true
}

// GenerateIndexVolumeSpec return VolumeSpec struct with given values
func GenerateIndexVolumeSpec(volumeName string, endpoint string, secretRef string, provider string, storageType string) enterpriseApi.VolumeSpec {
	return enterpriseApi.VolumeSpec{
		Name:      volumeName,
		Endpoint:  endpoint,
		Path:      testIndexesS3Bucket,
		SecretRef: secretRef,
		Provider:  provider,
		Type:      storageType,
		Region:    region,
	}
}

<<<<<<< HEAD
// GenerateIndexVolumeSpecAzureManagedID return VolumeSpec struct with given values for Azure using Managed Identities
func GenerateIndexVolumeSpecAzureManagedID(volumeName string, endpoint string, provider string, storageType string) enterpriseApi.VolumeSpec {
	return enterpriseApi.VolumeSpec{
		Name:     volumeName,
		Endpoint: endpoint,
		Path:     azureIndexesContainer,
		Provider: provider,
		Type:     storageType,
=======
// GenerateIndexVolumeSpecAzure return VolumeSpec struct with given values for Azure
func GenerateIndexVolumeSpecAzure(volumeName string, endpoint string, secretRef string, provider string, storageType string) enterpriseApi.VolumeSpec {
	return enterpriseApi.VolumeSpec{
		Name:      volumeName,
		Endpoint:  endpoint,
		Path:      azureIndexesContainer,
		SecretRef: secretRef,
		Provider:  provider,
		Type:      storageType,
>>>>>>> 2f372b3d
	}
}

// GenerateIndexSpec return VolumeSpec struct with given values
func GenerateIndexSpec(indexName string, volName string) enterpriseApi.IndexSpec {
	return enterpriseApi.IndexSpec{
		Name:       indexName,
		RemotePath: indexName,
		IndexAndGlobalCommonSpec: enterpriseApi.IndexAndGlobalCommonSpec{
			VolName: volName,
		},
	}
}<|MERGE_RESOLUTION|>--- conflicted
+++ resolved
@@ -87,7 +87,7 @@
 }
 
 // GenerateIndexVolumeSpec return VolumeSpec struct with given values
-func GenerateIndexVolumeSpec(volumeName string, endpoint string, secretRef string, provider string, storageType string) enterpriseApi.VolumeSpec {
+func GenerateIndexVolumeSpec(volumeName string, endpoint string, secretRef string, provider string, storageType string, region string) enterpriseApi.VolumeSpec {
 	return enterpriseApi.VolumeSpec{
 		Name:      volumeName,
 		Endpoint:  endpoint,
@@ -99,16 +99,6 @@
 	}
 }
 
-<<<<<<< HEAD
-// GenerateIndexVolumeSpecAzureManagedID return VolumeSpec struct with given values for Azure using Managed Identities
-func GenerateIndexVolumeSpecAzureManagedID(volumeName string, endpoint string, provider string, storageType string) enterpriseApi.VolumeSpec {
-	return enterpriseApi.VolumeSpec{
-		Name:     volumeName,
-		Endpoint: endpoint,
-		Path:     azureIndexesContainer,
-		Provider: provider,
-		Type:     storageType,
-=======
 // GenerateIndexVolumeSpecAzure return VolumeSpec struct with given values for Azure
 func GenerateIndexVolumeSpecAzure(volumeName string, endpoint string, secretRef string, provider string, storageType string) enterpriseApi.VolumeSpec {
 	return enterpriseApi.VolumeSpec{
@@ -118,7 +108,17 @@
 		SecretRef: secretRef,
 		Provider:  provider,
 		Type:      storageType,
->>>>>>> 2f372b3d
+	}
+}
+
+// GenerateIndexVolumeSpecAzureManagedID return VolumeSpec struct with given values for Azure using Managed Identities
+func GenerateIndexVolumeSpecAzureManagedID(volumeName string, endpoint string, provider string, storageType string) enterpriseApi.VolumeSpec {
+	return enterpriseApi.VolumeSpec{
+		Name:     volumeName,
+		Endpoint: endpoint,
+		Path:     azureIndexesContainer,
+		Provider: provider,
+		Type:     storageType,
 	}
 }
 
