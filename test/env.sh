--- conflicted
+++ resolved
@@ -11,8 +11,6 @@
 : "${ECR_REGISTRY:=}"
 : "${VPC_PUBLIC_SUBNET_STRING:=}"
 : "${VPC_PRIVATE_SUBNET_STRING:=}"
-<<<<<<< HEAD
-=======
 # Azure specific variables
 : "${AZURE_RESOURCE_GROUP:=}"
 : "${AZURE_CONTAINER_REGISTRY:=}"
@@ -21,7 +19,6 @@
 : "${AZURE_CLUSTER_AGENTPOOL_RG:=}"
 : "${AZURE_STORAGE_ACCOUNT:=}"
 : "${AZURE_MANAGED_ID_ENABLED:=}"
->>>>>>> 472a0dcb
 # Below env variables required to run license master test cases
 : "${ENTERPRISE_LICENSE_PATH:=}"
 : "${TEST_S3_BUCKET:=}"
@@ -50,13 +47,8 @@
 : "${SKIP_REGEX:=}"
 # Set to DEBUG_RUN:=True to skip tear down of test environment in case of test failure
 : "${DEBUG_RUN:=False}"
-<<<<<<< HEAD
-# Type of deployment, manifest files or helm chart, possible values "manifest" or "helm"
-: "${DEPLOYMENT_TYPE:=}"
-=======
 # Type of deplyoment, manifest files or helm chart, possible values "manifest" or "helm"
 : "${DEPLOYMENT_TYPE:=manifest}"
->>>>>>> 472a0dcb
 
 # Docker registry to use to push the test images to and pull from in the cluster
 if [ -z "${PRIVATE_REGISTRY}" ]; then
