--- conflicted
+++ resolved
@@ -73,11 +73,8 @@
 	})
 
 	Context("Multisite Indexer Cluster with Search Head Cluster (m4) with App Framework", func() {
-<<<<<<< HEAD
-		It("smoke, m4, appframeworkm4, appframework: can deploy a M4 SVA with App Framework enabled, install apps and upgrade them", func() {
-=======
 		It("smoke, m4, appframework, appframeworksm4: can deploy a M4 SVA with App Framework enabled, install apps and upgrade them", func() {
->>>>>>> c145ff3e
+
 
 			/* Test Steps
 			   ################## SETUP ##################
@@ -324,11 +321,8 @@
 	})
 
 	Context("Multisite Indexer Cluster with Search Head Cluster (m4) with App Framework", func() {
-<<<<<<< HEAD
-		It("integration, m4, appframeworkm4, appframework: can deploy a M4 SVA with App Framework enabled, install apps and downgrade them", func() {
-=======
 		It("integration, m4, appframework, appframeworksm4: can deploy a M4 SVA with App Framework enabled, install apps and downgrade them", func() {
->>>>>>> c145ff3e
+
 
 			/* Test Steps
 			   ################## SETUP ##################
@@ -564,11 +558,8 @@
 	})
 
 	Context("Multisite Indexer Cluster with Search Head Cluster (m4) with App Framework", func() {
-<<<<<<< HEAD
-		It("integration, m4, appframeworkm4, appframework: can deploy a M4 SVA with App Framework enabled, install apps, scale up clusters, install apps on new pods, scale down", func() {
-=======
 		It("integration, m4, appframework, appframeworksm4: can deploy a M4 SVA with App Framework enabled, install apps, scale up clusters, install apps on new pods, scale down", func() {
->>>>>>> c145ff3e
+
 
 			/* Test Steps
 			   ################## SETUP ##################
@@ -794,11 +785,8 @@
 	})
 
 	Context("Multi Site Indexer Cluster with Search Head Cluster (m4) with App Framework)", func() {
-<<<<<<< HEAD
-		It("integration, m4, appframeworkm4, appframework: can deploy a M4 SVA and have apps installed locally on Cluster Manager and Deployer", func() {
-=======
 		It("integration, m4, appframework, appframeworksm4: can deploy a M4 SVA and have apps installed locally on Cluster Manager and Deployer", func() {
->>>>>>> c145ff3e
+
 
 			/* Test Steps
 			   ################## SETUP ####################
