// Copyright (c) 2018-2021 Splunk Inc. All rights reserved.
//
// Licensed under the Apache License, Version 2.0 (the "License");
// you may not use this file except in compliance with the License.
// You may obtain a copy of the License at
//
//  http://www.apache.org/licenses/LICENSE-2.0
//
// Unless required by applicable law or agreed to in writing, software
// distributed under the License is distributed on an "AS IS" BASIS,
// WITHOUT WARRANTIES OR CONDITIONS OF ANY KIND, either express or implied.
// See the License for the specific language governing permissions and
// limitations under the License.s
package m4appfw

import (
	"fmt"
	"path/filepath"
	"strings"
	"time"

	. "github.com/onsi/ginkgo"
	. "github.com/onsi/gomega"

	testenv "github.com/splunk/splunk-operator/test/testenv"

	enterpriseApi "github.com/splunk/splunk-operator/pkg/apis/enterprise/v3"
	splcommon "github.com/splunk/splunk-operator/pkg/splunk/common"
	corev1 "k8s.io/api/core/v1"
)

var _ = Describe("m4appfw test", func() {

	var deployment *testenv.Deployment
	var uploadedApps []string
	var appSourceNameIdxc string
	var appSourceNameShc string
	var s3TestDirShc string
	var s3TestDirIdxc string
	var appSourceVolumeNameIdxc string
	var appSourceVolumeNameShc string

	BeforeEach(func() {
		var err error
		deployment, err = testenvInstance.NewDeployment(testenv.RandomDNSName(3))
		Expect(err).To(Succeed(), "Unable to create deployment")
		s3TestDirIdxc = "m4appfw-idxc-" + testenv.RandomDNSName(4)
		s3TestDirShc = "m4appfw-shc-" + testenv.RandomDNSName(4)
		appSourceVolumeNameIdxc = "appframework-test-volume-idxc-" + testenv.RandomDNSName(3)
		appSourceVolumeNameShc = "appframework-test-volume-shc-" + testenv.RandomDNSName(3)
	})

	AfterEach(func() {
		// When a test spec failed, skip the teardown so we can troubleshoot.
		if CurrentGinkgoTestDescription().Failed {
			testenvInstance.SkipTeardown = true
		}
		if deployment != nil {
			deployment.Teardown()
		}
		// Delete files uploaded to S3
		if !testenvInstance.SkipTeardown {
			testenv.DeleteFilesOnS3(testS3Bucket, uploadedApps)
		}
	})

	Context("Multisite Indexer Cluster with Search Head Cluster (m4) with App Framework", func() {
		It("smoke, m4, appframework: can deploy a M4 SVA with App Framework enabled, install apps and upgrade them", func() {

			/* Test Steps
			   ################## SETUP ##################
			   * Upload V1 apps to S3 for Monitoring Console
			   * Create app source for Monitoring Console
			   * Prepare and deploy Monitoring Console CRD with app framework and wait for the pod to be ready
			   * Upload V1 apps to S3 for Indexer Cluster and Search Head Cluster
			   * Prepare and deploy M4 CRD with app framework and wait for the pods to be ready
			   ########## INITIAL VERIFICATIONS ##########
			   * Verify bundle push is successful
			   * Verify apps are copied and installed on Monitoring Console and on Search Heads and Indexers pods
			   ############# UPGRADE APPS ################
			   * Upgrade apps in app sources
			   * Wait for Monitoring Console and M4 pod to be ready
			   ########## UPGRADE VERIFICATIONS ##########
			   * Verify bundle push is successful
			   * Verify apps are copied and upgraded on Monitoring Console and on Search Heads and Indexers pods
			*/

			//################## SETUP ##################
			// Upload V1 apps to S3 for Monitoring Console
			appVersion := "V1"
			appFileList := testenv.GetAppFileList(appListV1, 1)
			testenvInstance.Log.Info(fmt.Sprintf("Upload %s apps to S3 for Monitoring Console", appVersion))
			s3TestDirMC := "m4appfw-mc-" + testenv.RandomDNSName(4)
			uploadedFiles, err := testenv.UploadFilesToS3(testS3Bucket, s3TestDirMC, appFileList, downloadDirV1)
			Expect(err).To(Succeed(), fmt.Sprintf("Unable to upload %s apps to S3 test directory for Monitoring Console", appVersion))
			uploadedApps = append(uploadedApps, uploadedFiles...)

			// Create App framework Spec for Monitoring Console
			appSourceNameMC := "appframework-" + enterpriseApi.ScopeLocal + "mc-" + testenv.RandomDNSName(3)
			volumeNameMC := "appframework-test-volume-mc-" + testenv.RandomDNSName(3)
			appFrameworkSpecMC := testenv.GenerateAppFrameworkSpec(testenvInstance, volumeNameMC, enterpriseApi.ScopeLocal, appSourceNameMC, s3TestDirMC, 60)
			mcSpec := enterpriseApi.MonitoringConsoleSpec{
				CommonSplunkSpec: enterpriseApi.CommonSplunkSpec{
					Spec: splcommon.Spec{
						ImagePullPolicy: "IfNotPresent",
					},
					Volumes: []corev1.Volume{},
				},
				AppFrameworkConfig: appFrameworkSpecMC,
			}

			// Deploy Monitoring Console
			testenvInstance.Log.Info("Deploy Monitoring Console")
			mcName := deployment.GetName()
			mc, err := deployment.DeployMonitoringConsoleWithGivenSpec(testenvInstance.GetName(), mcName, mcSpec)
			Expect(err).To(Succeed(), "Unable to deploy Monitoring Console")

			// Verify Monitoring Console is ready and stays in ready state
			testenv.VerifyMonitoringConsoleReady(deployment, deployment.GetName(), mc, testenvInstance)

			// Upload V1 apps to S3 for Indexer Cluster
			testenvInstance.Log.Info(fmt.Sprintf("Upload %s apps to S3 for Indexer Cluster", appVersion))
			uploadedFiles, err = testenv.UploadFilesToS3(testS3Bucket, s3TestDirIdxc, appFileList, downloadDirV1)
			Expect(err).To(Succeed(), fmt.Sprintf("Unable to upload %s apps to S3 test directory for Indexer Cluster", appVersion))
			uploadedApps = append(uploadedApps, uploadedFiles...)

			// Upload V1 apps to S3 for Search Head Cluster
			testenvInstance.Log.Info(fmt.Sprintf("Upload %s apps to S3 for Search Head Cluster", appVersion))
			uploadedFiles, err = testenv.UploadFilesToS3(testS3Bucket, s3TestDirShc, appFileList, downloadDirV1)
			Expect(err).To(Succeed(), fmt.Sprintf("Unable to upload %s apps to S3 test directory for Search Head Cluster", appVersion))
			uploadedApps = append(uploadedApps, uploadedFiles...)

			// Create App framework Spec for M4
			appSourceNameIdxc = "appframework-idxc-" + enterpriseApi.ScopeCluster + testenv.RandomDNSName(3)
			appSourceNameShc = "appframework-shc-" + enterpriseApi.ScopeCluster + testenv.RandomDNSName(3)
			appFrameworkSpecIdxc := testenv.GenerateAppFrameworkSpec(testenvInstance, appSourceVolumeNameIdxc, enterpriseApi.ScopeCluster, appSourceNameIdxc, s3TestDirIdxc, 60)
			appFrameworkSpecShc := testenv.GenerateAppFrameworkSpec(testenvInstance, appSourceVolumeNameShc, enterpriseApi.ScopeCluster, appSourceNameShc, s3TestDirShc, 60)

			// Deploy M4 CRD
			testenvInstance.Log.Info("Deploy Multisite Indexer Cluster with Search Head Cluster")
			siteCount := 3
			shReplicas := 3
			indexersPerSite := 1
			err = deployment.DeployMultisiteClusterWithSearchHeadAndAppFramework(deployment.GetName(), indexersPerSite, siteCount, appFrameworkSpecIdxc, appFrameworkSpecShc, true, mcName, "")
			Expect(err).To(Succeed(), "Unable to deploy Multisite Indexer Cluster and Search Head Cluster with App framework")

			// Ensure that the Cluster Manager goes to Ready phase
			testenv.ClusterManagerReady(deployment, testenvInstance)

			// Ensure the Indexers of all sites go to Ready phase
			testenv.IndexersReady(deployment, testenvInstance, siteCount)

			// Ensure Indexer Cluster configured as Multisite
			testenv.IndexerClusterMultisiteStatus(deployment, testenvInstance, siteCount)

			// Ensure Search Head Cluster go to Ready phase
			testenv.SearchHeadClusterReady(deployment, testenvInstance)

			// Verify RF SF is met
			testenv.VerifyRFSFMet(deployment, testenvInstance)

			// Verify Monitoring Console is ready and stays in ready state
			testenv.VerifyMonitoringConsoleReady(deployment, deployment.GetName(), mc, testenvInstance)

			//########## INITIAL VERIFICATIONS ##########
<<<<<<< HEAD
			// Verify App Download State on Cluster Manager CR
			testenv.VerifyAppListPhaseClusterMaster(deployment, testenvInstance, deployment.GetName(), appSourceName, enterpriseApi.PhaseDownload, appFileList)

			// Verify App Copy State on Cluster Manager CR
			appFileList = testenv.GetAppFileListPhase3(appListV1)
			testenv.VerifyAppListPhaseClusterMaster(deployment, testenvInstance, deployment.GetName(), appSourceName, enterpriseApi.PhasePodCopy, appFileList)

			// Verify Apps Deleted on Operator Pod for Cluster Manager
			cm := &enterpriseApi.ClusterMaster{}
			err = deployment.GetInstance(testenvInstance.GetName(), cm)
			Expect(err).To(Succeed(), "Unable to deploy Cluster Manager instance with App framework")

			opLocalAppPathClusterManager := filepath.Join(splcommon.AppDownloadVolume, "downloadedApps", testenvInstance.GetName(), cm.Kind, deployment.GetName(), enterpriseApi.ScopeLocal, appSourceName)
			opPod := testenv.GetOperatorPodName(testenvInstance.GetName())
			testenvInstance.Log.Info(fmt.Sprintf("Verify Apps are deleted on Splunk Operator for version %s", appVersion))
			testenv.VerifyAppsPackageDeletedOnContainer(deployment, testenvInstance, testenvInstance.GetName(), []string{opPod}, appFileList, opLocalAppPathClusterManager)

			// Verify App Install State on Cluster Manager CR
			appFileList = testenv.GetAppFileListPhase3(appListV1)
			testenv.VerifyAppListPhaseClusterMaster(deployment, testenvInstance, deployment.GetName(), appSourceName, enterpriseApi.PhaseInstall, appFileList)

			// Verify apps are deleted on Cluster Manager Pod
			downloadLocationClusterMaster := "/init-apps/" + volumeName
			clusterManagerPodName := fmt.Sprintf(testenv.ClusterManagerPod, deployment.GetName())
			testenvInstance.Log.Info(fmt.Sprintf("Verify %s apps are deleted on Standalone pod %s", appVersion, clusterManagerPodName))
			testenv.VerifyAppsPackageDeletedOnContainer(deployment, testenvInstance, testenvInstance.GetName(), []string{clusterManagerPodName}, appFileList, downloadLocationClusterMaster)
=======
			// Verify V1 apps are downloaded on Cluster Manager
			initContDownloadLocationIdxc := "/init-apps/" + appSourceNameIdxc
			testenvInstance.Log.Info(fmt.Sprintf("Verify %s apps are downloaded on Cluster Manager", appVersion))
			testenv.VerifyAppsDownloadedOnContainer(deployment, testenvInstance, testenvInstance.GetName(), []string{fmt.Sprintf(testenv.ClusterManagerPod, deployment.GetName())}, appFileList, initContDownloadLocationIdxc)

			// Verify V1 apps are downloaded on Deployer
			initContDownloadLocationShc := "/init-apps/" + appSourceNameShc
			testenvInstance.Log.Info(fmt.Sprintf("Verify %s apps are downloaded on Deployer", appVersion))
			testenv.VerifyAppsDownloadedOnContainer(deployment, testenvInstance, testenvInstance.GetName(), []string{fmt.Sprintf(testenv.DeployerPod, deployment.GetName())}, appFileList, initContDownloadLocationShc)
>>>>>>> f1266600

			// Verify V1 apps are downloaded on Monitoring Console
			initContDownloadLocationMCPod := "/init-apps/" + appSourceNameMC
			mcPodName := fmt.Sprintf(testenv.MonitoringConsolePod, mcName, 0)
			testenvInstance.Log.Info(fmt.Sprintf("Verify %s apps are downloaded on Monitoring Console pod %s", appVersion, mcPodName))
			testenv.VerifyAppsDownloadedOnContainer(deployment, testenvInstance, testenvInstance.GetName(), []string{mcPodName}, appFileList, initContDownloadLocationMCPod)

			// Verify bundle push status
			testenvInstance.Log.Info(fmt.Sprintf("Verify bundle push status (%s apps)", appVersion))
			testenv.VerifyClusterManagerBundlePush(deployment, testenvInstance, testenvInstance.GetName(), siteCount, "")
			testenv.VerifyDeployerBundlePush(deployment, testenvInstance, testenvInstance.GetName(), shReplicas)

			// Saving current V1 bundle hash for future comparison
			clusterManagerBundleHash := testenv.GetClusterManagerBundleHash(deployment)

			// Add Search Head Cluster and Indexer Pods to all Pod Names
<<<<<<< HEAD
			allPodNames := []string{fmt.Sprintf(testenv.ClusterManagerPod, deployment.GetName()), fmt.Sprintf(testenv.DeployerPod, deployment.GetName())}
=======
			podNames := []string{fmt.Sprintf(testenv.ClusterManagerPod, deployment.GetName()), fmt.Sprintf(testenv.DeployerPod, deployment.GetName())}
			allPodNames := podNames
>>>>>>> f1266600
			allPodNames = append(allPodNames, testenv.GeneratePodNameSlice(testenv.MultiSiteIndexerPod, deployment.GetName(), 1, true, siteCount)...)
			allPodNames = append(allPodNames, testenv.GeneratePodNameSlice(testenv.SearchHeadPod, deployment.GetName(), shReplicas, false, 1)...)

			// Verify apps are copied to correct location for M4 SVA
			testenvInstance.Log.Info(fmt.Sprintf("Verify %s apps are copied to correct location for M4", appVersion))
			testenv.VerifyAppsCopied(deployment, testenvInstance, testenvInstance.GetName(), allPodNames, appListV1, true, true)

			// Verify apps are copied to correct location for Monitoring Console
			testenvInstance.Log.Info(fmt.Sprintf("Verify %s apps are copied to correct location for Monitoring Console", appVersion))
			testenv.VerifyAppsCopied(deployment, testenvInstance, testenvInstance.GetName(), []string{mcPodName}, appListV1, true, false)

			// Verify apps are not copied in /etc/apps/ on Cluster Manager and on Deployer (therefore not installed on Deployer and on Cluster Manager)
			podNames := []string{fmt.Sprintf(testenv.ClusterManagerPod, deployment.GetName()), fmt.Sprintf(testenv.DeployerPod, deployment.GetName())}
			testenvInstance.Log.Info(fmt.Sprintf("Verify %s apps are NOT copied to /etc/apps on Cluster Manager and Deployer (App list: %s)", appVersion, appFileList))
			testenv.VerifyAppsCopied(deployment, testenvInstance, testenvInstance.GetName(), podNames, appListV1, false, false)

			// Verify apps are installed on M4 (cluster-wide)
			testenvInstance.Log.Info(fmt.Sprintf("Verify %s apps are installed on M4 pods (cluster-wide)", appVersion))
			testenv.VerifyAppInstalled(deployment, testenvInstance, testenvInstance.GetName(), allPodNames, appListV1, true, "enabled", false, true)

			// Verify apps are installed on Monitoring Console (local install)
			testenvInstance.Log.Info(fmt.Sprintf("Verify %s apps are installed on Monitoring Console pod (local)", appVersion))
			testenv.VerifyAppInstalled(deployment, testenvInstance, testenvInstance.GetName(), []string{mcPodName}, appListV1, true, "enabled", false, false)

			//############# UPGRADE APPS ################
			// Delete apps on S3
			testenvInstance.Log.Info(fmt.Sprintf("Delete %s apps on S3", appVersion))
			testenv.DeleteFilesOnS3(testS3Bucket, uploadedApps)
			uploadedApps = nil

			// Upload V2 apps to S3 for Indexer Cluster
			appVersion = "V2"
			appFileList = testenv.GetAppFileList(appListV2, 2)
			testenvInstance.Log.Info(fmt.Sprintf("Upload %s apps to S3 for Indexer Cluster", appVersion))
			uploadedFiles, err = testenv.UploadFilesToS3(testS3Bucket, s3TestDirIdxc, appFileList, downloadDirV2)
			Expect(err).To(Succeed(), fmt.Sprintf("Unable to upload %s apps to S3 test directory for Indexer Cluster", appVersion))
			uploadedApps = append(uploadedApps, uploadedFiles...)

			// Upload V2 apps to S3 for Search Head Cluster
			testenvInstance.Log.Info(fmt.Sprintf("Upload %s apps to S3 for Search Head Cluster", appVersion))
			uploadedFiles, err = testenv.UploadFilesToS3(testS3Bucket, s3TestDirShc, appFileList, downloadDirV2)
			Expect(err).To(Succeed(), fmt.Sprintf("Unable to upload %s apps to S3 test directory for Search Head Cluster", appVersion))
			uploadedApps = append(uploadedApps, uploadedFiles...)

			// Upload V2 apps for Monitoring Console
			testenvInstance.Log.Info(fmt.Sprintf("Upload %s apps to S3 for Monitoring Console", appVersion))
			uploadedFiles, err = testenv.UploadFilesToS3(testS3Bucket, s3TestDirMC, appFileList, downloadDirV2)
			Expect(err).To(Succeed(), fmt.Sprintf("Unable to upload %s apps to S3 test directory for Monitoring Console", appVersion))
			uploadedApps = append(uploadedApps, uploadedFiles...)

			// Wait for the poll period for the apps to be downloaded
			time.Sleep(2 * time.Minute)

			// Ensure that the Cluster Manager goes to Ready phase
			testenv.ClusterManagerReady(deployment, testenvInstance)

			// Ensure the Indexers of all sites go to Ready phase
			testenv.IndexersReady(deployment, testenvInstance, siteCount)

			// Ensure cluster configured as Multisite
			testenv.IndexerClusterMultisiteStatus(deployment, testenvInstance, siteCount)

			// Ensure Search Head Cluster go to Ready phase
			testenv.SearchHeadClusterReady(deployment, testenvInstance)

			// Verify RF SF is met
			testenv.VerifyRFSFMet(deployment, testenvInstance)

			// Verify Monitoring Console is Ready and stays in ready state
			testenv.VerifyMonitoringConsoleReady(deployment, deployment.GetName(), mc, testenvInstance)

			//########## UPGRADE VERIFICATIONS ##########
<<<<<<< HEAD
			// Verify App Download State on Cluster Manager CR
			testenv.VerifyAppListPhaseClusterMaster(deployment, testenvInstance, deployment.GetName(), appSourceName, enterpriseApi.PhaseDownload, appFileList)

			// Verify App Copy State on Cluster Manager CR
			appFileList = testenv.GetAppFileListPhase3(appListV1)
			testenv.VerifyAppListPhaseClusterMaster(deployment, testenvInstance, deployment.GetName(), appSourceName, enterpriseApi.PhasePodCopy, appFileList)

			testenvInstance.Log.Info(fmt.Sprintf("Verify Apps are deleted on Splunk Operator for version %s", appVersion))
			testenv.VerifyAppsPackageDeletedOnContainer(deployment, testenvInstance, testenvInstance.GetName(), []string{opPod}, appFileList, opLocalAppPathClusterManager)

			// Verify App Install State on Cluster Manager CR
			appFileList = testenv.GetAppFileListPhase3(appListV1)
			testenv.VerifyAppListPhaseClusterMaster(deployment, testenvInstance, deployment.GetName(), appSourceName, enterpriseApi.PhaseInstall, appFileList)

			// Verify apps are deleted on Cluster Manager Pod
			testenvInstance.Log.Info(fmt.Sprintf("Verify %s apps are deleted on Standalone pod %s", appVersion, clusterManagerPodName))
			testenv.VerifyAppsPackageDeletedOnContainer(deployment, testenvInstance, testenvInstance.GetName(), []string{clusterManagerPodName}, appFileList, downloadLocationClusterMaster)
=======
			// Verify V2 apps are downloaded on Cluster Manager
			testenvInstance.Log.Info(fmt.Sprintf("Verify %s apps are downloaded on Cluster Manager", appVersion))
			testenv.VerifyAppsDownloadedOnContainer(deployment, testenvInstance, testenvInstance.GetName(), []string{fmt.Sprintf(testenv.ClusterManagerPod, deployment.GetName())}, appFileList, initContDownloadLocationIdxc)

			// Verify V2 apps are downloaded on Deployer
			testenvInstance.Log.Info(fmt.Sprintf("Verify %s apps are downloaded on Deployer", appVersion))
			testenv.VerifyAppsDownloadedOnContainer(deployment, testenvInstance, testenvInstance.GetName(), []string{fmt.Sprintf(testenv.DeployerPod, deployment.GetName())}, appFileList, initContDownloadLocationShc)
>>>>>>> f1266600

			// Verify V2 apps are downloaded on Monitoring Console
			testenvInstance.Log.Info(fmt.Sprintf("Verify %s apps are downloaded on Monitoring Console pod %s", appVersion, mcPodName))
			testenv.VerifyAppsDownloadedOnContainer(deployment, testenvInstance, testenvInstance.GetName(), []string{mcPodName}, appFileList, initContDownloadLocationMCPod)

			// Verify bundle push status and compare bundle hash with previous V1 bundle
			testenv.VerifyClusterManagerBundlePush(deployment, testenvInstance, testenvInstance.GetName(), siteCount, clusterManagerBundleHash)
			testenv.VerifyDeployerBundlePush(deployment, testenvInstance, testenvInstance.GetName(), shReplicas)

			// Verify V2 apps are copied to location for M4 SVA
			testenvInstance.Log.Info(fmt.Sprintf("Verify %s apps are copied to correct location on M4 pods", appVersion))
			testenv.VerifyAppsCopied(deployment, testenvInstance, testenvInstance.GetName(), allPodNames, appListV2, true, true)

			// Verify V2 apps are copied to location for Monitoring Console
			testenvInstance.Log.Info(fmt.Sprintf("Verify %s apps are copied to correct location on Monitoring Console", appVersion))
			testenv.VerifyAppsCopied(deployment, testenvInstance, testenvInstance.GetName(), []string{mcPodName}, appListV2, true, false)

			// Verify V2 apps are not copied in /etc/apps/ on Cluster Manager and on Deployer (therefore not installed on Deployer and on Cluster Manager)
			testenvInstance.Log.Info(fmt.Sprintf("Verify %s apps are NOT copied to /etc/apps on Cluster Manager and Deployer", appFileList))
			testenv.VerifyAppsCopied(deployment, testenvInstance, testenvInstance.GetName(), podNames, appListV2, false, false)

			// Verify apps are updated on M4(cluster-wide)
			testenvInstance.Log.Info(fmt.Sprintf("Verify apps have been updated to %s on M4 pods", appVersion))
			testenv.VerifyAppInstalled(deployment, testenvInstance, testenvInstance.GetName(), allPodNames, appListV2, true, "enabled", true, true)

			// Verify apps are updated on Monitoring Console (local install)
			testenvInstance.Log.Info(fmt.Sprintf("Verify apps have been updated to %s on Monitoring Console", appVersion))
			testenv.VerifyAppInstalled(deployment, testenvInstance, testenvInstance.GetName(), []string{mcPodName}, appListV2, true, "enabled", true, false)
		})
	})

	Context("Multisite Indexer Cluster with Search Head Cluster (m4) with App Framework", func() {
		It("integration, m4, appframework: can deploy a M4 SVA with App Framework enabled, install apps and downgrade them", func() {

			/* Test Steps
			   ################## SETUP ##################
			   * Upload V2 apps to S3 for Monitoring Console
			   * Create app source for Monitoring Console
			   * Prepare and deploy Monitoring Console CRD with app framework and wait for the pod to be ready
			   * Upload V2 apps to S3 for Indexer Cluster and Search Head Cluster
			   * Prepare and deploy M4 CRD with app framework and wait for the pods to be ready
			   ########## INITIAL VERIFICATIONS ##########
			   * Verify bundle push is successful
			   * Verify apps are copied and installed on Monitoring Console and on Search Heads and Indexers pods
			   ############ DOWNGRADE APPS ###############
			   * Downgrade apps in app sources
			   * Wait for Monitoring Console and M4 to be ready
			   ########## DOWNGRADE VERIFICATIONS ########
			   * Verify bundle push is successful
			   * Verify apps are copied and downgraded on Monitoring Console and on Search Heads and Indexers pods
			*/

			//################## SETUP ##################
			// Upload V2 version of apps to S3 for Monitoring Console
			appVersion := "V2"
			appFileList := testenv.GetAppFileList(appListV2, 2)
			testenvInstance.Log.Info(fmt.Sprintf("Upload %s apps to S3 for Monitoring Console", appVersion))
			s3TestDirMC := "m4appfw-mc-" + testenv.RandomDNSName(4)
			uploadedFiles, err := testenv.UploadFilesToS3(testS3Bucket, s3TestDirMC, appFileList, downloadDirV2)
			Expect(err).To(Succeed(), fmt.Sprintf("Unable to upload %s apps to S3 test directory for Monitoring Console", appVersion))
			uploadedApps = append(uploadedApps, uploadedFiles...)

			// Create App framework Spec for Monitoring Console
			appSourceNameMC := "appframework-" + enterpriseApi.ScopeLocal + "mc-" + testenv.RandomDNSName(3)
			volumeNameMC := "appframework-test-volume-mc-" + testenv.RandomDNSName(3)
			appFrameworkSpecMC := testenv.GenerateAppFrameworkSpec(testenvInstance, volumeNameMC, enterpriseApi.ScopeLocal, appSourceNameMC, s3TestDirMC, 60)
			mcSpec := enterpriseApi.MonitoringConsoleSpec{
				CommonSplunkSpec: enterpriseApi.CommonSplunkSpec{
					Spec: splcommon.Spec{
						ImagePullPolicy: "IfNotPresent",
					},
					Volumes: []corev1.Volume{},
				},
				AppFrameworkConfig: appFrameworkSpecMC,
			}

			// Deploy Monitoring Console
			testenvInstance.Log.Info("Deploy Monitoring Console")
			mcName := deployment.GetName()
			mc, err := deployment.DeployMonitoringConsoleWithGivenSpec(testenvInstance.GetName(), mcName, mcSpec)
			Expect(err).To(Succeed(), "Unable to deploy Monitoring Console instance")

			// Verify Monitoring Console is ready and stays in ready state
			testenv.VerifyMonitoringConsoleReady(deployment, deployment.GetName(), mc, testenvInstance)

			// Upload V2 apps to S3 for Indexer Cluster
			testenvInstance.Log.Info(fmt.Sprintf("Upload %s apps to S3 for Indexer Cluster", appVersion))
			uploadedFiles, err = testenv.UploadFilesToS3(testS3Bucket, s3TestDirIdxc, appFileList, downloadDirV2)
			Expect(err).To(Succeed(), fmt.Sprintf("Unable to upload %s apps to S3 test directory for Indexer Cluster", appVersion))
			uploadedApps = append(uploadedApps, uploadedFiles...)

			// Upload V2 apps to S3 for Search Head Cluster
			testenvInstance.Log.Info(fmt.Sprintf("Upload %s apps to S3 for Search Head Cluster", appVersion))
			uploadedFiles, err = testenv.UploadFilesToS3(testS3Bucket, s3TestDirShc, appFileList, downloadDirV2)
			Expect(err).To(Succeed(), fmt.Sprintf("Unable to upload %s apps to S3 test directory for Search Head Cluster", appVersion))
			uploadedApps = append(uploadedApps, uploadedFiles...)

			// Create App framework Spec for M4
			appSourceNameIdxc = "appframework-idxc-" + enterpriseApi.ScopeCluster + testenv.RandomDNSName(3)
			appSourceNameShc = "appframework-shc-" + enterpriseApi.ScopeCluster + testenv.RandomDNSName(3)
			appFrameworkSpecIdxc := testenv.GenerateAppFrameworkSpec(testenvInstance, appSourceVolumeNameIdxc, enterpriseApi.ScopeCluster, appSourceNameIdxc, s3TestDirIdxc, 60)
			appFrameworkSpecShc := testenv.GenerateAppFrameworkSpec(testenvInstance, appSourceVolumeNameShc, enterpriseApi.ScopeCluster, appSourceNameShc, s3TestDirShc, 60)

			// Deploy M4 CRD
			testenvInstance.Log.Info("Deploy Multisite Indexer Cluster with Search Head Cluster")
			siteCount := 3
			shReplicas := 3
			indexersPerSite := 1
			err = deployment.DeployMultisiteClusterWithSearchHeadAndAppFramework(deployment.GetName(), indexersPerSite, siteCount, appFrameworkSpecIdxc, appFrameworkSpecShc, true, mcName, "")
			Expect(err).To(Succeed(), "Unable to deploy Multisite Indexer Cluster and Search Head Cluster with App framework")

			// Ensure that the Cluster Manager goes to Ready phase
			testenv.ClusterManagerReady(deployment, testenvInstance)

			// Ensure the Indexers of all sites go to Ready phase
			testenv.IndexersReady(deployment, testenvInstance, siteCount)

			// Ensure cluster configured as Multisite
			testenv.IndexerClusterMultisiteStatus(deployment, testenvInstance, siteCount)

			// Ensure Search Head Cluster go to Ready phase
			testenv.SearchHeadClusterReady(deployment, testenvInstance)

			// Verify RF SF is met
			testenv.VerifyRFSFMet(deployment, testenvInstance)

			// Verify Monitoring Console is Ready and stays in ready state
			testenv.VerifyMonitoringConsoleReady(deployment, deployment.GetName(), mc, testenvInstance)

			//########## INITIAL VERIFICATIONS ##########
<<<<<<< HEAD
			// Verify App Download State on Cluster Manager CR
			testenv.VerifyAppListPhaseClusterMaster(deployment, testenvInstance, deployment.GetName(), appSourceName, enterpriseApi.PhaseDownload, appFileList)

			// Verify App Copy State on Cluster Manager CR
			appFileList = testenv.GetAppFileListPhase3(appListV1)
			testenv.VerifyAppListPhaseClusterMaster(deployment, testenvInstance, deployment.GetName(), appSourceName, enterpriseApi.PhasePodCopy, appFileList)

			// Verify Apps Deleted on Operator Pod for Cluster Manager
			cm := &enterpriseApi.ClusterMaster{}
			err = deployment.GetInstance(testenvInstance.GetName(), cm)
			Expect(err).To(Succeed(), "Unable to deploy Cluster Manager instance with App framework")

			opLocalAppPathClusterManager := filepath.Join(splcommon.AppDownloadVolume, "downloadedApps", testenvInstance.GetName(), cm.Kind, deployment.GetName(), enterpriseApi.ScopeLocal, appSourceName)
			opPod := testenv.GetOperatorPodName(testenvInstance.GetName())
			testenvInstance.Log.Info(fmt.Sprintf("Verify Apps are deleted on Splunk Operator for version %s", appVersion))
			testenv.VerifyAppsPackageDeletedOnContainer(deployment, testenvInstance, testenvInstance.GetName(), []string{opPod}, appFileList, opLocalAppPathClusterManager)

			// Verify App Install State on Cluster Manager CR
			appFileList = testenv.GetAppFileListPhase3(appListV1)
			testenv.VerifyAppListPhaseClusterMaster(deployment, testenvInstance, deployment.GetName(), appSourceName, enterpriseApi.PhaseInstall, appFileList)

			// Verify apps are deleted on Cluster Manager Pod
			downloadLocationClusterMaster := "/init-apps/" + volumeName
			clusterManagerPodName := fmt.Sprintf(testenv.ClusterManagerPod, deployment.GetName())
			testenvInstance.Log.Info(fmt.Sprintf("Verify %s apps are deleted on Standalone pod %s", appVersion, clusterManagerPodName))
			testenv.VerifyAppsPackageDeletedOnContainer(deployment, testenvInstance, testenvInstance.GetName(), []string{clusterManagerPodName}, appFileList, downloadLocationClusterMaster)
=======
			// Verify V2 apps are downloaded on Cluster Manager
			initContDownloadLocationIdxc := "/init-apps/" + appSourceNameIdxc
			testenvInstance.Log.Info(fmt.Sprintf("Verify %s apps are downloaded on Cluster Manager", appVersion))
			testenv.VerifyAppsDownloadedOnContainer(deployment, testenvInstance, testenvInstance.GetName(), []string{fmt.Sprintf(testenv.ClusterManagerPod, deployment.GetName())}, appFileList, initContDownloadLocationIdxc)

			// Verify V2 apps are downloaded on Deployer
			initContDownloadLocationShc := "/init-apps/" + appSourceNameShc
			testenvInstance.Log.Info(fmt.Sprintf("Verify %s apps are downloaded on Deployer", appVersion))
			testenv.VerifyAppsDownloadedOnContainer(deployment, testenvInstance, testenvInstance.GetName(), []string{fmt.Sprintf(testenv.DeployerPod, deployment.GetName())}, appFileList, initContDownloadLocationShc)
>>>>>>> f1266600

			// Verify V2 apps are downloaded on Monitoring Console
			initContDownloadLocationMCPod := "/init-apps/" + appSourceNameMC
			mcPodName := fmt.Sprintf(testenv.MonitoringConsolePod, mcName, 0)
			testenvInstance.Log.Info(fmt.Sprintf("Verify %s apps are downloaded for Monitoring Console POD %s", appVersion, mcPodName))
			testenv.VerifyAppsDownloadedOnContainer(deployment, testenvInstance, testenvInstance.GetName(), []string{mcPodName}, appFileList, initContDownloadLocationMCPod)

			// Verify bundle push status
			testenvInstance.Log.Info(fmt.Sprintf("Verify bundle push status (%s apps)", appVersion))
			testenv.VerifyClusterManagerBundlePush(deployment, testenvInstance, testenvInstance.GetName(), siteCount, "")
			testenv.VerifyDeployerBundlePush(deployment, testenvInstance, testenvInstance.GetName(), shReplicas)

			// Saving current V2 bundle hash for future comparison
			clusterManagerBundleHash := testenv.GetClusterManagerBundleHash(deployment)

			// Add Search Head Cluster and Indexer Pods to all Pod Names
<<<<<<< HEAD
			allPodNames := []string{fmt.Sprintf(testenv.ClusterManagerPod, deployment.GetName()), fmt.Sprintf(testenv.DeployerPod, deployment.GetName())}
=======
			podNames := []string{fmt.Sprintf(testenv.ClusterManagerPod, deployment.GetName()), fmt.Sprintf(testenv.DeployerPod, deployment.GetName())}
			allPodNames := podNames
>>>>>>> f1266600
			allPodNames = append(allPodNames, testenv.GeneratePodNameSlice(testenv.MultiSiteIndexerPod, deployment.GetName(), 1, true, siteCount)...)
			allPodNames = append(allPodNames, testenv.GeneratePodNameSlice(testenv.SearchHeadPod, deployment.GetName(), shReplicas, false, 1)...)

			// Verify V2 apps are copied to location on M4
			testenvInstance.Log.Info(fmt.Sprintf("Verify %s apps are copied to correct location on M4", appVersion))
			testenv.VerifyAppsCopied(deployment, testenvInstance, testenvInstance.GetName(), allPodNames, appListV2, true, true)

			// Verify V2 apps are copied to correct location for Monitoring Console
			testenvInstance.Log.Info(fmt.Sprintf("Verify %s apps are copied to correct location for Monitoring Console", appVersion))
			testenv.VerifyAppsCopied(deployment, testenvInstance, testenvInstance.GetName(), []string{mcPodName}, appListV2, true, false)

			// Verify V2 apps are not copied in /etc/apps/ on Cluster Manager and on Deployer (therefore not installed on Deployer and on Cluster Manager)
			podNames := []string{fmt.Sprintf(testenv.ClusterManagerPod, deployment.GetName()), fmt.Sprintf(testenv.DeployerPod, deployment.GetName())}
			testenvInstance.Log.Info(fmt.Sprintf("Verify %s apps are NOT copied to /etc/apps on Cluster Manager and Deployer (App list: %s)", appVersion, appFileList))
			testenv.VerifyAppsCopied(deployment, testenvInstance, testenvInstance.GetName(), podNames, appListV2, false, false)

			// Verify V2 apps are installed on (cluster-wide)
			testenvInstance.Log.Info(fmt.Sprintf("Verify %s apps are installed on the pods", appVersion))
			testenv.VerifyAppInstalled(deployment, testenvInstance, testenvInstance.GetName(), allPodNames, appListV2, true, "enabled", true, true)

			// Verify apps are installed on Monitoring Console (local install)
			testenvInstance.Log.Info(fmt.Sprintf("Verify %s apps are installed on Monitoring Console pod", appVersion))
			testenv.VerifyAppInstalled(deployment, testenvInstance, testenvInstance.GetName(), []string{mcPodName}, appListV2, true, "enabled", true, false)

			//############# DOWNGRADE APPS ################
			// Delete V2 apps on S3
			testenvInstance.Log.Info(fmt.Sprintf("Delete %s apps on S3", appVersion))
			testenv.DeleteFilesOnS3(testS3Bucket, uploadedApps)
			uploadedApps = nil

			// Upload V1 apps to S3 for Indexer Cluster
			appVersion = "V1"
			appFileList = testenv.GetAppFileList(appListV1, 1)
			testenvInstance.Log.Info(fmt.Sprintf("Upload %s apps to S3 for Indexer Cluster", appVersion))
			uploadedFiles, err = testenv.UploadFilesToS3(testS3Bucket, s3TestDirIdxc, appFileList, downloadDirV1)
			Expect(err).To(Succeed(), fmt.Sprintf("Unable to upload %s apps to S3 test directory for Indexer Cluster", appVersion))
			uploadedApps = append(uploadedApps, uploadedFiles...)

			// Upload V1 apps to S3 for Search Head Cluster
			testenvInstance.Log.Info(fmt.Sprintf("Upload %s apps to S3 for Search Head Cluster", appVersion))
			uploadedFiles, err = testenv.UploadFilesToS3(testS3Bucket, s3TestDirShc, appFileList, downloadDirV1)
			Expect(err).To(Succeed(), fmt.Sprintf("Unable to upload %s apps to S3 test directory for Search Head Cluster", appVersion))
			uploadedApps = append(uploadedApps, uploadedFiles...)

			// Upload V1 apps to S3 for Monitoring Console
			testenvInstance.Log.Info(fmt.Sprintf("Upload %s apps to S3 for Monitoring Console", appVersion))
			uploadedFiles, err = testenv.UploadFilesToS3(testS3Bucket, s3TestDirMC, appFileList, downloadDirV1)
			Expect(err).To(Succeed(), fmt.Sprintf("Unable to upload %s apps to S3 test directory for Monitoring Console", appVersion))
			uploadedApps = append(uploadedApps, uploadedFiles...)

			// Wait for the poll period for the apps to be downloaded
			time.Sleep(2 * time.Minute)

			// Ensure that the Cluster Manager goes to Ready phase
			testenv.ClusterManagerReady(deployment, testenvInstance)

			// Ensure the Indexers of all sites go to Ready phase
			testenv.IndexersReady(deployment, testenvInstance, siteCount)

			// Ensure cluster configured as Multisite
			testenv.IndexerClusterMultisiteStatus(deployment, testenvInstance, siteCount)

			// Ensure Search Head Cluster go to Ready phase
			testenv.SearchHeadClusterReady(deployment, testenvInstance)

			// Verify RF SF is met
			testenv.VerifyRFSFMet(deployment, testenvInstance)

			// Verify Monitoring Console is Ready and stays in ready state
			testenv.VerifyMonitoringConsoleReady(deployment, deployment.GetName(), mc, testenvInstance)

			//########## DOWNGRADE VERIFICATIONS ########
<<<<<<< HEAD
			// Verify App Download State on Cluster Manager CR
			testenv.VerifyAppListPhaseClusterMaster(deployment, testenvInstance, deployment.GetName(), appSourceName, enterpriseApi.PhaseDownload, appFileList)

			// Verify App Copy State on Cluster Manager CR
			appFileList = testenv.GetAppFileListPhase3(appListV1)
			testenv.VerifyAppListPhaseClusterMaster(deployment, testenvInstance, deployment.GetName(), appSourceName, enterpriseApi.PhasePodCopy, appFileList)

			testenvInstance.Log.Info(fmt.Sprintf("Verify Apps are deleted on Splunk Operator for version %s", appVersion))
			testenv.VerifyAppsPackageDeletedOnContainer(deployment, testenvInstance, testenvInstance.GetName(), []string{opPod}, appFileList, opLocalAppPathClusterManager)

			// Verify App Install State on Cluster Manager CR
			appFileList = testenv.GetAppFileListPhase3(appListV1)
			testenv.VerifyAppListPhaseClusterMaster(deployment, testenvInstance, deployment.GetName(), appSourceName, enterpriseApi.PhaseInstall, appFileList)

			// Verify apps are deleted on Cluster Manager Pod
			testenvInstance.Log.Info(fmt.Sprintf("Verify %s apps are deleted on Standalone pod %s", appVersion, clusterManagerPodName))
			testenv.VerifyAppsPackageDeletedOnContainer(deployment, testenvInstance, testenvInstance.GetName(), []string{clusterManagerPodName}, appFileList, downloadLocationClusterMaster)
=======
			// Verify V1 apps are downloaded on Cluster Manager
			testenvInstance.Log.Info(fmt.Sprintf("Verify %s apps are downloaded on Cluster Manager", appVersion))
			testenv.VerifyAppsDownloadedOnContainer(deployment, testenvInstance, testenvInstance.GetName(), []string{fmt.Sprintf(testenv.ClusterManagerPod, deployment.GetName())}, appFileList, initContDownloadLocationIdxc)

			// Verify V1 apps are downloaded on Deployer
			testenvInstance.Log.Info(fmt.Sprintf("Verify %s apps are downloaded on Deployer", appVersion))
			testenv.VerifyAppsDownloadedOnContainer(deployment, testenvInstance, testenvInstance.GetName(), []string{fmt.Sprintf(testenv.DeployerPod, deployment.GetName())}, appFileList, initContDownloadLocationShc)
>>>>>>> f1266600

			// Verify V1 apps are downloaded on Monitoring Console
			testenvInstance.Log.Info(fmt.Sprintf("Verify %s apps are downloaded on Monitoring Console pod %s", appVersion, mcPodName))
			testenv.VerifyAppsDownloadedOnContainer(deployment, testenvInstance, testenvInstance.GetName(), []string{mcPodName}, appFileList, initContDownloadLocationMCPod)

			// Verify bundle push status
			testenvInstance.Log.Info(fmt.Sprintf("Verify bundle push status (%s apps)", appVersion))
			testenv.VerifyClusterManagerBundlePush(deployment, testenvInstance, testenvInstance.GetName(), siteCount, clusterManagerBundleHash)
			testenv.VerifyDeployerBundlePush(deployment, testenvInstance, testenvInstance.GetName(), shReplicas)

			// Verify V1 apps are copied to correct location for M4 SVA
			testenvInstance.Log.Info(fmt.Sprintf("Verify %s apps are copied to correct location for M4", appVersion))
			testenv.VerifyAppsCopied(deployment, testenvInstance, testenvInstance.GetName(), allPodNames, appListV1, true, true)

			// Verify V1 apps are copied to correct location for Monitoring Console
			testenvInstance.Log.Info(fmt.Sprintf("Verify %s apps are copied to correct location for Monitoring Console", appVersion))
			testenv.VerifyAppsCopied(deployment, testenvInstance, testenvInstance.GetName(), []string{mcPodName}, appListV2, true, false)

			// Verify V1 apps are not copied in /etc/apps/ on Cluster Manager and on Deployer (therefore not installed on Deployer and on Cluster Manager)
			testenvInstance.Log.Info(fmt.Sprintf("Verify %s apps are NOT copied to /etc/apps on Cluster Manager and Deployer", appVersion))
			testenv.VerifyAppsCopied(deployment, testenvInstance, testenvInstance.GetName(), podNames, appListV1, false, false)

			// Verify apps are downgraded on M4 (cluster-wide)
			testenvInstance.Log.Info(fmt.Sprintf("Verify apps have been downgraded to %s on the M4 pods", appVersion))
			testenv.VerifyAppInstalled(deployment, testenvInstance, testenvInstance.GetName(), allPodNames, appListV1, true, "enabled", false, true)

			// Verify apps are downgraded on Monitoring Console (local install)
			testenvInstance.Log.Info(fmt.Sprintf("Verify apps have been downgraded to %s on Monitoring Console", appVersion))
			testenv.VerifyAppInstalled(deployment, testenvInstance, testenvInstance.GetName(), []string{mcPodName}, appListV1, true, "enabled", false, false)
		})
	})

	Context("Multisite Indexer Cluster with Search Head Cluster (m4) with App Framework", func() {
		It("integration, m4, appframework: can deploy a M4 SVA with App Framework enabled, install apps, scale up clusters, install apps on new pods, scale down", func() {

			/* Test Steps
			   ################## SETUP ##################
			   * Upload V1 apps to S3 for M4
			   * Create app source for M4 SVA (Cluster Manager and Deployer)
			   * Prepare and deploy M4 CRD with app config and wait for pods to be ready
			   ########### INITIAL VERIFICATIONS #########
			   * Verify bundle push is sucessful
			   * Verify apps are copied and installed on Monitoring Console and also on Search Heads and Indexers pods
			   ############### SCALING UP ################
			   * Scale up Indexers and Search Head Cluster
			   * Wait for Monitoring Console and M4 to be ready
			   ######### SCALING UP VERIFICATIONS ########
			   * Verify bundle push is sucessful
			   * Verify apps are copied and installed on new Search Heads and Indexers pods
			   ############### SCALING DOWN ##############
			   * Scale down Indexers and Search Head Cluster
			   * Wait for Monitoring Console and M4 to be ready
			   ######### SCALING DOWN VERIFICATIONS ######
			   * Verify bundle push is sucessful
			   * Verify apps are still copied and installed on all Search Heads and Indexers pods
			*/

			//################## SETUP ##################
			// Upload V1 apps to S3 for Indexer Cluster
			appVersion := "V1"
			appFileList := testenv.GetAppFileList(appListV1, 1)
			testenvInstance.Log.Info(fmt.Sprintf("Upload %s apps to S3 for Indexer Cluster", appVersion))
			uploadedFiles, err := testenv.UploadFilesToS3(testS3Bucket, s3TestDirIdxc, appFileList, downloadDirV1)
			Expect(err).To(Succeed(), fmt.Sprintf("Unable to upload %s apps to S3 test directory for Indexer Cluster", appVersion))
			uploadedApps = append(uploadedApps, uploadedFiles...)

			// Upload V1 apps to S3 for Search Head Cluster
			testenvInstance.Log.Info(fmt.Sprintf("Upload %s apps to S3 for Search Head Cluster", appVersion))
			uploadedFiles, err = testenv.UploadFilesToS3(testS3Bucket, s3TestDirShc, appFileList, downloadDirV1)
			Expect(err).To(Succeed(), fmt.Sprintf("Unable to upload %s apps to S3 test directory for Search Head Cluster", appVersion))
			uploadedApps = append(uploadedApps, uploadedFiles...)

			// Create App framework Spec for M4
			appSourceNameIdxc = "appframework-idxc-" + enterpriseApi.ScopeCluster + testenv.RandomDNSName(3)
			appSourceNameShc = "appframework-shc-" + enterpriseApi.ScopeCluster + testenv.RandomDNSName(3)
			appFrameworkSpecIdxc := testenv.GenerateAppFrameworkSpec(testenvInstance, appSourceVolumeNameIdxc, enterpriseApi.ScopeCluster, appSourceNameIdxc, s3TestDirIdxc, 60)
			appFrameworkSpecShc := testenv.GenerateAppFrameworkSpec(testenvInstance, appSourceVolumeNameShc, enterpriseApi.ScopeCluster, appSourceNameShc, s3TestDirShc, 60)

			// Deploy M4 CRD
			testenvInstance.Log.Info("Deploy Multisite Indexer Cluster with Search Head Cluster")
			siteCount := 3
			indexersPerSite := 1
			shReplicas := 3
			err = deployment.DeployMultisiteClusterWithSearchHeadAndAppFramework(deployment.GetName(), indexersPerSite, siteCount, appFrameworkSpecIdxc, appFrameworkSpecShc, true, "", "")
			Expect(err).To(Succeed(), "Unable to deploy Multisite Indexer Cluster with Search Head Cluster")

			// Ensure that the Cluster Manager goes to Ready phase
			testenv.ClusterManagerReady(deployment, testenvInstance)

			// Ensure the Indexers of all sites go to Ready phase
			testenv.IndexersReady(deployment, testenvInstance, siteCount)

			// Ensure cluster configured as Multisite
			testenv.IndexerClusterMultisiteStatus(deployment, testenvInstance, siteCount)

			// Ensure Search Head Cluster go to Ready phase
			testenv.SearchHeadClusterReady(deployment, testenvInstance)

			// Verify RF SF is met
			testenv.VerifyRFSFMet(deployment, testenvInstance)

			//########### INITIAL VERIFICATIONS #########
<<<<<<< HEAD
			// Verify App Download State on Cluster Manager CR
			testenv.VerifyAppListPhaseClusterMaster(deployment, testenvInstance, deployment.GetName(), appSourceName, enterpriseApi.PhaseDownload, appFileList)

			// Verify App Copy State on Cluster Manager CR
			appFileList = testenv.GetAppFileListPhase3(appListV1)
			testenv.VerifyAppListPhaseClusterMaster(deployment, testenvInstance, deployment.GetName(), appSourceName, enterpriseApi.PhasePodCopy, appFileList)

			// Verify Apps Deleted on Operator Pod for Cluster Manager
			cm := &enterpriseApi.ClusterMaster{}
			err = deployment.GetInstance(testenvInstance.GetName(), cm)
			Expect(err).To(Succeed(), "Unable to deploy Cluster Manager instance with App framework")

			opLocalAppPathClusterManager := filepath.Join(splcommon.AppDownloadVolume, "downloadedApps", testenvInstance.GetName(), cm.Kind, deployment.GetName(), enterpriseApi.ScopeLocal, appSourceName)
			opPod := testenv.GetOperatorPodName(testenvInstance.GetName())
			testenvInstance.Log.Info(fmt.Sprintf("Verify Apps are deleted on Splunk Operator for version %s", appVersion))
			testenv.VerifyAppsPackageDeletedOnContainer(deployment, testenvInstance, testenvInstance.GetName(), []string{opPod}, appFileList, opLocalAppPathClusterManager)

			// Verify App Install State on Cluster Manager CR
			appFileList = testenv.GetAppFileListPhase3(appListV1)
			testenv.VerifyAppListPhaseClusterMaster(deployment, testenvInstance, deployment.GetName(), appSourceName, enterpriseApi.PhaseInstall, appFileList)

			// Verify apps are deleted on Cluster Manager Pod
			downloadLocationClusterMaster := "/init-apps/" + volumeName
			clusterManagerPodName := fmt.Sprintf(testenv.ClusterManagerPod, deployment.GetName())
			testenvInstance.Log.Info(fmt.Sprintf("Verify %s apps are deleted on Standalone pod %s", appVersion, clusterManagerPodName))
			testenv.VerifyAppsPackageDeletedOnContainer(deployment, testenvInstance, testenvInstance.GetName(), []string{clusterManagerPodName}, appFileList, downloadLocationClusterMaster)
=======
			// Verify apps are downloaded on Cluster Manager
			initContDownloadLocationIdxc := "/init-apps/" + appSourceNameIdxc
			testenvInstance.Log.Info(fmt.Sprintf("Verify %s apps are downloaded on Cluster Master", appVersion))
			testenv.VerifyAppsDownloadedOnContainer(deployment, testenvInstance, testenvInstance.GetName(), []string{fmt.Sprintf(testenv.ClusterManagerPod, deployment.GetName())}, appFileList, initContDownloadLocationIdxc)

			// Verify apps are downloaded on Deployer
			initContDownloadLocationShc := "/init-apps/" + appSourceNameShc
			testenvInstance.Log.Info(fmt.Sprintf("Verify %s apps are downloaded on Deployer", appVersion))
			testenv.VerifyAppsDownloadedOnContainer(deployment, testenvInstance, testenvInstance.GetName(), []string{fmt.Sprintf(testenv.DeployerPod, deployment.GetName())}, appFileList, initContDownloadLocationShc)
>>>>>>> f1266600

			// Verify bundle push status
			testenv.VerifyClusterManagerBundlePush(deployment, testenvInstance, testenvInstance.GetName(), siteCount, "")
			testenv.VerifyDeployerBundlePush(deployment, testenvInstance, testenvInstance.GetName(), shReplicas)

			// Verify apps are copied to correct location
			allPodNames := testenv.DumpGetPods(testenvInstance.GetName())
			testenvInstance.Log.Info(fmt.Sprintf("Verify %s apps are copied to correct location", appVersion))
			testenv.VerifyAppsCopied(deployment, testenvInstance, testenvInstance.GetName(), allPodNames, appListV1, true, true)

			// Verify apps are not copied in /etc/apps/ on Cluster Manager and on Deployer (therefore not installed on Deployer and on Cluster Manager)
			managerPodNames := []string{fmt.Sprintf(testenv.ClusterManagerPod, deployment.GetName()), fmt.Sprintf(testenv.DeployerPod, deployment.GetName())}
			testenvInstance.Log.Info(fmt.Sprintf("Verify %s apps are NOT copied to /etc/apps on Cluster Manager and Deployer (App list: %s)", appVersion, appFileList))
			testenv.VerifyAppsCopied(deployment, testenvInstance, testenvInstance.GetName(), managerPodNames, appListV1, false, false)

			// Verify apps are installed on Monitoring Console and M4(cluster-wide)
			testenvInstance.Log.Info(fmt.Sprintf("Verify %s apps are installed cluster-wide on the pods", appVersion))
			testenv.VerifyAppInstalled(deployment, testenvInstance, testenvInstance.GetName(), allPodNames, appListV1, true, "enabled", false, true)

			//############### SCALING UP ################
			// Get instance of current Search Head Cluster CR with latest config
			shc := &enterpriseApi.SearchHeadCluster{}
			shcName := deployment.GetName() + "-shc"
			err = deployment.GetInstance(shcName, shc)
			Expect(err).To(Succeed(), "Failed to get instance of Search Head Cluster")

			// Scale up Search Head Cluster
			defaultSHReplicas := shc.Spec.Replicas
			scaledSHReplicas := defaultSHReplicas + 1
			testenvInstance.Log.Info("Scale up Search Head Cluster", "Current Replicas", defaultSHReplicas, "New Replicas", scaledSHReplicas)

			// Update Replicas of Search Head Cluster
			shc.Spec.Replicas = int32(scaledSHReplicas)
			err = deployment.UpdateCR(shc)
			Expect(err).To(Succeed(), "Failed to scale up Search Head Cluster")

			// Ensure Search Head Cluster scales up and go to ScalingUp phase
			testenv.VerifySearchHeadClusterPhase(deployment, testenvInstance, splcommon.PhaseScalingUp)

			// Get instance of current Indexer CR with latest config
			idxcName := deployment.GetName() + "-" + "site1"
			idxc := &enterpriseApi.IndexerCluster{}
			err = deployment.GetInstance(idxcName, idxc)
			Expect(err).To(Succeed(), "Failed to get instance of Indexer Cluster")
			defaultIndexerReplicas := idxc.Spec.Replicas
			scaledIndexerReplicas := defaultIndexerReplicas + 1
			testenvInstance.Log.Info("Scale up Indexer Cluster", "Current Replicas", defaultIndexerReplicas, "New Replicas", scaledIndexerReplicas)

			// Update Replicas of Indexer Cluster
			idxc.Spec.Replicas = int32(scaledIndexerReplicas)
			err = deployment.UpdateCR(idxc)
			Expect(err).To(Succeed(), "Failed to Scale Up Indexer Cluster")

			// Ensure Indexer cluster scales up and go to ScalingUp phase
			testenv.VerifyIndexerClusterPhase(deployment, testenvInstance, splcommon.PhaseScalingUp, idxcName)

			// Ensure Indexer cluster go to Ready phase
			testenv.IndexersReady(deployment, testenvInstance, siteCount)

			// Ensure Search Head Cluster go to Ready phase
			testenv.SearchHeadClusterReady(deployment, testenvInstance)

			// Verify RF SF is met
			testenv.VerifyRFSFMet(deployment, testenvInstance)

			//######### SCALING UP VERIFICATIONS ########
			// Verify App Download State on Cluster Manager CR
			testenv.VerifyAppListPhaseClusterMaster(deployment, testenvInstance, deployment.GetName(), appSourceName, enterpriseApi.PhaseDownload, appFileList)

			// Verify App Copy State on Cluster Manager CR
			appFileList = testenv.GetAppFileListPhase3(appListV1)
			testenv.VerifyAppListPhaseClusterMaster(deployment, testenvInstance, deployment.GetName(), appSourceName, enterpriseApi.PhasePodCopy, appFileList)

			testenvInstance.Log.Info(fmt.Sprintf("Verify Apps are deleted on Splunk Operator for version %s", appVersion))
			testenv.VerifyAppsPackageDeletedOnContainer(deployment, testenvInstance, testenvInstance.GetName(), []string{opPod}, appFileList, opLocalAppPathClusterManager)

			// Verify App Install State on Cluster Manager CR
			appFileList = testenv.GetAppFileListPhase3(appListV1)
			testenv.VerifyAppListPhaseClusterMaster(deployment, testenvInstance, deployment.GetName(), appSourceName, enterpriseApi.PhaseInstall, appFileList)

			// Verify apps are deleted on Cluster Manager Pod
			testenvInstance.Log.Info(fmt.Sprintf("Verify %s apps are deleted on Standalone pod %s", appVersion, clusterManagerPodName))
			testenv.VerifyAppsPackageDeletedOnContainer(deployment, testenvInstance, testenvInstance.GetName(), []string{clusterManagerPodName}, appFileList, downloadLocationClusterMaster)

			// Verify bundle push status. Bundle hash not compared as scaleup does not involve new config
			testenvInstance.Log.Info("Verify bundle push status after scaling up")
			testenv.VerifyClusterManagerBundlePush(deployment, testenvInstance, testenvInstance.GetName(), int(scaledIndexerReplicas), "")
			testenv.VerifyDeployerBundlePush(deployment, testenvInstance, testenvInstance.GetName(), siteCount)

			// Verify V1 apps are copied to correct location
			allPodNames = testenv.DumpGetPods(testenvInstance.GetName())
			testenvInstance.Log.Info(fmt.Sprintf("Verify %s apps are copied to correct location after scaling up of Indexers and Search Heads", appVersion))
			testenv.VerifyAppsCopied(deployment, testenvInstance, testenvInstance.GetName(), allPodNames, appListV1, true, true)

			// Verify V1 apps are not copied in /etc/apps/ on Cluster Manager and on Deployer (therefore not installed on Deployer and on Cluster Manager)
			testenvInstance.Log.Info(fmt.Sprintf("Verify %s apps are NOT copied to /etc/apps on Cluster Manager and Deployer after scaling up of Indexers and Search Heads", appVersion))
			testenv.VerifyAppsCopied(deployment, testenvInstance, testenvInstance.GetName(), managerPodNames, appListV1, false, false)

			// Verify V1 apps are installed cluster-wide
			testenvInstance.Log.Info(fmt.Sprintf("Verify %s apps are installed on the pods after scaling up of Indexers and Search Heads", appVersion))
			testenv.VerifyAppInstalled(deployment, testenvInstance, testenvInstance.GetName(), allPodNames, appListV1, true, "enabled", false, true)

			//############### SCALING DOWN ##############
			// Get instance of current Search Head Cluster CR with latest config
			shc = &enterpriseApi.SearchHeadCluster{}
			err = deployment.GetInstance(shcName, shc)
			Expect(err).To(Succeed(), "Failed to get instance of Search Head Cluster")

			// Scale down Search Head Cluster
			defaultSHReplicas = shc.Spec.Replicas
			scaledSHReplicas = defaultSHReplicas - 1
			testenvInstance.Log.Info("Scaling down Search Head Cluster", "Current Replicas", defaultSHReplicas, "New Replicas", scaledSHReplicas)

			// Update Replicas of Search Head Cluster
			shc.Spec.Replicas = int32(scaledSHReplicas)
			err = deployment.UpdateCR(shc)
			Expect(err).To(Succeed(), "Failed to scale down Search Head Cluster")

			// Ensure Search Head Cluster scales down and go to ScalingDown phase
			testenv.VerifySearchHeadClusterPhase(deployment, testenvInstance, splcommon.PhaseScalingDown)

			// Get instance of current Indexer CR with latest config
			err = deployment.GetInstance(idxcName, idxc)
			Expect(err).To(Succeed(), "Failed to get instance of Indexer Cluster")
			defaultIndexerReplicas = idxc.Spec.Replicas
			scaledIndexerReplicas = defaultIndexerReplicas - 1
			testenvInstance.Log.Info("Scaling down Indexer Cluster", "Current Replicas", defaultIndexerReplicas, "New Replicas", scaledIndexerReplicas)

			// Update Replicas of Indexer Cluster
			idxc.Spec.Replicas = int32(scaledIndexerReplicas)
			err = deployment.UpdateCR(idxc)
			Expect(err).To(Succeed(), "Failed to Scale down Indexer Cluster")

			// Ensure Indexer cluster scales down and go to ScalingDown phase
			testenv.VerifyIndexerClusterPhase(deployment, testenvInstance, splcommon.PhaseScalingDown, idxcName)

			// Ensure Search Head Cluster go to Ready phase
			testenv.SearchHeadClusterReady(deployment, testenvInstance)

			// Ensure Indexer cluster go to Ready phase
			testenv.IndexersReady(deployment, testenvInstance, siteCount)

			// Verify RF SF is met
			testenv.VerifyRFSFMet(deployment, testenvInstance)

			//######### SCALING DOWN VERIFICATIONS ######
			// Verify App Download State on Cluster Manager CR
			testenv.VerifyAppListPhaseClusterMaster(deployment, testenvInstance, deployment.GetName(), appSourceName, enterpriseApi.PhaseDownload, appFileList)

			// Verify App Copy State on Cluster Manager CR
			appFileList = testenv.GetAppFileListPhase3(appListV1)
			testenv.VerifyAppListPhaseClusterMaster(deployment, testenvInstance, deployment.GetName(), appSourceName, enterpriseApi.PhasePodCopy, appFileList)

			testenvInstance.Log.Info(fmt.Sprintf("Verify Apps are deleted on Splunk Operator for version %s", appVersion))
			testenv.VerifyAppsPackageDeletedOnContainer(deployment, testenvInstance, testenvInstance.GetName(), []string{opPod}, appFileList, opLocalAppPathClusterManager)

			// Verify App Install State on Cluster Manager CR
			appFileList = testenv.GetAppFileListPhase3(appListV1)
			testenv.VerifyAppListPhaseClusterMaster(deployment, testenvInstance, deployment.GetName(), appSourceName, enterpriseApi.PhaseInstall, appFileList)

			// Verify apps are deleted on Cluster Manager Pod
			testenvInstance.Log.Info(fmt.Sprintf("Verify %s apps are deleted on Standalone pod %s", appVersion, clusterManagerPodName))
			testenv.VerifyAppsPackageDeletedOnContainer(deployment, testenvInstance, testenvInstance.GetName(), []string{clusterManagerPodName}, appFileList, downloadLocationClusterMaster)

			// Verify bundle push status
			testenv.VerifyClusterManagerBundlePush(deployment, testenvInstance, testenvInstance.GetName(), int(scaledIndexerReplicas), "")
			testenv.VerifyDeployerBundlePush(deployment, testenvInstance, testenvInstance.GetName(), siteCount)

			// Verify apps are copied to correct location
			allPodNames = testenv.DumpGetPods(testenvInstance.GetName())
			testenvInstance.Log.Info(fmt.Sprintf("Verify %s apps are copied to correct location based on Pod KIND after scaling down of Indexers and Search Heads", appVersion))
			testenv.VerifyAppsCopied(deployment, testenvInstance, testenvInstance.GetName(), allPodNames, appListV1, true, true)

			// Verify apps are not copied in /etc/apps/ on Cluster Manager and on Deployer (therefore not installed on Deployer and on Cluster Manager)
			testenvInstance.Log.Info(fmt.Sprintf("Verify %s apps are NOT copied to /etc/apps on Cluster Manager and Deployer after scaling down of Indexers and Search Heads", appVersion))
			testenv.VerifyAppsCopied(deployment, testenvInstance, testenvInstance.GetName(), managerPodNames, appListV1, false, false)

			// Verify apps are installed cluster-wide after scaling down
			testenvInstance.Log.Info(fmt.Sprintf("Verify %s apps are installed on the pods after scaling down of Indexers and Search Heads", appVersion))
			testenv.VerifyAppInstalled(deployment, testenvInstance, testenvInstance.GetName(), allPodNames, appListV1, true, "enabled", false, true)
		})
	})

	Context("Multi Site Indexer Cluster with Search Head Cluster (m4) with App Framework)", func() {
		It("integration, m4, appframework: can deploy a M4 SVA and have apps installed locally on Cluster Manager and Deployer", func() {

			/* Test Steps
			   ################## SETUP ####################
			   * Upload V1 apps to S3
			   * Create app source with local scope for M4 SVA (Cluster Manager and Deployer)
			   * Prepare and deploy M4 CRD with app framework and wait for pods to be ready
			   ########## INITIAL VERIFICATION #############
			   * Verify apps are installed locally on Cluster Manager and Deployer
			   ############### UPGRADE APPS ################
			   * Upgrade apps in app sources
			   * Wait for pods to be ready
			   ########## UPGRADE VERIFICATIONS ############
			   * Verify bundle push is successful
			   * Verify apps are copied, installed and upgraded on Cluster Manager and Deployer
			*/

			//################## SETUP ####################
			// Upload V1 apps to S3 for Indexer Cluster
			appVersion := "V1"
			appFileList := testenv.GetAppFileList(appListV1, 1)
			testenvInstance.Log.Info(fmt.Sprintf("Upload %s apps to S3 for Indexer Cluster", appVersion))
			uploadedFiles, err := testenv.UploadFilesToS3(testS3Bucket, s3TestDirIdxc, appFileList, downloadDirV1)
			Expect(err).To(Succeed(), fmt.Sprintf("Unable to upload %s apps to S3 test directory for Indexer Cluster", appVersion))
			uploadedApps = append(uploadedApps, uploadedFiles...)

			// Upload V1 apps to S3 for Search Head Cluster
			testenvInstance.Log.Info(fmt.Sprintf("Upload %s apps to S3 for Search Head Cluster", appVersion))
			uploadedFiles, err = testenv.UploadFilesToS3(testS3Bucket, s3TestDirShc, appFileList, downloadDirV1)
			Expect(err).To(Succeed(), fmt.Sprintf("Unable to upload %s apps to S3 test directory for Search Head Cluster", appVersion))
			uploadedApps = append(uploadedApps, uploadedFiles...)

			// Create App framework Spec
			appSourceNameIdxc = "appframework-idxc-" + enterpriseApi.ScopeLocal + testenv.RandomDNSName(3)
			appSourceNameShc = "appframework-shc-" + enterpriseApi.ScopeLocal + testenv.RandomDNSName(3)
			appFrameworkSpecIdxc := testenv.GenerateAppFrameworkSpec(testenvInstance, appSourceVolumeNameIdxc, enterpriseApi.ScopeLocal, appSourceNameIdxc, s3TestDirIdxc, 60)
			appFrameworkSpecShc := testenv.GenerateAppFrameworkSpec(testenvInstance, appSourceVolumeNameShc, enterpriseApi.ScopeLocal, appSourceNameShc, s3TestDirShc, 60)

			// Deploy Multisite Cluster and Search Head Cluster, with App Framework enabled on Cluster Manager and Deployer
			siteCount := 3
			indexersPerSite := 1
			testenvInstance.Log.Info("Deploy Multisite Indexer Cluster with Search Head Cluster")
			err = deployment.DeployMultisiteClusterWithSearchHeadAndAppFramework(deployment.GetName(), indexersPerSite, siteCount, appFrameworkSpecIdxc, appFrameworkSpecShc, true, "", "")
			Expect(err).To(Succeed(), "Unable to deploy Multisite Indexer Cluster with Search Head Cluster")

			// Ensure that the Cluster Manager goes to Ready phase
			testenv.ClusterManagerReady(deployment, testenvInstance)

			// Ensure the Indexers of all sites go to Ready phase
			testenv.IndexersReady(deployment, testenvInstance, siteCount)

			// Ensure Search Head Cluster go to Ready phase
			testenv.SearchHeadClusterReady(deployment, testenvInstance)

			//########## INITIAL VERIFICATION #############
<<<<<<< HEAD
			// Verify App Download State on Cluster Manager CR
			testenv.VerifyAppListPhaseClusterMaster(deployment, testenvInstance, deployment.GetName(), appSourceName, enterpriseApi.PhaseDownload, appFileList)

			// Verify App Copy State on Cluster Manager CR
			appFileList = testenv.GetAppFileListPhase3(appListV1)
			testenv.VerifyAppListPhaseClusterMaster(deployment, testenvInstance, deployment.GetName(), appSourceName, enterpriseApi.PhasePodCopy, appFileList)

			// Verify Apps Deleted on Operator Pod for Cluster Manager
			cm := &enterpriseApi.ClusterMaster{}
			err = deployment.GetInstance(testenvInstance.GetName(), cm)
			Expect(err).To(Succeed(), "Unable to deploy Cluster Manager instance with App framework")

			opLocalAppPathClusterManager := filepath.Join(splcommon.AppDownloadVolume, "downloadedApps", testenvInstance.GetName(), cm.Kind, deployment.GetName(), enterpriseApi.ScopeLocal, appSourceName)
			opPod := testenv.GetOperatorPodName(testenvInstance.GetName())
			testenvInstance.Log.Info(fmt.Sprintf("Verify Apps are deleted on Splunk Operator for version %s", appVersion))
			testenv.VerifyAppsPackageDeletedOnContainer(deployment, testenvInstance, testenvInstance.GetName(), []string{opPod}, appFileList, opLocalAppPathClusterManager)

			// Verify App Install State on Cluster Manager CR
			appFileList = testenv.GetAppFileListPhase3(appListV1)
			testenv.VerifyAppListPhaseClusterMaster(deployment, testenvInstance, deployment.GetName(), appSourceName, enterpriseApi.PhaseInstall, appFileList)

			// Verify apps are deleted on Cluster Manager Pod
			downloadLocationClusterMaster := "/init-apps/" + appSourceName
			clusterManagerPodName := fmt.Sprintf(testenv.ClusterManagerPod, deployment.GetName())
			testenvInstance.Log.Info(fmt.Sprintf("Verify %s apps are deleted on Standalone pod %s", appVersion, clusterManagerPodName))
			testenv.VerifyAppsPackageDeletedOnContainer(deployment, testenvInstance, testenvInstance.GetName(), []string{clusterManagerPodName}, appFileList, downloadLocationClusterMaster)
=======
			// Verify V1 apps are downloaded on Cluster Manager
			initContDownloadLocationIdxc := "/init-apps/" + appSourceNameIdxc
			appFileList = testenv.GetAppFileList(appListV1, 1)
			testenvInstance.Log.Info(fmt.Sprintf("Verify %s apps are downloaded on Cluster Manager", appVersion))
			testenv.VerifyAppsDownloadedOnContainer(deployment, testenvInstance, testenvInstance.GetName(), []string{fmt.Sprintf(testenv.ClusterManagerPod, deployment.GetName())}, appFileList, initContDownloadLocationIdxc)

			// Verify V1 apps are downloaded on Deployer
			initContDownloadLocationShc := "/init-apps/" + appSourceNameShc
			testenvInstance.Log.Info(fmt.Sprintf("Verify %s apps are downloaded on Deployer", appVersion))
			testenv.VerifyAppsDownloadedOnContainer(deployment, testenvInstance, testenvInstance.GetName(), []string{fmt.Sprintf(testenv.DeployerPod, deployment.GetName())}, appFileList, initContDownloadLocationShc)
>>>>>>> f1266600

			// Verify V1 apps are copied at the correct location on Cluster Manager and on Deployer (/etc/apps/)
			podNames := []string{fmt.Sprintf(testenv.ClusterManagerPod, deployment.GetName()), fmt.Sprintf(testenv.DeployerPod, deployment.GetName())}
			testenvInstance.Log.Info(fmt.Sprintf("Verify %s apps are copied to /etc/apps on Cluster Manager and Deployer", appVersion))
			testenv.VerifyAppsCopied(deployment, testenvInstance, testenvInstance.GetName(), podNames, appListV1, true, false)

			// Verify V1 apps are installed locally on Cluster Manager and on Deployer
			testenvInstance.Log.Info(fmt.Sprintf("Verify %s apps are installed locally on Cluster Manager and Deployer", appVersion))
			testenv.VerifyAppInstalled(deployment, testenvInstance, testenvInstance.GetName(), podNames, appListV1, false, "enabled", false, false)

			// Verify V1 apps are not copied in the apps folder on Cluster Manager and /etc/shcluster/ on Deployer (therefore not installed on Indexers and on Search Heads)
			testenvInstance.Log.Info(fmt.Sprintf("Verify %s apps are not copied to "+splcommon.ManagerAppsLoc+" on Cluster Manager and "+splcommon.SHCluster+" on Deployer", appVersion))
			testenv.VerifyAppsCopied(deployment, testenvInstance, testenvInstance.GetName(), podNames, appListV1, false, true)

			//############### UPGRADE APPS ################
			// Delete V1 apps on S3
			testenvInstance.Log.Info(fmt.Sprintf("Delete %s apps on S3", appVersion))
			testenv.DeleteFilesOnS3(testS3Bucket, uploadedApps)
			uploadedApps = nil

			// Upload V2 apps to S3 for Indexer Cluster
			appVersion = "V2"
			appFileList = testenv.GetAppFileList(appListV2, 2)
			testenvInstance.Log.Info(fmt.Sprintf("Upload %s apps to S3 for Indexer Cluster", appVersion))
			uploadedFiles, err = testenv.UploadFilesToS3(testS3Bucket, s3TestDirIdxc, appFileList, downloadDirV2)
			Expect(err).To(Succeed(), fmt.Sprintf("Unable to upload %s apps to S3 test directory for Indexer Cluster", appVersion))
			uploadedApps = append(uploadedApps, uploadedFiles...)

			// Upload V2 apps to S3 for Search Head Cluster
			testenvInstance.Log.Info(fmt.Sprintf("Upload %s apps to S3 for Search Head Cluster", appVersion))
			uploadedFiles, err = testenv.UploadFilesToS3(testS3Bucket, s3TestDirShc, appFileList, downloadDirV2)
			Expect(err).To(Succeed(), fmt.Sprintf("Unable to upload %s apps to S3 test directory for Search Head Cluster", appVersion))
			uploadedApps = append(uploadedApps, uploadedFiles...)

			// Wait for the poll period for the apps to be downloaded
			time.Sleep(2 * time.Minute)

			// Ensure that the Cluster Manager goes to Ready phase
			testenv.ClusterManagerReady(deployment, testenvInstance)

			// Ensure the Indexers of all sites go to Ready phase
			testenv.IndexersReady(deployment, testenvInstance, siteCount)

			// Ensure Search Head Cluster go to Ready phase
			testenv.SearchHeadClusterReady(deployment, testenvInstance)

			//########## UPGRADE VERIFICATIONS ############
<<<<<<< HEAD
			// Verify App Download State on Cluster Manager CR
			testenv.VerifyAppListPhaseClusterMaster(deployment, testenvInstance, deployment.GetName(), appSourceName, enterpriseApi.PhaseDownload, appFileList)

			// Verify App Copy State on Cluster Manager CR
			appFileList = testenv.GetAppFileListPhase3(appListV1)
			testenv.VerifyAppListPhaseClusterMaster(deployment, testenvInstance, deployment.GetName(), appSourceName, enterpriseApi.PhasePodCopy, appFileList)

			testenvInstance.Log.Info(fmt.Sprintf("Verify Apps are deleted on Splunk Operator for version %s", appVersion))
			testenv.VerifyAppsPackageDeletedOnContainer(deployment, testenvInstance, testenvInstance.GetName(), []string{opPod}, appFileList, opLocalAppPathClusterManager)

			// Verify App Install State on Cluster Manager CR
			appFileList = testenv.GetAppFileListPhase3(appListV1)
			testenv.VerifyAppListPhaseClusterMaster(deployment, testenvInstance, deployment.GetName(), appSourceName, enterpriseApi.PhaseInstall, appFileList)

			// Verify apps are deleted on Cluster Manager Pod
			testenvInstance.Log.Info(fmt.Sprintf("Verify %s apps are deleted on Standalone pod %s", appVersion, clusterManagerPodName))
			testenv.VerifyAppsPackageDeletedOnContainer(deployment, testenvInstance, testenvInstance.GetName(), []string{clusterManagerPodName}, appFileList, downloadLocationClusterMaster)
=======
			// Verify V2 apps are downloaded on Cluster Manager
			testenvInstance.Log.Info(fmt.Sprintf("Verify %s apps are downloaded on Cluster Manager", appVersion))
			testenv.VerifyAppsDownloadedOnContainer(deployment, testenvInstance, testenvInstance.GetName(), []string{fmt.Sprintf(testenv.ClusterManagerPod, deployment.GetName())}, appFileList, initContDownloadLocationIdxc)

			// Verify V2 apps are downloaded on Deployer
			testenvInstance.Log.Info(fmt.Sprintf("Verify %s apps are downloaded on Deployer", appVersion))
			testenv.VerifyAppsDownloadedOnContainer(deployment, testenvInstance, testenvInstance.GetName(), []string{fmt.Sprintf(testenv.DeployerPod, deployment.GetName())}, appFileList, initContDownloadLocationShc)
>>>>>>> f1266600

			// Verify V2 apps are copied at the correct location on Cluster Manager and on Deployer (/etc/apps/)
			testenvInstance.Log.Info(fmt.Sprintf("Verify %s apps are copied to /etc/apps on Cluster Manager and Deployer", appVersion))
			testenv.VerifyAppsCopied(deployment, testenvInstance, testenvInstance.GetName(), podNames, appListV2, true, false)

			// Verify V2 apps are not copied in the apps folder on Cluster Manager and /etc/shcluster/ on Deployer (therefore not installed on Indexers and on Search Heads)
			testenvInstance.Log.Info(fmt.Sprintf("Verify %s apps are not copied to "+splcommon.ManagerAppsLoc+" on Cluster Manager and "+splcommon.SHCluster+" on Deployer", appVersion))
			testenv.VerifyAppsCopied(deployment, testenvInstance, testenvInstance.GetName(), podNames, appListV2, false, true)

			// Verify V2 apps are installed locally on Cluster Manager and on Deployer
			testenvInstance.Log.Info("Verify apps have been updated to %s on Cluster Manager and Deployer", appVersion)
			testenv.VerifyAppInstalled(deployment, testenvInstance, testenvInstance.GetName(), podNames, appListV2, true, "enabled", true, false)
		})
	})

	Context("Multi Site Indexer Cluster with SHC (m4) with App Framework", func() {
		It("integration, m4, appframework: can deploy a M4 SVA with App Framework enabled for manual poll", func() {

			// Upload V1 apps to S3 for Indexer Cluster
			appVersion := "V1"
			appFileList := testenv.GetAppFileList(appListV1, 1)
			testenvInstance.Log.Info(fmt.Sprintf("Upload %s apps to S3 for Indexer Cluster", appVersion))
			uploadedFiles, err := testenv.UploadFilesToS3(testS3Bucket, s3TestDirIdxc, appFileList, downloadDirV1)
			Expect(err).To(Succeed(), fmt.Sprintf("Unable to upload %s apps to S3 test directory for Indexer Cluster", appVersion))
			uploadedApps = append(uploadedApps, uploadedFiles...)

			// Upload V1 apps to S3 for Search Head Cluster
			testenvInstance.Log.Info(fmt.Sprintf("Upload %s apps to S3 for Search Head Cluster", appVersion))
			uploadedFiles, err = testenv.UploadFilesToS3(testS3Bucket, s3TestDirShc, appFileList, downloadDirV1)
			Expect(err).To(Succeed(), fmt.Sprintf("Unable to upload %s apps to S3 test directory for Search Head Cluster", appVersion))
			uploadedApps = append(uploadedApps, uploadedFiles...)

			// Create App framework Spec
			appSourceNameIdxc = "appframework-idxc-" + enterpriseApi.ScopeCluster + testenv.RandomDNSName(3)
			appSourceNameShc = "appframework-shc-" + enterpriseApi.ScopeCluster + testenv.RandomDNSName(3)
			appFrameworkSpecIdxc := testenv.GenerateAppFrameworkSpec(testenvInstance, appSourceVolumeNameIdxc, enterpriseApi.ScopeCluster, appSourceNameIdxc, s3TestDirIdxc, 60)
			appFrameworkSpecShc := testenv.GenerateAppFrameworkSpec(testenvInstance, appSourceVolumeNameShc, enterpriseApi.ScopeCluster, appSourceNameShc, s3TestDirShc, 60)

			siteCount := 3
			indexersPerSite := 1

			testenvInstance.Log.Info("Deploy Multisite Indexer Cluster")
			err = deployment.DeployMultisiteClusterWithSearchHeadAndAppFramework(deployment.GetName(), indexersPerSite, siteCount, appFrameworkSpecIdxc, appFrameworkSpecShc, true, "", "")
			Expect(err).To(Succeed(), "Unable to deploy Multi Site Indexer Cluster with App framework")

			// Ensure that the Cluster Manager goes to Ready phase
			testenv.ClusterManagerReady(deployment, testenvInstance)

			// Ensure the Indexers of all sites go to Ready phase
			testenv.IndexersReady(deployment, testenvInstance, siteCount)

			// Ensure cluster configured as multisite
			testenv.IndexerClusterMultisiteStatus(deployment, testenvInstance, siteCount)

			// Ensure search head cluster go to Ready phase
			testenv.SearchHeadClusterReady(deployment, testenvInstance)

			// Verify RF SF is met
			testenv.VerifyRFSFMet(deployment, testenvInstance)

<<<<<<< HEAD
			// Verify App Download State on Cluster Manager CR
			testenv.VerifyAppListPhaseClusterMaster(deployment, testenvInstance, deployment.GetName(), appSourceName, enterpriseApi.PhaseDownload, appFileList)

			// Verify App Copy State on Cluster Manager CR
			appFileList = testenv.GetAppFileListPhase3(appListV1)
			testenv.VerifyAppListPhaseClusterMaster(deployment, testenvInstance, deployment.GetName(), appSourceName, enterpriseApi.PhasePodCopy, appFileList)

			// Verify Apps Deleted on Operator Pod for Cluster Manager
			cm := &enterpriseApi.ClusterMaster{}
			err = deployment.GetInstance(testenvInstance.GetName(), cm)
			Expect(err).To(Succeed(), "Unable to deploy Cluster Manager instance with App framework")

			opLocalAppPathClusterManager := filepath.Join(splcommon.AppDownloadVolume, "downloadedApps", testenvInstance.GetName(), cm.Kind, deployment.GetName(), enterpriseApi.ScopeLocal, appSourceName)
			opPod := testenv.GetOperatorPodName(testenvInstance.GetName())
			testenvInstance.Log.Info(fmt.Sprintf("Verify Apps are deleted on Splunk Operator for version %s", appVersion))
			testenv.VerifyAppsPackageDeletedOnContainer(deployment, testenvInstance, testenvInstance.GetName(), []string{opPod}, appFileList, opLocalAppPathClusterManager)

			// Verify App Install State on Cluster Manager CR
			appFileList = testenv.GetAppFileListPhase3(appListV1)
			testenv.VerifyAppListPhaseClusterMaster(deployment, testenvInstance, deployment.GetName(), appSourceName, enterpriseApi.PhaseInstall, appFileList)

			// Verify apps are deleted on Cluster Manager Pod
			downloadLocationClusterMaster := "/init-apps/" + appSourceName
			clusterManagerPodName := fmt.Sprintf(testenv.ClusterManagerPod, deployment.GetName())
			testenvInstance.Log.Info(fmt.Sprintf("Verify %s apps are deleted on Standalone pod %s", appVersion, clusterManagerPodName))
			testenv.VerifyAppsPackageDeletedOnContainer(deployment, testenvInstance, testenvInstance.GetName(), []string{clusterManagerPodName}, appFileList, downloadLocationClusterMaster)
=======
			// Verify V1 apps are downloaded on Cluster Manager
			initContDownloadLocationIdxc := "/init-apps/" + appSourceNameIdxc
			testenvInstance.Log.Info(fmt.Sprintf("Verify %s apps are downloaded on Cluster Manager", appVersion))
			testenv.VerifyAppsDownloadedOnContainer(deployment, testenvInstance, testenvInstance.GetName(), []string{fmt.Sprintf(testenv.ClusterManagerPod, deployment.GetName())}, appFileList, initContDownloadLocationIdxc)

			// Verify V1 apps are downloaded on Deployer
			initContDownloadLocationShc := "/init-apps/" + appSourceNameShc
			testenvInstance.Log.Info(fmt.Sprintf("Verify %s apps are downloaded on Deployer", appVersion))
			testenv.VerifyAppsDownloadedOnContainer(deployment, testenvInstance, testenvInstance.GetName(), []string{fmt.Sprintf(testenv.DeployerPod, deployment.GetName())}, appFileList, initContDownloadLocationShc)
>>>>>>> f1266600

			// Verify V1 apps are copied to location
			podNames := []string{fmt.Sprintf(testenv.ClusterManagerPod, deployment.GetName()), fmt.Sprintf(testenv.DeployerPod, deployment.GetName())}
			allPodNames := testenv.DumpGetPods(testenvInstance.GetName())
			testenvInstance.Log.Info(fmt.Sprintf("Verify %s apps are copied to correct location based on Pod KIND", appVersion))
			testenv.VerifyAppsCopied(deployment, testenvInstance, testenvInstance.GetName(), allPodNames, appListV1, true, true)

			// Verify apps are not copied in /etc/apps/ on CM and on Deployer (therefore not installed on Deployer and on CM)
			podNames := []string{fmt.Sprintf(testenv.ClusterManagerPod, deployment.GetName()), fmt.Sprintf(testenv.DeployerPod, deployment.GetName())}
			testenvInstance.Log.Info(fmt.Sprintf("Verify %s apps are NOT copied to /etc/apps on CM and Deployer for app (App List: %s)", appVersion, appFileList))
			testenv.VerifyAppsCopied(deployment, testenvInstance, testenvInstance.GetName(), podNames, appListV1, false, false)

			// Verify Apps are installed cluster-wide
			testenvInstance.Log.Info(fmt.Sprintf("Verify %s apps are installed on the pods", appVersion))
			testenv.VerifyAppInstalled(deployment, testenvInstance, testenvInstance.GetName(), allPodNames, appListV1, true, "enabled", false, true)

			// Delete apps on S3 for new Apps
			testenvInstance.Log.Info(fmt.Sprintf("Delete %s apps on S3 for Version", appVersion))
			testenv.DeleteFilesOnS3(testS3Bucket, uploadedApps)
			uploadedApps = nil

			// Upload V2 apps to S3 for Indexer Cluster
			appVersion = "V2"
			appFileList = testenv.GetAppFileList(appListV2, 2)
			testenvInstance.Log.Info(fmt.Sprintf("Upload %s apps to S3 for Indexer Cluster", appVersion))
			uploadedFiles, err = testenv.UploadFilesToS3(testS3Bucket, s3TestDirIdxc, appFileList, downloadDirV2)
			Expect(err).To(Succeed(), fmt.Sprintf("Unable to upload %s apps to S3 test directory for Indexer Cluster", appVersion))
			uploadedApps = append(uploadedApps, uploadedFiles...)

			// Upload V2 apps to S3 for Search Head Cluster
			testenvInstance.Log.Info(fmt.Sprintf("Upload %s apps to S3 for Search Head Cluster", appVersion))
			uploadedFiles, err = testenv.UploadFilesToS3(testS3Bucket, s3TestDirShc, appFileList, downloadDirV2)
			Expect(err).To(Succeed(), fmt.Sprintf("Unable to upload %s apps to S3 test directory for Search Head Cluster", appVersion))
			uploadedApps = append(uploadedApps, uploadedFiles...)

			// Wait for the poll period for the apps to be downloaded
			time.Sleep(2 * time.Minute)

			// Ensure that the Cluster Manager goes to Ready phase
			testenv.ClusterManagerReady(deployment, testenvInstance)

			// Ensure the Indexers of all sites go to Ready phase
			testenv.IndexersReady(deployment, testenvInstance, siteCount)

			// Ensure cluster configured as multisite
			testenv.IndexerClusterMultisiteStatus(deployment, testenvInstance, siteCount)

			// Ensure search head cluster go to Ready phase
			testenv.SearchHeadClusterReady(deployment, testenvInstance)

			// Verify RF SF is met
			testenv.VerifyRFSFMet(deployment, testenvInstance)

			//Verify Apps are not updated cluster-wide
			testenvInstance.Log.Info(fmt.Sprintf("Verify %s apps are not updated on the pods", appVersion))
			testenv.VerifyAppInstalled(deployment, testenvInstance, testenvInstance.GetName(), allPodNames, appListV1, true, "enabled", false, true)

			testenvInstance.Log.Info("Get config map for triggering manual update")
			config, err := testenv.GetAppframeworkManualUpdateConfigMap(deployment, testenvInstance.GetName())
			Expect(err).To(Succeed(), "Unable to get config map for manual poll")

			testenvInstance.Log.Info("Modify config map to trigger manual update")
			config.Data["ClusterMaster"] = strings.Replace(config.Data["ClusterMaster"], "off", "on", 1)
			config.Data["SearchHeadCluster"] = strings.Replace(config.Data["SearchHeadCluster"], "off", "on", 1)
			err = deployment.UpdateCR(config)
			Expect(err).To(Succeed(), "Unable to update config map")

			// Ensure Cluster Manager is updating
			testenv.VerifyClusterManagerPhase(deployment, testenvInstance, splcommon.PhaseUpdating)

			// Ensure that the Cluster Manager goes to Ready phase
			testenv.ClusterManagerReady(deployment, testenvInstance)

			// Ensure the Indexers of all sites go to Ready phase
			testenv.IndexersReady(deployment, testenvInstance, siteCount)

			// Ensure Indexer cluster configured as multisite
			testenv.IndexerClusterMultisiteStatus(deployment, testenvInstance, siteCount)

			// Ensure Search Head Cluster go to Ready phase
			testenv.SearchHeadClusterReady(deployment, testenvInstance)

			// Verify RF SF is met
			testenv.VerifyRFSFMet(deployment, testenvInstance)

			//Verify config map set back to off after poll trigger
			testenvInstance.Log.Info(fmt.Sprintf("Verify config map set back to off after poll trigger for %s app", appVersion))
			config, _ = testenv.GetAppframeworkManualUpdateConfigMap(deployment, testenvInstance.GetName())
			Expect(strings.Contains(config.Data["ClusterMaster"], "status: off") && strings.Contains(config.Data["SearchHeadCluster"], "status: off")).To(Equal(true), "Config map update not complete")

<<<<<<< HEAD
			// Verify App Download State on Cluster Manager CR
			testenv.VerifyAppListPhaseClusterMaster(deployment, testenvInstance, deployment.GetName(), appSourceName, enterpriseApi.PhaseDownload, appFileList)

			// Verify App Copy State on Cluster Manager CR
			appFileList = testenv.GetAppFileListPhase3(appListV1)
			testenv.VerifyAppListPhaseClusterMaster(deployment, testenvInstance, deployment.GetName(), appSourceName, enterpriseApi.PhasePodCopy, appFileList)

			testenvInstance.Log.Info(fmt.Sprintf("Verify Apps are deleted on Splunk Operator for version %s", appVersion))
			testenv.VerifyAppsPackageDeletedOnContainer(deployment, testenvInstance, testenvInstance.GetName(), []string{opPod}, appFileList, opLocalAppPathClusterManager)

			// Verify App Install State on Cluster Manager CR
			appFileList = testenv.GetAppFileListPhase3(appListV1)
			testenv.VerifyAppListPhaseClusterMaster(deployment, testenvInstance, deployment.GetName(), appSourceName, enterpriseApi.PhaseInstall, appFileList)

			// Verify apps are deleted on Cluster Manager Pod
			testenvInstance.Log.Info(fmt.Sprintf("Verify %s apps are deleted on Standalone pod %s", appVersion, clusterManagerPodName))
			testenv.VerifyAppsPackageDeletedOnContainer(deployment, testenvInstance, testenvInstance.GetName(), []string{clusterManagerPodName}, appFileList, downloadLocationClusterMaster)
=======
			// Verify apps are downloaded on Cluster Manager
			testenvInstance.Log.Info(fmt.Sprintf("Verify %s apps are downloaded on Cluster Manager", appVersion))
			testenv.VerifyAppsDownloadedOnContainer(deployment, testenvInstance, testenvInstance.GetName(), []string{fmt.Sprintf(testenv.ClusterManagerPod, deployment.GetName())}, appFileList, initContDownloadLocationIdxc)

			// Verify apps are downloaded on Deployer
			testenvInstance.Log.Info(fmt.Sprintf("Verify %s apps are downloaded on Deployer", appVersion))
			testenv.VerifyAppsDownloadedOnContainer(deployment, testenvInstance, testenvInstance.GetName(), []string{fmt.Sprintf(testenv.DeployerPod, deployment.GetName())}, appFileList, initContDownloadLocationShc)
>>>>>>> f1266600

			// Verify apps are copied to location
			testenvInstance.Log.Info(fmt.Sprintf("Verify %s apps are copied to correct location based on Pod KIND", appVersion))
			testenv.VerifyAppsCopied(deployment, testenvInstance, testenvInstance.GetName(), allPodNames, appListV2, true, true)

			// Verify apps are not copied in /etc/apps/ on CM and on Deployer (therefore not installed on Deployer and on CM)
			testenvInstance.Log.Info(fmt.Sprintf("Verify %s apps are NOT copied to /etc/apps on CM and Deployer for app", appVersion))
			testenv.VerifyAppsCopied(deployment, testenvInstance, testenvInstance.GetName(), podNames, appListV2, false, false)

			// Verify apps are installed cluster-wide
			testenvInstance.Log.Info(fmt.Sprintf("Verify %s apps are installed on the pods by running Splunk CLI commands for app", appVersion))
			testenv.VerifyAppInstalled(deployment, testenvInstance, testenvInstance.GetName(), allPodNames, appListV2, true, "enabled", true, true)
		})
	})
})<|MERGE_RESOLUTION|>--- conflicted
+++ resolved
@@ -75,12 +75,22 @@
 			   * Upload V1 apps to S3 for Indexer Cluster and Search Head Cluster
 			   * Prepare and deploy M4 CRD with app framework and wait for the pods to be ready
 			   ########## INITIAL VERIFICATIONS ##########
+			   * Verify Apps Downloaded in App Deployment Info
+			   * Verify Apps Copied in App Deployment Info
+			   * Verify App Package is deleted from Operator Pod
+			   * Verify Apps Installed in App Deployment Info
+			   * Verify App Package is deleted from Splunk Pod
 			   * Verify bundle push is successful
 			   * Verify apps are copied and installed on Monitoring Console and on Search Heads and Indexers pods
 			   ############# UPGRADE APPS ################
 			   * Upgrade apps in app sources
 			   * Wait for Monitoring Console and M4 pod to be ready
 			   ########## UPGRADE VERIFICATIONS ##########
+			   * Verify Apps Downloaded in App Deployment Info
+			   * Verify Apps Copied in App Deployment Info
+			   * Verify App Package is deleted from Operator Pod
+			   * Verify Apps Installed in App Deployment Info
+			   * Verify App Package is deleted from Splunk Pod
 			   * Verify bundle push is successful
 			   * Verify apps are copied and upgraded on Monitoring Console and on Search Heads and Indexers pods
 			*/
@@ -163,50 +173,75 @@
 			testenv.VerifyMonitoringConsoleReady(deployment, deployment.GetName(), mc, testenvInstance)
 
 			//########## INITIAL VERIFICATIONS ##########
-<<<<<<< HEAD
 			// Verify App Download State on Cluster Manager CR
-			testenv.VerifyAppListPhaseClusterMaster(deployment, testenvInstance, deployment.GetName(), appSourceName, enterpriseApi.PhaseDownload, appFileList)
+			testenv.VerifyAppListPhaseClusterMaster(deployment, testenvInstance, deployment.GetName(), appSourceNameIdxc, enterpriseApi.PhaseDownload, appFileList)
+
+			//Verify App Download State on Search Head Cluster CR
+			testenv.VerifyAppListPhaseSearchHeadCluster(deployment, testenvInstance, deployment.GetName(), appSourceNameShc, enterpriseApi.PhaseDownload, appFileList)
+
+			//Verify App Download State on Monitoring Console CR
+			testenv.VerifyAppListPhaseMonitoringConsole(deployment, testenvInstance, deployment.GetName(), appSourceNameMC, enterpriseApi.PhaseDownload, appFileList)
 
 			// Verify App Copy State on Cluster Manager CR
-			appFileList = testenv.GetAppFileListPhase3(appListV1)
-			testenv.VerifyAppListPhaseClusterMaster(deployment, testenvInstance, deployment.GetName(), appSourceName, enterpriseApi.PhasePodCopy, appFileList)
+			testenv.VerifyAppListPhaseClusterMaster(deployment, testenvInstance, deployment.GetName(), appSourceNameIdxc, enterpriseApi.PhasePodCopy, appFileList)
+
+			//Verify App Copy State on Search Head Cluster CR
+			testenv.VerifyAppListPhaseSearchHeadCluster(deployment, testenvInstance, deployment.GetName(), appSourceNameShc, enterpriseApi.PhasePodCopy, appFileList)
+
+			//Verify App Copy State on Monitoring Console CR
+			testenv.VerifyAppListPhaseMonitoringConsole(deployment, testenvInstance, deployment.GetName(), appSourceNameMC, enterpriseApi.PhasePodCopy, appFileList)
 
 			// Verify Apps Deleted on Operator Pod for Cluster Manager
 			cm := &enterpriseApi.ClusterMaster{}
 			err = deployment.GetInstance(testenvInstance.GetName(), cm)
 			Expect(err).To(Succeed(), "Unable to deploy Cluster Manager instance with App framework")
 
-			opLocalAppPathClusterManager := filepath.Join(splcommon.AppDownloadVolume, "downloadedApps", testenvInstance.GetName(), cm.Kind, deployment.GetName(), enterpriseApi.ScopeLocal, appSourceName)
+			opLocalAppPathClusterManager := filepath.Join(splcommon.AppDownloadVolume, "downloadedApps", testenvInstance.GetName(), cm.Kind, deployment.GetName(), enterpriseApi.ScopeLocal, appSourceNameIdxc)
 			opPod := testenv.GetOperatorPodName(testenvInstance.GetName())
 			testenvInstance.Log.Info(fmt.Sprintf("Verify Apps are deleted on Splunk Operator for version %s", appVersion))
 			testenv.VerifyAppsPackageDeletedOnContainer(deployment, testenvInstance, testenvInstance.GetName(), []string{opPod}, appFileList, opLocalAppPathClusterManager)
+
+			// Verify Apps Deleted on Operator Pod for Search Head Cluster
+			shc := &enterpriseApi.SearchHeadCluster{}
+			err = deployment.GetInstance(testenvInstance.GetName()+"-shc", shc)
+			Expect(err).To(Succeed(), "Unable to deploy Cluster Manager instance with App framework")
+
+			opLocalAppPathSearchHeadCluster := filepath.Join(splcommon.AppDownloadVolume, "downloadedApps", testenvInstance.GetName(), shc.Kind, deployment.GetName(), enterpriseApi.ScopeLocal, appSourceNameShc)
+			testenvInstance.Log.Info(fmt.Sprintf("Verify Apps are deleted on Splunk Operator for version %s", appVersion))
+			testenv.VerifyAppsPackageDeletedOnContainer(deployment, testenvInstance, testenvInstance.GetName(), []string{opPod}, appFileList, opLocalAppPathSearchHeadCluster)
+
+			// Verify Apps Deleted on Operator Pod for Monitoring Console
+			opLocalAppPathMonitoringConsole := filepath.Join(splcommon.AppDownloadVolume, "downloadedApps", testenvInstance.GetName(), mc.Kind, deployment.GetName(), enterpriseApi.ScopeLocal, appSourceNameMC)
+			testenvInstance.Log.Info(fmt.Sprintf("Verify Apps are deleted on Splunk Operator for version %s", appVersion))
+			testenv.VerifyAppsPackageDeletedOnContainer(deployment, testenvInstance, testenvInstance.GetName(), []string{opPod}, appFileList, opLocalAppPathMonitoringConsole)
 
 			// Verify App Install State on Cluster Manager CR
 			appFileList = testenv.GetAppFileListPhase3(appListV1)
-			testenv.VerifyAppListPhaseClusterMaster(deployment, testenvInstance, deployment.GetName(), appSourceName, enterpriseApi.PhaseInstall, appFileList)
+			testenv.VerifyAppListPhaseClusterMaster(deployment, testenvInstance, deployment.GetName(), appSourceNameIdxc, enterpriseApi.PhaseInstall, appFileList)
+
+			//Verify App Install State on Search Head Cluster CR
+			testenv.VerifyAppListPhaseSearchHeadCluster(deployment, testenvInstance, deployment.GetName(), appSourceNameShc, enterpriseApi.PhaseInstall, appFileList)
+
+			//Verify App Install State on Monitoring Console CR
+			testenv.VerifyAppListPhaseMonitoringConsole(deployment, testenvInstance, deployment.GetName(), appSourceNameMC, enterpriseApi.PhaseInstall, appFileList)
 
 			// Verify apps are deleted on Cluster Manager Pod
-			downloadLocationClusterMaster := "/init-apps/" + volumeName
+			downloadLocationClusterMaster := "/init-apps/" + appSourceVolumeNameIdxc
 			clusterManagerPodName := fmt.Sprintf(testenv.ClusterManagerPod, deployment.GetName())
 			testenvInstance.Log.Info(fmt.Sprintf("Verify %s apps are deleted on Standalone pod %s", appVersion, clusterManagerPodName))
 			testenv.VerifyAppsPackageDeletedOnContainer(deployment, testenvInstance, testenvInstance.GetName(), []string{clusterManagerPodName}, appFileList, downloadLocationClusterMaster)
-=======
-			// Verify V1 apps are downloaded on Cluster Manager
-			initContDownloadLocationIdxc := "/init-apps/" + appSourceNameIdxc
-			testenvInstance.Log.Info(fmt.Sprintf("Verify %s apps are downloaded on Cluster Manager", appVersion))
-			testenv.VerifyAppsDownloadedOnContainer(deployment, testenvInstance, testenvInstance.GetName(), []string{fmt.Sprintf(testenv.ClusterManagerPod, deployment.GetName())}, appFileList, initContDownloadLocationIdxc)
-
-			// Verify V1 apps are downloaded on Deployer
-			initContDownloadLocationShc := "/init-apps/" + appSourceNameShc
-			testenvInstance.Log.Info(fmt.Sprintf("Verify %s apps are downloaded on Deployer", appVersion))
-			testenv.VerifyAppsDownloadedOnContainer(deployment, testenvInstance, testenvInstance.GetName(), []string{fmt.Sprintf(testenv.DeployerPod, deployment.GetName())}, appFileList, initContDownloadLocationShc)
->>>>>>> f1266600
-
-			// Verify V1 apps are downloaded on Monitoring Console
-			initContDownloadLocationMCPod := "/init-apps/" + appSourceNameMC
+
+			// Verify apps are deleted on Search Head Cluster
+			downloadLocationSearchHeadCluster := "/init-apps/" + appSourceVolumeNameShc
+			deployerPodName := fmt.Sprintf(testenv.DeployerPod, deployment.GetName())
+			testenvInstance.Log.Info(fmt.Sprintf("Verify %s apps are deleted on Standalone pod %s", appVersion, deployerPodName))
+			testenv.VerifyAppsPackageDeletedOnContainer(deployment, testenvInstance, testenvInstance.GetName(), []string{deployerPodName}, appFileList, downloadLocationSearchHeadCluster)
+
+			// Verify V1 apps are deleted on Monitoring Console Pod
+			downloadLocationMCPod := "/init-apps/" + appSourceNameMC
 			mcPodName := fmt.Sprintf(testenv.MonitoringConsolePod, mcName, 0)
-			testenvInstance.Log.Info(fmt.Sprintf("Verify %s apps are downloaded on Monitoring Console pod %s", appVersion, mcPodName))
-			testenv.VerifyAppsDownloadedOnContainer(deployment, testenvInstance, testenvInstance.GetName(), []string{mcPodName}, appFileList, initContDownloadLocationMCPod)
+			testenvInstance.Log.Info(fmt.Sprintf("Verify %s apps are deleted on Monitoring Console pod %s", appVersion, mcPodName))
+			testenv.VerifyAppsPackageDeletedOnContainer(deployment, testenvInstance, testenvInstance.GetName(), []string{mcPodName}, appFileList, downloadLocationMCPod)
 
 			// Verify bundle push status
 			testenvInstance.Log.Info(fmt.Sprintf("Verify bundle push status (%s apps)", appVersion))
@@ -217,12 +252,7 @@
 			clusterManagerBundleHash := testenv.GetClusterManagerBundleHash(deployment)
 
 			// Add Search Head Cluster and Indexer Pods to all Pod Names
-<<<<<<< HEAD
 			allPodNames := []string{fmt.Sprintf(testenv.ClusterManagerPod, deployment.GetName()), fmt.Sprintf(testenv.DeployerPod, deployment.GetName())}
-=======
-			podNames := []string{fmt.Sprintf(testenv.ClusterManagerPod, deployment.GetName()), fmt.Sprintf(testenv.DeployerPod, deployment.GetName())}
-			allPodNames := podNames
->>>>>>> f1266600
 			allPodNames = append(allPodNames, testenv.GeneratePodNameSlice(testenv.MultiSiteIndexerPod, deployment.GetName(), 1, true, siteCount)...)
 			allPodNames = append(allPodNames, testenv.GeneratePodNameSlice(testenv.SearchHeadPod, deployment.GetName(), shReplicas, false, 1)...)
 
@@ -295,37 +325,56 @@
 			testenv.VerifyMonitoringConsoleReady(deployment, deployment.GetName(), mc, testenvInstance)
 
 			//########## UPGRADE VERIFICATIONS ##########
-<<<<<<< HEAD
 			// Verify App Download State on Cluster Manager CR
-			testenv.VerifyAppListPhaseClusterMaster(deployment, testenvInstance, deployment.GetName(), appSourceName, enterpriseApi.PhaseDownload, appFileList)
+			testenv.VerifyAppListPhaseClusterMaster(deployment, testenvInstance, deployment.GetName(), appSourceNameIdxc, enterpriseApi.PhaseDownload, appFileList)
+
+			//Verify App Download State on Search Head Cluster CR
+			testenv.VerifyAppListPhaseSearchHeadCluster(deployment, testenvInstance, deployment.GetName(), appSourceNameShc, enterpriseApi.PhaseDownload, appFileList)
+
+			//Verify App Download State on Monitoring Console CR
+			testenv.VerifyAppListPhaseMonitoringConsole(deployment, testenvInstance, deployment.GetName(), appSourceNameMC, enterpriseApi.PhaseDownload, appFileList)
 
 			// Verify App Copy State on Cluster Manager CR
-			appFileList = testenv.GetAppFileListPhase3(appListV1)
-			testenv.VerifyAppListPhaseClusterMaster(deployment, testenvInstance, deployment.GetName(), appSourceName, enterpriseApi.PhasePodCopy, appFileList)
-
+			testenv.VerifyAppListPhaseClusterMaster(deployment, testenvInstance, deployment.GetName(), appSourceNameIdxc, enterpriseApi.PhasePodCopy, appFileList)
+
+			//Verify App Copy State on Search Head Cluster CR
+			testenv.VerifyAppListPhaseSearchHeadCluster(deployment, testenvInstance, deployment.GetName(), appSourceNameShc, enterpriseApi.PhasePodCopy, appFileList)
+
+			//Verify App Copy State on Monitoring Console CR
+			testenv.VerifyAppListPhaseMonitoringConsole(deployment, testenvInstance, deployment.GetName(), appSourceNameMC, enterpriseApi.PhasePodCopy, appFileList)
+
+			// Verify Apps Deleted on Operator Pod for Cluster Manager
 			testenvInstance.Log.Info(fmt.Sprintf("Verify Apps are deleted on Splunk Operator for version %s", appVersion))
 			testenv.VerifyAppsPackageDeletedOnContainer(deployment, testenvInstance, testenvInstance.GetName(), []string{opPod}, appFileList, opLocalAppPathClusterManager)
 
+			// Verify Apps Deleted on Operator Pod for Search Head Cluster
+			testenvInstance.Log.Info(fmt.Sprintf("Verify Apps are deleted on Splunk Operator for version %s", appVersion))
+			testenv.VerifyAppsPackageDeletedOnContainer(deployment, testenvInstance, testenvInstance.GetName(), []string{opPod}, appFileList, opLocalAppPathSearchHeadCluster)
+
+			// Verify Apps Deleted on Operator Pod for Monitoring Console
+			testenvInstance.Log.Info(fmt.Sprintf("Verify Apps are deleted on Splunk Operator for version %s", appVersion))
+			testenv.VerifyAppsPackageDeletedOnContainer(deployment, testenvInstance, testenvInstance.GetName(), []string{opPod}, appFileList, opLocalAppPathMonitoringConsole)
+
 			// Verify App Install State on Cluster Manager CR
-			appFileList = testenv.GetAppFileListPhase3(appListV1)
-			testenv.VerifyAppListPhaseClusterMaster(deployment, testenvInstance, deployment.GetName(), appSourceName, enterpriseApi.PhaseInstall, appFileList)
+			testenv.VerifyAppListPhaseClusterMaster(deployment, testenvInstance, deployment.GetName(), appSourceNameIdxc, enterpriseApi.PhaseInstall, appFileList)
+
+			//Verify App Install State on Search Head Cluster CR
+			testenv.VerifyAppListPhaseSearchHeadCluster(deployment, testenvInstance, deployment.GetName(), appSourceNameShc, enterpriseApi.PhaseInstall, appFileList)
+
+			//Verify App Install State on Monitoring Console CR
+			testenv.VerifyAppListPhaseMonitoringConsole(deployment, testenvInstance, deployment.GetName(), appSourceNameMC, enterpriseApi.PhaseInstall, appFileList)
 
 			// Verify apps are deleted on Cluster Manager Pod
 			testenvInstance.Log.Info(fmt.Sprintf("Verify %s apps are deleted on Standalone pod %s", appVersion, clusterManagerPodName))
 			testenv.VerifyAppsPackageDeletedOnContainer(deployment, testenvInstance, testenvInstance.GetName(), []string{clusterManagerPodName}, appFileList, downloadLocationClusterMaster)
-=======
-			// Verify V2 apps are downloaded on Cluster Manager
-			testenvInstance.Log.Info(fmt.Sprintf("Verify %s apps are downloaded on Cluster Manager", appVersion))
-			testenv.VerifyAppsDownloadedOnContainer(deployment, testenvInstance, testenvInstance.GetName(), []string{fmt.Sprintf(testenv.ClusterManagerPod, deployment.GetName())}, appFileList, initContDownloadLocationIdxc)
-
-			// Verify V2 apps are downloaded on Deployer
-			testenvInstance.Log.Info(fmt.Sprintf("Verify %s apps are downloaded on Deployer", appVersion))
-			testenv.VerifyAppsDownloadedOnContainer(deployment, testenvInstance, testenvInstance.GetName(), []string{fmt.Sprintf(testenv.DeployerPod, deployment.GetName())}, appFileList, initContDownloadLocationShc)
->>>>>>> f1266600
-
-			// Verify V2 apps are downloaded on Monitoring Console
-			testenvInstance.Log.Info(fmt.Sprintf("Verify %s apps are downloaded on Monitoring Console pod %s", appVersion, mcPodName))
-			testenv.VerifyAppsDownloadedOnContainer(deployment, testenvInstance, testenvInstance.GetName(), []string{mcPodName}, appFileList, initContDownloadLocationMCPod)
+
+			// Verify apps are deleted on Search Head Cluster
+			testenvInstance.Log.Info(fmt.Sprintf("Verify %s apps are deleted on Standalone pod %s", appVersion, deployerPodName))
+			testenv.VerifyAppsPackageDeletedOnContainer(deployment, testenvInstance, testenvInstance.GetName(), []string{deployerPodName}, appFileList, downloadLocationSearchHeadCluster)
+
+			// Verify V1 apps are deleted on Monitoring Console Pod
+			testenvInstance.Log.Info(fmt.Sprintf("Verify %s apps are deleted on Monitoring Console pod %s", appVersion, mcPodName))
+			testenv.VerifyAppsPackageDeletedOnContainer(deployment, testenvInstance, testenvInstance.GetName(), []string{mcPodName}, appFileList, downloadLocationMCPod)
 
 			// Verify bundle push status and compare bundle hash with previous V1 bundle
 			testenv.VerifyClusterManagerBundlePush(deployment, testenvInstance, testenvInstance.GetName(), siteCount, clusterManagerBundleHash)
@@ -364,12 +413,22 @@
 			   * Upload V2 apps to S3 for Indexer Cluster and Search Head Cluster
 			   * Prepare and deploy M4 CRD with app framework and wait for the pods to be ready
 			   ########## INITIAL VERIFICATIONS ##########
+			   * Verify Apps Downloaded in App Deployment Info
+			   * Verify Apps Copied in App Deployment Info
+			   * Verify App Package is deleted from Operator Pod
+			   * Verify Apps Installed in App Deployment Info
+			   * Verify App Package is deleted from Splunk Pod
 			   * Verify bundle push is successful
 			   * Verify apps are copied and installed on Monitoring Console and on Search Heads and Indexers pods
 			   ############ DOWNGRADE APPS ###############
 			   * Downgrade apps in app sources
 			   * Wait for Monitoring Console and M4 to be ready
 			   ########## DOWNGRADE VERIFICATIONS ########
+			   * Verify Apps Downloaded in App Deployment Info
+			   * Verify Apps Copied in App Deployment Info
+			   * Verify App Package is deleted from Operator Pod
+			   * Verify Apps Installed in App Deployment Info
+			   * Verify App Package is deleted from Splunk Pod
 			   * Verify bundle push is successful
 			   * Verify apps are copied and downgraded on Monitoring Console and on Search Heads and Indexers pods
 			*/
@@ -452,50 +511,74 @@
 			testenv.VerifyMonitoringConsoleReady(deployment, deployment.GetName(), mc, testenvInstance)
 
 			//########## INITIAL VERIFICATIONS ##########
-<<<<<<< HEAD
 			// Verify App Download State on Cluster Manager CR
-			testenv.VerifyAppListPhaseClusterMaster(deployment, testenvInstance, deployment.GetName(), appSourceName, enterpriseApi.PhaseDownload, appFileList)
+			testenv.VerifyAppListPhaseClusterMaster(deployment, testenvInstance, deployment.GetName(), appSourceNameIdxc, enterpriseApi.PhaseDownload, appFileList)
+
+			//Verify App Download State on Search Head Cluster CR
+			testenv.VerifyAppListPhaseSearchHeadCluster(deployment, testenvInstance, deployment.GetName(), appSourceNameShc, enterpriseApi.PhaseDownload, appFileList)
+
+			//Verify App Download State on Monitoring Console CR
+			testenv.VerifyAppListPhaseMonitoringConsole(deployment, testenvInstance, deployment.GetName(), appSourceNameMC, enterpriseApi.PhaseDownload, appFileList)
 
 			// Verify App Copy State on Cluster Manager CR
-			appFileList = testenv.GetAppFileListPhase3(appListV1)
-			testenv.VerifyAppListPhaseClusterMaster(deployment, testenvInstance, deployment.GetName(), appSourceName, enterpriseApi.PhasePodCopy, appFileList)
+			testenv.VerifyAppListPhaseClusterMaster(deployment, testenvInstance, deployment.GetName(), appSourceNameIdxc, enterpriseApi.PhasePodCopy, appFileList)
+
+			//Verify App Copy State on Search Head Cluster CR
+			testenv.VerifyAppListPhaseSearchHeadCluster(deployment, testenvInstance, deployment.GetName(), appSourceNameShc, enterpriseApi.PhasePodCopy, appFileList)
+
+			//Verify App Copy State on Monitoring Console CR
+			testenv.VerifyAppListPhaseMonitoringConsole(deployment, testenvInstance, deployment.GetName(), appSourceNameMC, enterpriseApi.PhasePodCopy, appFileList)
 
 			// Verify Apps Deleted on Operator Pod for Cluster Manager
 			cm := &enterpriseApi.ClusterMaster{}
 			err = deployment.GetInstance(testenvInstance.GetName(), cm)
 			Expect(err).To(Succeed(), "Unable to deploy Cluster Manager instance with App framework")
 
-			opLocalAppPathClusterManager := filepath.Join(splcommon.AppDownloadVolume, "downloadedApps", testenvInstance.GetName(), cm.Kind, deployment.GetName(), enterpriseApi.ScopeLocal, appSourceName)
+			opLocalAppPathClusterManager := filepath.Join(splcommon.AppDownloadVolume, "downloadedApps", testenvInstance.GetName(), cm.Kind, deployment.GetName(), enterpriseApi.ScopeLocal, appSourceNameIdxc)
 			opPod := testenv.GetOperatorPodName(testenvInstance.GetName())
 			testenvInstance.Log.Info(fmt.Sprintf("Verify Apps are deleted on Splunk Operator for version %s", appVersion))
 			testenv.VerifyAppsPackageDeletedOnContainer(deployment, testenvInstance, testenvInstance.GetName(), []string{opPod}, appFileList, opLocalAppPathClusterManager)
 
+			// Verify Apps Deleted on Operator Pod for Search Head Cluster
+			shc := &enterpriseApi.SearchHeadCluster{}
+			err = deployment.GetInstance(testenvInstance.GetName()+"-shc", shc)
+			Expect(err).To(Succeed(), "Unable to deploy Cluster Manager instance with App framework")
+
+			opLocalAppPathSearchHeadCluster := filepath.Join(splcommon.AppDownloadVolume, "downloadedApps", testenvInstance.GetName(), shc.Kind, deployment.GetName(), enterpriseApi.ScopeLocal, appSourceNameShc)
+			testenvInstance.Log.Info(fmt.Sprintf("Verify Apps are deleted on Splunk Operator for version %s", appVersion))
+			testenv.VerifyAppsPackageDeletedOnContainer(deployment, testenvInstance, testenvInstance.GetName(), []string{opPod}, appFileList, opLocalAppPathSearchHeadCluster)
+
+			// Verify Apps Deleted on Operator Pod for Monitoring Console
+			opLocalAppPathMonitoringConsole := filepath.Join(splcommon.AppDownloadVolume, "downloadedApps", testenvInstance.GetName(), mc.Kind, deployment.GetName(), enterpriseApi.ScopeLocal, appSourceNameMC)
+			testenvInstance.Log.Info(fmt.Sprintf("Verify Apps are deleted on Splunk Operator for version %s", appVersion))
+			testenv.VerifyAppsPackageDeletedOnContainer(deployment, testenvInstance, testenvInstance.GetName(), []string{opPod}, appFileList, opLocalAppPathMonitoringConsole)
+
 			// Verify App Install State on Cluster Manager CR
-			appFileList = testenv.GetAppFileListPhase3(appListV1)
-			testenv.VerifyAppListPhaseClusterMaster(deployment, testenvInstance, deployment.GetName(), appSourceName, enterpriseApi.PhaseInstall, appFileList)
+			testenv.VerifyAppListPhaseClusterMaster(deployment, testenvInstance, deployment.GetName(), appSourceNameIdxc, enterpriseApi.PhaseInstall, appFileList)
+
+			//Verify App Install State on Search Head Cluster CR
+			testenv.VerifyAppListPhaseSearchHeadCluster(deployment, testenvInstance, deployment.GetName(), appSourceNameShc, enterpriseApi.PhaseInstall, appFileList)
+
+			//Verify App Install State on Monitoring Console CR
+			testenv.VerifyAppListPhaseMonitoringConsole(deployment, testenvInstance, deployment.GetName(), appSourceNameMC, enterpriseApi.PhaseInstall, appFileList)
 
 			// Verify apps are deleted on Cluster Manager Pod
-			downloadLocationClusterMaster := "/init-apps/" + volumeName
+			downloadLocationClusterMaster := "/init-apps/" + appSourceVolumeNameIdxc
 			clusterManagerPodName := fmt.Sprintf(testenv.ClusterManagerPod, deployment.GetName())
 			testenvInstance.Log.Info(fmt.Sprintf("Verify %s apps are deleted on Standalone pod %s", appVersion, clusterManagerPodName))
 			testenv.VerifyAppsPackageDeletedOnContainer(deployment, testenvInstance, testenvInstance.GetName(), []string{clusterManagerPodName}, appFileList, downloadLocationClusterMaster)
-=======
-			// Verify V2 apps are downloaded on Cluster Manager
-			initContDownloadLocationIdxc := "/init-apps/" + appSourceNameIdxc
-			testenvInstance.Log.Info(fmt.Sprintf("Verify %s apps are downloaded on Cluster Manager", appVersion))
-			testenv.VerifyAppsDownloadedOnContainer(deployment, testenvInstance, testenvInstance.GetName(), []string{fmt.Sprintf(testenv.ClusterManagerPod, deployment.GetName())}, appFileList, initContDownloadLocationIdxc)
-
-			// Verify V2 apps are downloaded on Deployer
-			initContDownloadLocationShc := "/init-apps/" + appSourceNameShc
-			testenvInstance.Log.Info(fmt.Sprintf("Verify %s apps are downloaded on Deployer", appVersion))
-			testenv.VerifyAppsDownloadedOnContainer(deployment, testenvInstance, testenvInstance.GetName(), []string{fmt.Sprintf(testenv.DeployerPod, deployment.GetName())}, appFileList, initContDownloadLocationShc)
->>>>>>> f1266600
-
-			// Verify V2 apps are downloaded on Monitoring Console
-			initContDownloadLocationMCPod := "/init-apps/" + appSourceNameMC
+
+			// Verify apps are deleted on Search Head Cluster
+			downloadLocationSearchHeadCluster := "/init-apps/" + appSourceVolumeNameShc
+			deployerPodName := fmt.Sprintf(testenv.DeployerPod, deployment.GetName())
+			testenvInstance.Log.Info(fmt.Sprintf("Verify %s apps are deleted on Standalone pod %s", appVersion, deployerPodName))
+			testenv.VerifyAppsPackageDeletedOnContainer(deployment, testenvInstance, testenvInstance.GetName(), []string{deployerPodName}, appFileList, downloadLocationSearchHeadCluster)
+
+			// Verify V1 apps are deleted on Monitoring Console Pod
+			downloadLocationMCPod := "/init-apps/" + appSourceNameMC
 			mcPodName := fmt.Sprintf(testenv.MonitoringConsolePod, mcName, 0)
-			testenvInstance.Log.Info(fmt.Sprintf("Verify %s apps are downloaded for Monitoring Console POD %s", appVersion, mcPodName))
-			testenv.VerifyAppsDownloadedOnContainer(deployment, testenvInstance, testenvInstance.GetName(), []string{mcPodName}, appFileList, initContDownloadLocationMCPod)
+			testenvInstance.Log.Info(fmt.Sprintf("Verify %s apps are deleted on Monitoring Console pod %s", appVersion, mcPodName))
+			testenv.VerifyAppsPackageDeletedOnContainer(deployment, testenvInstance, testenvInstance.GetName(), []string{mcPodName}, appFileList, downloadLocationMCPod)
 
 			// Verify bundle push status
 			testenvInstance.Log.Info(fmt.Sprintf("Verify bundle push status (%s apps)", appVersion))
@@ -506,12 +589,7 @@
 			clusterManagerBundleHash := testenv.GetClusterManagerBundleHash(deployment)
 
 			// Add Search Head Cluster and Indexer Pods to all Pod Names
-<<<<<<< HEAD
 			allPodNames := []string{fmt.Sprintf(testenv.ClusterManagerPod, deployment.GetName()), fmt.Sprintf(testenv.DeployerPod, deployment.GetName())}
-=======
-			podNames := []string{fmt.Sprintf(testenv.ClusterManagerPod, deployment.GetName()), fmt.Sprintf(testenv.DeployerPod, deployment.GetName())}
-			allPodNames := podNames
->>>>>>> f1266600
 			allPodNames = append(allPodNames, testenv.GeneratePodNameSlice(testenv.MultiSiteIndexerPod, deployment.GetName(), 1, true, siteCount)...)
 			allPodNames = append(allPodNames, testenv.GeneratePodNameSlice(testenv.SearchHeadPod, deployment.GetName(), shReplicas, false, 1)...)
 
@@ -584,37 +662,56 @@
 			testenv.VerifyMonitoringConsoleReady(deployment, deployment.GetName(), mc, testenvInstance)
 
 			//########## DOWNGRADE VERIFICATIONS ########
-<<<<<<< HEAD
 			// Verify App Download State on Cluster Manager CR
-			testenv.VerifyAppListPhaseClusterMaster(deployment, testenvInstance, deployment.GetName(), appSourceName, enterpriseApi.PhaseDownload, appFileList)
+			testenv.VerifyAppListPhaseClusterMaster(deployment, testenvInstance, deployment.GetName(), appSourceNameIdxc, enterpriseApi.PhaseDownload, appFileList)
+
+			//Verify App Download State on Search Head Cluster CR
+			testenv.VerifyAppListPhaseSearchHeadCluster(deployment, testenvInstance, deployment.GetName(), appSourceNameShc, enterpriseApi.PhaseDownload, appFileList)
+
+			//Verify App Download State on Monitoring Console CR
+			testenv.VerifyAppListPhaseMonitoringConsole(deployment, testenvInstance, deployment.GetName(), appSourceNameMC, enterpriseApi.PhaseDownload, appFileList)
 
 			// Verify App Copy State on Cluster Manager CR
-			appFileList = testenv.GetAppFileListPhase3(appListV1)
-			testenv.VerifyAppListPhaseClusterMaster(deployment, testenvInstance, deployment.GetName(), appSourceName, enterpriseApi.PhasePodCopy, appFileList)
-
+			testenv.VerifyAppListPhaseClusterMaster(deployment, testenvInstance, deployment.GetName(), appSourceNameIdxc, enterpriseApi.PhasePodCopy, appFileList)
+
+			//Verify App Copy State on Search Head Cluster CR
+			testenv.VerifyAppListPhaseSearchHeadCluster(deployment, testenvInstance, deployment.GetName(), appSourceNameShc, enterpriseApi.PhasePodCopy, appFileList)
+
+			//Verify App Copy State on Monitoring Console CR
+			testenv.VerifyAppListPhaseMonitoringConsole(deployment, testenvInstance, deployment.GetName(), appSourceNameMC, enterpriseApi.PhasePodCopy, appFileList)
+
+			// Verify Apps Deleted on Operator Pod for Cluster Manager
 			testenvInstance.Log.Info(fmt.Sprintf("Verify Apps are deleted on Splunk Operator for version %s", appVersion))
 			testenv.VerifyAppsPackageDeletedOnContainer(deployment, testenvInstance, testenvInstance.GetName(), []string{opPod}, appFileList, opLocalAppPathClusterManager)
 
+			// Verify Apps Deleted on Operator Pod for Search Head Cluster
+			testenvInstance.Log.Info(fmt.Sprintf("Verify Apps are deleted on Splunk Operator for version %s", appVersion))
+			testenv.VerifyAppsPackageDeletedOnContainer(deployment, testenvInstance, testenvInstance.GetName(), []string{opPod}, appFileList, opLocalAppPathSearchHeadCluster)
+
+			// Verify Apps Deleted on Operator Pod for Monitoring Console
+			testenvInstance.Log.Info(fmt.Sprintf("Verify Apps are deleted on Splunk Operator for version %s", appVersion))
+			testenv.VerifyAppsPackageDeletedOnContainer(deployment, testenvInstance, testenvInstance.GetName(), []string{opPod}, appFileList, opLocalAppPathMonitoringConsole)
+
 			// Verify App Install State on Cluster Manager CR
-			appFileList = testenv.GetAppFileListPhase3(appListV1)
-			testenv.VerifyAppListPhaseClusterMaster(deployment, testenvInstance, deployment.GetName(), appSourceName, enterpriseApi.PhaseInstall, appFileList)
+			testenv.VerifyAppListPhaseClusterMaster(deployment, testenvInstance, deployment.GetName(), appSourceNameIdxc, enterpriseApi.PhaseInstall, appFileList)
+
+			//Verify App Install State on Search Head Cluster CR
+			testenv.VerifyAppListPhaseSearchHeadCluster(deployment, testenvInstance, deployment.GetName(), appSourceNameShc, enterpriseApi.PhaseInstall, appFileList)
+
+			//Verify App Install State on Monitoring Console CR
+			testenv.VerifyAppListPhaseMonitoringConsole(deployment, testenvInstance, deployment.GetName(), appSourceNameMC, enterpriseApi.PhaseInstall, appFileList)
 
 			// Verify apps are deleted on Cluster Manager Pod
 			testenvInstance.Log.Info(fmt.Sprintf("Verify %s apps are deleted on Standalone pod %s", appVersion, clusterManagerPodName))
 			testenv.VerifyAppsPackageDeletedOnContainer(deployment, testenvInstance, testenvInstance.GetName(), []string{clusterManagerPodName}, appFileList, downloadLocationClusterMaster)
-=======
-			// Verify V1 apps are downloaded on Cluster Manager
-			testenvInstance.Log.Info(fmt.Sprintf("Verify %s apps are downloaded on Cluster Manager", appVersion))
-			testenv.VerifyAppsDownloadedOnContainer(deployment, testenvInstance, testenvInstance.GetName(), []string{fmt.Sprintf(testenv.ClusterManagerPod, deployment.GetName())}, appFileList, initContDownloadLocationIdxc)
-
-			// Verify V1 apps are downloaded on Deployer
-			testenvInstance.Log.Info(fmt.Sprintf("Verify %s apps are downloaded on Deployer", appVersion))
-			testenv.VerifyAppsDownloadedOnContainer(deployment, testenvInstance, testenvInstance.GetName(), []string{fmt.Sprintf(testenv.DeployerPod, deployment.GetName())}, appFileList, initContDownloadLocationShc)
->>>>>>> f1266600
-
-			// Verify V1 apps are downloaded on Monitoring Console
-			testenvInstance.Log.Info(fmt.Sprintf("Verify %s apps are downloaded on Monitoring Console pod %s", appVersion, mcPodName))
-			testenv.VerifyAppsDownloadedOnContainer(deployment, testenvInstance, testenvInstance.GetName(), []string{mcPodName}, appFileList, initContDownloadLocationMCPod)
+
+			// Verify apps are deleted on Search Head Cluster
+			testenvInstance.Log.Info(fmt.Sprintf("Verify %s apps are deleted on Standalone pod %s", appVersion, deployerPodName))
+			testenv.VerifyAppsPackageDeletedOnContainer(deployment, testenvInstance, testenvInstance.GetName(), []string{deployerPodName}, appFileList, downloadLocationSearchHeadCluster)
+
+			// Verify V1 apps are deleted on Monitoring Console Pod
+			testenvInstance.Log.Info(fmt.Sprintf("Verify %s apps are deleted on Monitoring Console pod %s", appVersion, mcPodName))
+			testenv.VerifyAppsPackageDeletedOnContainer(deployment, testenvInstance, testenvInstance.GetName(), []string{mcPodName}, appFileList, downloadLocationMCPod)
 
 			// Verify bundle push status
 			testenvInstance.Log.Info(fmt.Sprintf("Verify bundle push status (%s apps)", appVersion))
@@ -652,18 +749,33 @@
 			   * Create app source for M4 SVA (Cluster Manager and Deployer)
 			   * Prepare and deploy M4 CRD with app config and wait for pods to be ready
 			   ########### INITIAL VERIFICATIONS #########
+			   * Verify Apps Downloaded in App Deployment Info
+			   * Verify Apps Copied in App Deployment Info
+			   * Verify App Package is deleted from Operator Pod
+			   * Verify Apps Installed in App Deployment Info
+			   * Verify App Package is deleted from Splunk Pod
 			   * Verify bundle push is sucessful
 			   * Verify apps are copied and installed on Monitoring Console and also on Search Heads and Indexers pods
 			   ############### SCALING UP ################
 			   * Scale up Indexers and Search Head Cluster
 			   * Wait for Monitoring Console and M4 to be ready
 			   ######### SCALING UP VERIFICATIONS ########
+			   * Verify Apps Downloaded in App Deployment Info
+			   * Verify Apps Copied in App Deployment Info
+			   * Verify App Package is deleted from Operator Pod
+			   * Verify Apps Installed in App Deployment Info
+			   * Verify App Package is deleted from Splunk Pod
 			   * Verify bundle push is sucessful
 			   * Verify apps are copied and installed on new Search Heads and Indexers pods
 			   ############### SCALING DOWN ##############
 			   * Scale down Indexers and Search Head Cluster
 			   * Wait for Monitoring Console and M4 to be ready
 			   ######### SCALING DOWN VERIFICATIONS ######
+			   * Verify Apps Downloaded in App Deployment Info
+			   * Verify Apps Copied in App Deployment Info
+			   * Verify App Package is deleted from Operator Pod
+			   * Verify Apps Installed in App Deployment Info
+			   * Verify App Package is deleted from Splunk Pod
 			   * Verify bundle push is sucessful
 			   * Verify apps are still copied and installed on all Search Heads and Indexers pods
 			*/
@@ -713,44 +825,54 @@
 			testenv.VerifyRFSFMet(deployment, testenvInstance)
 
 			//########### INITIAL VERIFICATIONS #########
-<<<<<<< HEAD
 			// Verify App Download State on Cluster Manager CR
-			testenv.VerifyAppListPhaseClusterMaster(deployment, testenvInstance, deployment.GetName(), appSourceName, enterpriseApi.PhaseDownload, appFileList)
+			testenv.VerifyAppListPhaseClusterMaster(deployment, testenvInstance, deployment.GetName(), appSourceNameIdxc, enterpriseApi.PhaseDownload, appFileList)
+
+			//Verify App Download State on Search Head Cluster CR
+			testenv.VerifyAppListPhaseSearchHeadCluster(deployment, testenvInstance, deployment.GetName(), appSourceNameShc, enterpriseApi.PhaseDownload, appFileList)
 
 			// Verify App Copy State on Cluster Manager CR
-			appFileList = testenv.GetAppFileListPhase3(appListV1)
-			testenv.VerifyAppListPhaseClusterMaster(deployment, testenvInstance, deployment.GetName(), appSourceName, enterpriseApi.PhasePodCopy, appFileList)
+			testenv.VerifyAppListPhaseClusterMaster(deployment, testenvInstance, deployment.GetName(), appSourceNameIdxc, enterpriseApi.PhasePodCopy, appFileList)
+
+			//Verify App Copy State on Search Head Cluster CR
+			testenv.VerifyAppListPhaseSearchHeadCluster(deployment, testenvInstance, deployment.GetName(), appSourceNameShc, enterpriseApi.PhasePodCopy, appFileList)
 
 			// Verify Apps Deleted on Operator Pod for Cluster Manager
 			cm := &enterpriseApi.ClusterMaster{}
 			err = deployment.GetInstance(testenvInstance.GetName(), cm)
 			Expect(err).To(Succeed(), "Unable to deploy Cluster Manager instance with App framework")
 
-			opLocalAppPathClusterManager := filepath.Join(splcommon.AppDownloadVolume, "downloadedApps", testenvInstance.GetName(), cm.Kind, deployment.GetName(), enterpriseApi.ScopeLocal, appSourceName)
+			opLocalAppPathClusterManager := filepath.Join(splcommon.AppDownloadVolume, "downloadedApps", testenvInstance.GetName(), cm.Kind, deployment.GetName(), enterpriseApi.ScopeLocal, appSourceNameIdxc)
 			opPod := testenv.GetOperatorPodName(testenvInstance.GetName())
 			testenvInstance.Log.Info(fmt.Sprintf("Verify Apps are deleted on Splunk Operator for version %s", appVersion))
 			testenv.VerifyAppsPackageDeletedOnContainer(deployment, testenvInstance, testenvInstance.GetName(), []string{opPod}, appFileList, opLocalAppPathClusterManager)
 
+			// Verify Apps Deleted on Operator Pod for Search Head Cluster
+			shc := &enterpriseApi.SearchHeadCluster{}
+			err = deployment.GetInstance(testenvInstance.GetName()+"-shc", shc)
+			Expect(err).To(Succeed(), "Unable to deploy Cluster Manager instance with App framework")
+
+			opLocalAppPathSearchHeadCluster := filepath.Join(splcommon.AppDownloadVolume, "downloadedApps", testenvInstance.GetName(), shc.Kind, deployment.GetName(), enterpriseApi.ScopeLocal, appSourceNameShc)
+			testenvInstance.Log.Info(fmt.Sprintf("Verify Apps are deleted on Splunk Operator for version %s", appVersion))
+			testenv.VerifyAppsPackageDeletedOnContainer(deployment, testenvInstance, testenvInstance.GetName(), []string{opPod}, appFileList, opLocalAppPathSearchHeadCluster)
+
 			// Verify App Install State on Cluster Manager CR
-			appFileList = testenv.GetAppFileListPhase3(appListV1)
-			testenv.VerifyAppListPhaseClusterMaster(deployment, testenvInstance, deployment.GetName(), appSourceName, enterpriseApi.PhaseInstall, appFileList)
+			testenv.VerifyAppListPhaseClusterMaster(deployment, testenvInstance, deployment.GetName(), appSourceNameIdxc, enterpriseApi.PhaseInstall, appFileList)
+
+			//Verify App Install State on Search Head Cluster CR
+			testenv.VerifyAppListPhaseSearchHeadCluster(deployment, testenvInstance, deployment.GetName(), appSourceNameShc, enterpriseApi.PhaseInstall, appFileList)
 
 			// Verify apps are deleted on Cluster Manager Pod
-			downloadLocationClusterMaster := "/init-apps/" + volumeName
+			downloadLocationClusterMaster := "/init-apps/" + appSourceVolumeNameIdxc
 			clusterManagerPodName := fmt.Sprintf(testenv.ClusterManagerPod, deployment.GetName())
 			testenvInstance.Log.Info(fmt.Sprintf("Verify %s apps are deleted on Standalone pod %s", appVersion, clusterManagerPodName))
 			testenv.VerifyAppsPackageDeletedOnContainer(deployment, testenvInstance, testenvInstance.GetName(), []string{clusterManagerPodName}, appFileList, downloadLocationClusterMaster)
-=======
-			// Verify apps are downloaded on Cluster Manager
-			initContDownloadLocationIdxc := "/init-apps/" + appSourceNameIdxc
-			testenvInstance.Log.Info(fmt.Sprintf("Verify %s apps are downloaded on Cluster Master", appVersion))
-			testenv.VerifyAppsDownloadedOnContainer(deployment, testenvInstance, testenvInstance.GetName(), []string{fmt.Sprintf(testenv.ClusterManagerPod, deployment.GetName())}, appFileList, initContDownloadLocationIdxc)
-
-			// Verify apps are downloaded on Deployer
-			initContDownloadLocationShc := "/init-apps/" + appSourceNameShc
-			testenvInstance.Log.Info(fmt.Sprintf("Verify %s apps are downloaded on Deployer", appVersion))
-			testenv.VerifyAppsDownloadedOnContainer(deployment, testenvInstance, testenvInstance.GetName(), []string{fmt.Sprintf(testenv.DeployerPod, deployment.GetName())}, appFileList, initContDownloadLocationShc)
->>>>>>> f1266600
+
+			// Verify apps are deleted on Search Head Cluster
+			downloadLocationSearchHeadCluster := "/init-apps/" + appSourceVolumeNameShc
+			deployerPodName := fmt.Sprintf(testenv.DeployerPod, deployment.GetName())
+			testenvInstance.Log.Info(fmt.Sprintf("Verify %s apps are deleted on Standalone pod %s", appVersion, deployerPodName))
+			testenv.VerifyAppsPackageDeletedOnContainer(deployment, testenvInstance, testenvInstance.GetName(), []string{deployerPodName}, appFileList, downloadLocationSearchHeadCluster)
 
 			// Verify bundle push status
 			testenv.VerifyClusterManagerBundlePush(deployment, testenvInstance, testenvInstance.GetName(), siteCount, "")
@@ -772,9 +894,7 @@
 
 			//############### SCALING UP ################
 			// Get instance of current Search Head Cluster CR with latest config
-			shc := &enterpriseApi.SearchHeadCluster{}
-			shcName := deployment.GetName() + "-shc"
-			err = deployment.GetInstance(shcName, shc)
+			err = deployment.GetInstance(deployment.GetName()+"-shc", shc)
 			Expect(err).To(Succeed(), "Failed to get instance of Search Head Cluster")
 
 			// Scale up Search Head Cluster
@@ -818,22 +938,38 @@
 
 			//######### SCALING UP VERIFICATIONS ########
 			// Verify App Download State on Cluster Manager CR
-			testenv.VerifyAppListPhaseClusterMaster(deployment, testenvInstance, deployment.GetName(), appSourceName, enterpriseApi.PhaseDownload, appFileList)
+			testenv.VerifyAppListPhaseClusterMaster(deployment, testenvInstance, deployment.GetName(), appSourceNameIdxc, enterpriseApi.PhaseDownload, appFileList)
+
+			//Verify App Download State on Search Head Cluster CR
+			testenv.VerifyAppListPhaseSearchHeadCluster(deployment, testenvInstance, deployment.GetName(), appSourceNameShc, enterpriseApi.PhaseDownload, appFileList)
 
 			// Verify App Copy State on Cluster Manager CR
-			appFileList = testenv.GetAppFileListPhase3(appListV1)
-			testenv.VerifyAppListPhaseClusterMaster(deployment, testenvInstance, deployment.GetName(), appSourceName, enterpriseApi.PhasePodCopy, appFileList)
-
+			testenv.VerifyAppListPhaseClusterMaster(deployment, testenvInstance, deployment.GetName(), appSourceNameIdxc, enterpriseApi.PhasePodCopy, appFileList)
+
+			//Verify App Copy State on Search Head Cluster CR
+			testenv.VerifyAppListPhaseSearchHeadCluster(deployment, testenvInstance, deployment.GetName(), appSourceNameShc, enterpriseApi.PhasePodCopy, appFileList)
+
+			// Verify Apps Deleted on Operator Pod for Cluster Manager
 			testenvInstance.Log.Info(fmt.Sprintf("Verify Apps are deleted on Splunk Operator for version %s", appVersion))
 			testenv.VerifyAppsPackageDeletedOnContainer(deployment, testenvInstance, testenvInstance.GetName(), []string{opPod}, appFileList, opLocalAppPathClusterManager)
 
+			// Verify Apps Deleted on Operator Pod for Search Head Cluster
+			testenvInstance.Log.Info(fmt.Sprintf("Verify Apps are deleted on Splunk Operator for version %s", appVersion))
+			testenv.VerifyAppsPackageDeletedOnContainer(deployment, testenvInstance, testenvInstance.GetName(), []string{opPod}, appFileList, opLocalAppPathSearchHeadCluster)
+
 			// Verify App Install State on Cluster Manager CR
-			appFileList = testenv.GetAppFileListPhase3(appListV1)
-			testenv.VerifyAppListPhaseClusterMaster(deployment, testenvInstance, deployment.GetName(), appSourceName, enterpriseApi.PhaseInstall, appFileList)
+			testenv.VerifyAppListPhaseClusterMaster(deployment, testenvInstance, deployment.GetName(), appSourceNameIdxc, enterpriseApi.PhaseInstall, appFileList)
+
+			//Verify App Install State on Search Head Cluster CR
+			testenv.VerifyAppListPhaseSearchHeadCluster(deployment, testenvInstance, deployment.GetName(), appSourceNameShc, enterpriseApi.PhaseInstall, appFileList)
 
 			// Verify apps are deleted on Cluster Manager Pod
 			testenvInstance.Log.Info(fmt.Sprintf("Verify %s apps are deleted on Standalone pod %s", appVersion, clusterManagerPodName))
 			testenv.VerifyAppsPackageDeletedOnContainer(deployment, testenvInstance, testenvInstance.GetName(), []string{clusterManagerPodName}, appFileList, downloadLocationClusterMaster)
+
+			// Verify apps are deleted on Search Head Cluster
+			testenvInstance.Log.Info(fmt.Sprintf("Verify %s apps are deleted on Standalone pod %s", appVersion, deployerPodName))
+			testenv.VerifyAppsPackageDeletedOnContainer(deployment, testenvInstance, testenvInstance.GetName(), []string{deployerPodName}, appFileList, downloadLocationSearchHeadCluster)
 
 			// Verify bundle push status. Bundle hash not compared as scaleup does not involve new config
 			testenvInstance.Log.Info("Verify bundle push status after scaling up")
@@ -855,8 +991,7 @@
 
 			//############### SCALING DOWN ##############
 			// Get instance of current Search Head Cluster CR with latest config
-			shc = &enterpriseApi.SearchHeadCluster{}
-			err = deployment.GetInstance(shcName, shc)
+			err = deployment.GetInstance(deployment.GetName()+"-shc", shc)
 			Expect(err).To(Succeed(), "Failed to get instance of Search Head Cluster")
 
 			// Scale down Search Head Cluster
@@ -898,22 +1033,38 @@
 
 			//######### SCALING DOWN VERIFICATIONS ######
 			// Verify App Download State on Cluster Manager CR
-			testenv.VerifyAppListPhaseClusterMaster(deployment, testenvInstance, deployment.GetName(), appSourceName, enterpriseApi.PhaseDownload, appFileList)
+			testenv.VerifyAppListPhaseClusterMaster(deployment, testenvInstance, deployment.GetName(), appSourceNameIdxc, enterpriseApi.PhaseDownload, appFileList)
+
+			//Verify App Download State on Search Head Cluster CR
+			testenv.VerifyAppListPhaseSearchHeadCluster(deployment, testenvInstance, deployment.GetName(), appSourceNameShc, enterpriseApi.PhaseDownload, appFileList)
 
 			// Verify App Copy State on Cluster Manager CR
-			appFileList = testenv.GetAppFileListPhase3(appListV1)
-			testenv.VerifyAppListPhaseClusterMaster(deployment, testenvInstance, deployment.GetName(), appSourceName, enterpriseApi.PhasePodCopy, appFileList)
-
+			testenv.VerifyAppListPhaseClusterMaster(deployment, testenvInstance, deployment.GetName(), appSourceNameIdxc, enterpriseApi.PhasePodCopy, appFileList)
+
+			//Verify App Copy State on Search Head Cluster CR
+			testenv.VerifyAppListPhaseSearchHeadCluster(deployment, testenvInstance, deployment.GetName(), appSourceNameShc, enterpriseApi.PhasePodCopy, appFileList)
+
+			// Verify Apps Deleted on Operator Pod for Cluster Manager
 			testenvInstance.Log.Info(fmt.Sprintf("Verify Apps are deleted on Splunk Operator for version %s", appVersion))
 			testenv.VerifyAppsPackageDeletedOnContainer(deployment, testenvInstance, testenvInstance.GetName(), []string{opPod}, appFileList, opLocalAppPathClusterManager)
 
+			// Verify Apps Deleted on Operator Pod for Search Head Cluster
+			testenvInstance.Log.Info(fmt.Sprintf("Verify Apps are deleted on Splunk Operator for version %s", appVersion))
+			testenv.VerifyAppsPackageDeletedOnContainer(deployment, testenvInstance, testenvInstance.GetName(), []string{opPod}, appFileList, opLocalAppPathSearchHeadCluster)
+
 			// Verify App Install State on Cluster Manager CR
-			appFileList = testenv.GetAppFileListPhase3(appListV1)
-			testenv.VerifyAppListPhaseClusterMaster(deployment, testenvInstance, deployment.GetName(), appSourceName, enterpriseApi.PhaseInstall, appFileList)
+			testenv.VerifyAppListPhaseClusterMaster(deployment, testenvInstance, deployment.GetName(), appSourceNameIdxc, enterpriseApi.PhaseInstall, appFileList)
+
+			//Verify App Install State on Search Head Cluster CR
+			testenv.VerifyAppListPhaseSearchHeadCluster(deployment, testenvInstance, deployment.GetName(), appSourceNameShc, enterpriseApi.PhaseInstall, appFileList)
 
 			// Verify apps are deleted on Cluster Manager Pod
 			testenvInstance.Log.Info(fmt.Sprintf("Verify %s apps are deleted on Standalone pod %s", appVersion, clusterManagerPodName))
 			testenv.VerifyAppsPackageDeletedOnContainer(deployment, testenvInstance, testenvInstance.GetName(), []string{clusterManagerPodName}, appFileList, downloadLocationClusterMaster)
+
+			// Verify apps are deleted on Search Head Cluster
+			testenvInstance.Log.Info(fmt.Sprintf("Verify %s apps are deleted on Standalone pod %s", appVersion, deployerPodName))
+			testenv.VerifyAppsPackageDeletedOnContainer(deployment, testenvInstance, testenvInstance.GetName(), []string{deployerPodName}, appFileList, downloadLocationSearchHeadCluster)
 
 			// Verify bundle push status
 			testenv.VerifyClusterManagerBundlePush(deployment, testenvInstance, testenvInstance.GetName(), int(scaledIndexerReplicas), "")
@@ -943,12 +1094,21 @@
 			   * Create app source with local scope for M4 SVA (Cluster Manager and Deployer)
 			   * Prepare and deploy M4 CRD with app framework and wait for pods to be ready
 			   ########## INITIAL VERIFICATION #############
+			   * Verify Apps Downloaded in App Deployment Info
+			   * Verify Apps Copied in App Deployment Info
+			   * Verify App Package is deleted from Operator Pod
+			   * Verify Apps Installed in App Deployment Info
+			   * Verify App Package is deleted from Splunk Pod
 			   * Verify apps are installed locally on Cluster Manager and Deployer
 			   ############### UPGRADE APPS ################
 			   * Upgrade apps in app sources
 			   * Wait for pods to be ready
 			   ########## UPGRADE VERIFICATIONS ############
-			   * Verify bundle push is successful
+			   * Verify Apps Downloaded in App Deployment Info
+			   * Verify Apps Copied in App Deployment Info
+			   * Verify App Package is deleted from Operator Pod
+			   * Verify Apps Installed in App Deployment Info
+			   * Verify App Package is deleted from Splunk Pod
 			   * Verify apps are copied, installed and upgraded on Cluster Manager and Deployer
 			*/
 
@@ -990,45 +1150,54 @@
 			testenv.SearchHeadClusterReady(deployment, testenvInstance)
 
 			//########## INITIAL VERIFICATION #############
-<<<<<<< HEAD
 			// Verify App Download State on Cluster Manager CR
-			testenv.VerifyAppListPhaseClusterMaster(deployment, testenvInstance, deployment.GetName(), appSourceName, enterpriseApi.PhaseDownload, appFileList)
+			testenv.VerifyAppListPhaseClusterMaster(deployment, testenvInstance, deployment.GetName(), appSourceNameIdxc, enterpriseApi.PhaseDownload, appFileList)
+
+			//Verify App Download State on Search Head Cluster CR
+			testenv.VerifyAppListPhaseSearchHeadCluster(deployment, testenvInstance, deployment.GetName(), appSourceNameShc, enterpriseApi.PhaseDownload, appFileList)
 
 			// Verify App Copy State on Cluster Manager CR
-			appFileList = testenv.GetAppFileListPhase3(appListV1)
-			testenv.VerifyAppListPhaseClusterMaster(deployment, testenvInstance, deployment.GetName(), appSourceName, enterpriseApi.PhasePodCopy, appFileList)
+			testenv.VerifyAppListPhaseClusterMaster(deployment, testenvInstance, deployment.GetName(), appSourceNameIdxc, enterpriseApi.PhasePodCopy, appFileList)
+
+			//Verify App Copy State on Search Head Cluster CR
+			testenv.VerifyAppListPhaseSearchHeadCluster(deployment, testenvInstance, deployment.GetName(), appSourceNameShc, enterpriseApi.PhasePodCopy, appFileList)
 
 			// Verify Apps Deleted on Operator Pod for Cluster Manager
 			cm := &enterpriseApi.ClusterMaster{}
 			err = deployment.GetInstance(testenvInstance.GetName(), cm)
 			Expect(err).To(Succeed(), "Unable to deploy Cluster Manager instance with App framework")
 
-			opLocalAppPathClusterManager := filepath.Join(splcommon.AppDownloadVolume, "downloadedApps", testenvInstance.GetName(), cm.Kind, deployment.GetName(), enterpriseApi.ScopeLocal, appSourceName)
+			opLocalAppPathClusterManager := filepath.Join(splcommon.AppDownloadVolume, "downloadedApps", testenvInstance.GetName(), cm.Kind, deployment.GetName(), enterpriseApi.ScopeLocal, appSourceNameIdxc)
 			opPod := testenv.GetOperatorPodName(testenvInstance.GetName())
 			testenvInstance.Log.Info(fmt.Sprintf("Verify Apps are deleted on Splunk Operator for version %s", appVersion))
 			testenv.VerifyAppsPackageDeletedOnContainer(deployment, testenvInstance, testenvInstance.GetName(), []string{opPod}, appFileList, opLocalAppPathClusterManager)
 
+			// Verify Apps Deleted on Operator Pod for Search Head Cluster
+			shc := &enterpriseApi.SearchHeadCluster{}
+			err = deployment.GetInstance(testenvInstance.GetName()+"-shc", shc)
+			Expect(err).To(Succeed(), "Unable to deploy Cluster Manager instance with App framework")
+
+			opLocalAppPathSearchHeadCluster := filepath.Join(splcommon.AppDownloadVolume, "downloadedApps", testenvInstance.GetName(), shc.Kind, deployment.GetName(), enterpriseApi.ScopeLocal, appSourceNameShc)
+			testenvInstance.Log.Info(fmt.Sprintf("Verify Apps are deleted on Splunk Operator for version %s", appVersion))
+			testenv.VerifyAppsPackageDeletedOnContainer(deployment, testenvInstance, testenvInstance.GetName(), []string{opPod}, appFileList, opLocalAppPathSearchHeadCluster)
+
 			// Verify App Install State on Cluster Manager CR
-			appFileList = testenv.GetAppFileListPhase3(appListV1)
-			testenv.VerifyAppListPhaseClusterMaster(deployment, testenvInstance, deployment.GetName(), appSourceName, enterpriseApi.PhaseInstall, appFileList)
+			testenv.VerifyAppListPhaseClusterMaster(deployment, testenvInstance, deployment.GetName(), appSourceNameIdxc, enterpriseApi.PhaseInstall, appFileList)
+
+			//Verify App Install State on Search Head Cluster CR
+			testenv.VerifyAppListPhaseSearchHeadCluster(deployment, testenvInstance, deployment.GetName(), appSourceNameShc, enterpriseApi.PhaseInstall, appFileList)
 
 			// Verify apps are deleted on Cluster Manager Pod
-			downloadLocationClusterMaster := "/init-apps/" + appSourceName
+			downloadLocationClusterMaster := "/init-apps/" + appSourceVolumeNameIdxc
 			clusterManagerPodName := fmt.Sprintf(testenv.ClusterManagerPod, deployment.GetName())
 			testenvInstance.Log.Info(fmt.Sprintf("Verify %s apps are deleted on Standalone pod %s", appVersion, clusterManagerPodName))
 			testenv.VerifyAppsPackageDeletedOnContainer(deployment, testenvInstance, testenvInstance.GetName(), []string{clusterManagerPodName}, appFileList, downloadLocationClusterMaster)
-=======
-			// Verify V1 apps are downloaded on Cluster Manager
-			initContDownloadLocationIdxc := "/init-apps/" + appSourceNameIdxc
-			appFileList = testenv.GetAppFileList(appListV1, 1)
-			testenvInstance.Log.Info(fmt.Sprintf("Verify %s apps are downloaded on Cluster Manager", appVersion))
-			testenv.VerifyAppsDownloadedOnContainer(deployment, testenvInstance, testenvInstance.GetName(), []string{fmt.Sprintf(testenv.ClusterManagerPod, deployment.GetName())}, appFileList, initContDownloadLocationIdxc)
-
-			// Verify V1 apps are downloaded on Deployer
-			initContDownloadLocationShc := "/init-apps/" + appSourceNameShc
-			testenvInstance.Log.Info(fmt.Sprintf("Verify %s apps are downloaded on Deployer", appVersion))
-			testenv.VerifyAppsDownloadedOnContainer(deployment, testenvInstance, testenvInstance.GetName(), []string{fmt.Sprintf(testenv.DeployerPod, deployment.GetName())}, appFileList, initContDownloadLocationShc)
->>>>>>> f1266600
+
+			// Verify apps are deleted on Search Head Cluster
+			downloadLocationSearchHeadCluster := "/init-apps/" + appSourceVolumeNameShc
+			deployerPodName := fmt.Sprintf(testenv.DeployerPod, deployment.GetName())
+			testenvInstance.Log.Info(fmt.Sprintf("Verify %s apps are deleted on Standalone pod %s", appVersion, deployerPodName))
+			testenv.VerifyAppsPackageDeletedOnContainer(deployment, testenvInstance, testenvInstance.GetName(), []string{deployerPodName}, appFileList, downloadLocationSearchHeadCluster)
 
 			// Verify V1 apps are copied at the correct location on Cluster Manager and on Deployer (/etc/apps/)
 			podNames := []string{fmt.Sprintf(testenv.ClusterManagerPod, deployment.GetName()), fmt.Sprintf(testenv.DeployerPod, deployment.GetName())}
@@ -1076,33 +1245,39 @@
 			testenv.SearchHeadClusterReady(deployment, testenvInstance)
 
 			//########## UPGRADE VERIFICATIONS ############
-<<<<<<< HEAD
 			// Verify App Download State on Cluster Manager CR
-			testenv.VerifyAppListPhaseClusterMaster(deployment, testenvInstance, deployment.GetName(), appSourceName, enterpriseApi.PhaseDownload, appFileList)
+			testenv.VerifyAppListPhaseClusterMaster(deployment, testenvInstance, deployment.GetName(), appSourceNameIdxc, enterpriseApi.PhaseDownload, appFileList)
+
+			//Verify App Download State on Search Head Cluster CR
+			testenv.VerifyAppListPhaseSearchHeadCluster(deployment, testenvInstance, deployment.GetName(), appSourceNameShc, enterpriseApi.PhaseDownload, appFileList)
 
 			// Verify App Copy State on Cluster Manager CR
-			appFileList = testenv.GetAppFileListPhase3(appListV1)
-			testenv.VerifyAppListPhaseClusterMaster(deployment, testenvInstance, deployment.GetName(), appSourceName, enterpriseApi.PhasePodCopy, appFileList)
-
+			testenv.VerifyAppListPhaseClusterMaster(deployment, testenvInstance, deployment.GetName(), appSourceNameIdxc, enterpriseApi.PhasePodCopy, appFileList)
+
+			//Verify App Copy State on Search Head Cluster CR
+			testenv.VerifyAppListPhaseSearchHeadCluster(deployment, testenvInstance, deployment.GetName(), appSourceNameShc, enterpriseApi.PhasePodCopy, appFileList)
+
+			// Verify Apps Deleted on Operator Pod for Cluster Manager
 			testenvInstance.Log.Info(fmt.Sprintf("Verify Apps are deleted on Splunk Operator for version %s", appVersion))
 			testenv.VerifyAppsPackageDeletedOnContainer(deployment, testenvInstance, testenvInstance.GetName(), []string{opPod}, appFileList, opLocalAppPathClusterManager)
 
+			// Verify Apps Deleted on Operator Pod for Search Head Cluster
+			testenvInstance.Log.Info(fmt.Sprintf("Verify Apps are deleted on Splunk Operator for version %s", appVersion))
+			testenv.VerifyAppsPackageDeletedOnContainer(deployment, testenvInstance, testenvInstance.GetName(), []string{opPod}, appFileList, opLocalAppPathSearchHeadCluster)
+
 			// Verify App Install State on Cluster Manager CR
-			appFileList = testenv.GetAppFileListPhase3(appListV1)
-			testenv.VerifyAppListPhaseClusterMaster(deployment, testenvInstance, deployment.GetName(), appSourceName, enterpriseApi.PhaseInstall, appFileList)
+			testenv.VerifyAppListPhaseClusterMaster(deployment, testenvInstance, deployment.GetName(), appSourceNameIdxc, enterpriseApi.PhaseInstall, appFileList)
+
+			//Verify App Install State on Search Head Cluster CR
+			testenv.VerifyAppListPhaseSearchHeadCluster(deployment, testenvInstance, deployment.GetName(), appSourceNameShc, enterpriseApi.PhaseInstall, appFileList)
 
 			// Verify apps are deleted on Cluster Manager Pod
 			testenvInstance.Log.Info(fmt.Sprintf("Verify %s apps are deleted on Standalone pod %s", appVersion, clusterManagerPodName))
 			testenv.VerifyAppsPackageDeletedOnContainer(deployment, testenvInstance, testenvInstance.GetName(), []string{clusterManagerPodName}, appFileList, downloadLocationClusterMaster)
-=======
-			// Verify V2 apps are downloaded on Cluster Manager
-			testenvInstance.Log.Info(fmt.Sprintf("Verify %s apps are downloaded on Cluster Manager", appVersion))
-			testenv.VerifyAppsDownloadedOnContainer(deployment, testenvInstance, testenvInstance.GetName(), []string{fmt.Sprintf(testenv.ClusterManagerPod, deployment.GetName())}, appFileList, initContDownloadLocationIdxc)
-
-			// Verify V2 apps are downloaded on Deployer
-			testenvInstance.Log.Info(fmt.Sprintf("Verify %s apps are downloaded on Deployer", appVersion))
-			testenv.VerifyAppsDownloadedOnContainer(deployment, testenvInstance, testenvInstance.GetName(), []string{fmt.Sprintf(testenv.DeployerPod, deployment.GetName())}, appFileList, initContDownloadLocationShc)
->>>>>>> f1266600
+
+			// Verify apps are deleted on Search Head Cluster
+			testenvInstance.Log.Info(fmt.Sprintf("Verify %s apps are deleted on Standalone pod %s", appVersion, deployerPodName))
+			testenv.VerifyAppsPackageDeletedOnContainer(deployment, testenvInstance, testenvInstance.GetName(), []string{deployerPodName}, appFileList, downloadLocationSearchHeadCluster)
 
 			// Verify V2 apps are copied at the correct location on Cluster Manager and on Deployer (/etc/apps/)
 			testenvInstance.Log.Info(fmt.Sprintf("Verify %s apps are copied to /etc/apps on Cluster Manager and Deployer", appVersion))
@@ -1120,7 +1295,36 @@
 
 	Context("Multi Site Indexer Cluster with SHC (m4) with App Framework", func() {
 		It("integration, m4, appframework: can deploy a M4 SVA with App Framework enabled for manual poll", func() {
-
+			/* Test Steps
+			   ################## SETUP ####################
+			   * Upload V1 apps to S3
+			   * Create app source with manaul poll for M4 SVA (Cluster Manager and Deployer)
+			   * Prepare and deploy M4 CRD with app framework and wait for pods to be ready
+			   ########## INITIAL VERIFICATION #############
+			   * Verify Apps Downloaded in App Deployment Info
+			   * Verify Apps Copied in App Deployment Info
+			   * Verify App Package is deleted from Operator Pod
+			   * Verify Apps Installed in App Deployment Info
+			   * Verify App Package is deleted from Splunk Pod
+			   * Verify apps are installed locally on Cluster Manager and Deployer
+			   ############### UPGRADE APPS ################
+			   * Upgrade apps in app sources
+			   * Wait for pods to be ready
+			   ############ VERIFICATION APPS ARE NOT UPDATED BEFORE ENABLING MANUAL POLL ############
+			   * Verify Apps are not updated
+			   ############ ENABLE MANUAL POLL ############
+			   * Verify Manual Poll disabled after the check
+			   ############## UPGRADE VERIFICATIONS ############
+			   * Verify Apps Downloaded in App Deployment Info
+			   * Verify Apps Copied in App Deployment Info
+			   * Verify App Package is deleted from Operator Pod
+			   * Verify Apps Installed in App Deployment Info
+			   * Verify App Package is deleted from Splunk Pod
+			   * Verify App Directory in under splunk path
+			   * Verify apps are installed locally on Cluster Manager and Deployer
+			*/
+
+			// ################## SETUP ####################
 			// Upload V1 apps to S3 for Indexer Cluster
 			appVersion := "V1"
 			appFileList := testenv.GetAppFileList(appListV1, 1)
@@ -1163,44 +1367,55 @@
 			// Verify RF SF is met
 			testenv.VerifyRFSFMet(deployment, testenvInstance)
 
-<<<<<<< HEAD
+			// ########## INITIAL VERIFICATION #############
 			// Verify App Download State on Cluster Manager CR
-			testenv.VerifyAppListPhaseClusterMaster(deployment, testenvInstance, deployment.GetName(), appSourceName, enterpriseApi.PhaseDownload, appFileList)
+			testenv.VerifyAppListPhaseClusterMaster(deployment, testenvInstance, deployment.GetName(), appSourceNameIdxc, enterpriseApi.PhaseDownload, appFileList)
+
+			//Verify App Download State on Search Head Cluster CR
+			testenv.VerifyAppListPhaseSearchHeadCluster(deployment, testenvInstance, deployment.GetName(), appSourceNameShc, enterpriseApi.PhaseDownload, appFileList)
 
 			// Verify App Copy State on Cluster Manager CR
-			appFileList = testenv.GetAppFileListPhase3(appListV1)
-			testenv.VerifyAppListPhaseClusterMaster(deployment, testenvInstance, deployment.GetName(), appSourceName, enterpriseApi.PhasePodCopy, appFileList)
+			testenv.VerifyAppListPhaseClusterMaster(deployment, testenvInstance, deployment.GetName(), appSourceNameIdxc, enterpriseApi.PhasePodCopy, appFileList)
+
+			//Verify App Copy State on Search Head Cluster CR
+			testenv.VerifyAppListPhaseSearchHeadCluster(deployment, testenvInstance, deployment.GetName(), appSourceNameShc, enterpriseApi.PhasePodCopy, appFileList)
 
 			// Verify Apps Deleted on Operator Pod for Cluster Manager
 			cm := &enterpriseApi.ClusterMaster{}
 			err = deployment.GetInstance(testenvInstance.GetName(), cm)
 			Expect(err).To(Succeed(), "Unable to deploy Cluster Manager instance with App framework")
 
-			opLocalAppPathClusterManager := filepath.Join(splcommon.AppDownloadVolume, "downloadedApps", testenvInstance.GetName(), cm.Kind, deployment.GetName(), enterpriseApi.ScopeLocal, appSourceName)
+			opLocalAppPathClusterManager := filepath.Join(splcommon.AppDownloadVolume, "downloadedApps", testenvInstance.GetName(), cm.Kind, deployment.GetName(), enterpriseApi.ScopeLocal, appSourceNameIdxc)
 			opPod := testenv.GetOperatorPodName(testenvInstance.GetName())
 			testenvInstance.Log.Info(fmt.Sprintf("Verify Apps are deleted on Splunk Operator for version %s", appVersion))
 			testenv.VerifyAppsPackageDeletedOnContainer(deployment, testenvInstance, testenvInstance.GetName(), []string{opPod}, appFileList, opLocalAppPathClusterManager)
 
+			// Verify Apps Deleted on Operator Pod for Search Head Cluster
+			shc := &enterpriseApi.SearchHeadCluster{}
+			err = deployment.GetInstance(testenvInstance.GetName()+"-shc", shc)
+			Expect(err).To(Succeed(), "Unable to deploy Cluster Manager instance with App framework")
+
+			opLocalAppPathSearchHeadCluster := filepath.Join(splcommon.AppDownloadVolume, "downloadedApps", testenvInstance.GetName(), shc.Kind, deployment.GetName(), enterpriseApi.ScopeLocal, appSourceNameShc)
+			testenvInstance.Log.Info(fmt.Sprintf("Verify Apps are deleted on Splunk Operator for version %s", appVersion))
+			testenv.VerifyAppsPackageDeletedOnContainer(deployment, testenvInstance, testenvInstance.GetName(), []string{opPod}, appFileList, opLocalAppPathSearchHeadCluster)
+
 			// Verify App Install State on Cluster Manager CR
-			appFileList = testenv.GetAppFileListPhase3(appListV1)
-			testenv.VerifyAppListPhaseClusterMaster(deployment, testenvInstance, deployment.GetName(), appSourceName, enterpriseApi.PhaseInstall, appFileList)
+			testenv.VerifyAppListPhaseClusterMaster(deployment, testenvInstance, deployment.GetName(), appSourceNameIdxc, enterpriseApi.PhaseInstall, appFileList)
+
+			//Verify App Install State on Search Head Cluster CR
+			testenv.VerifyAppListPhaseSearchHeadCluster(deployment, testenvInstance, deployment.GetName(), appSourceNameShc, enterpriseApi.PhaseInstall, appFileList)
 
 			// Verify apps are deleted on Cluster Manager Pod
-			downloadLocationClusterMaster := "/init-apps/" + appSourceName
+			downloadLocationClusterMaster := "/init-apps/" + appSourceVolumeNameIdxc
 			clusterManagerPodName := fmt.Sprintf(testenv.ClusterManagerPod, deployment.GetName())
 			testenvInstance.Log.Info(fmt.Sprintf("Verify %s apps are deleted on Standalone pod %s", appVersion, clusterManagerPodName))
 			testenv.VerifyAppsPackageDeletedOnContainer(deployment, testenvInstance, testenvInstance.GetName(), []string{clusterManagerPodName}, appFileList, downloadLocationClusterMaster)
-=======
-			// Verify V1 apps are downloaded on Cluster Manager
-			initContDownloadLocationIdxc := "/init-apps/" + appSourceNameIdxc
-			testenvInstance.Log.Info(fmt.Sprintf("Verify %s apps are downloaded on Cluster Manager", appVersion))
-			testenv.VerifyAppsDownloadedOnContainer(deployment, testenvInstance, testenvInstance.GetName(), []string{fmt.Sprintf(testenv.ClusterManagerPod, deployment.GetName())}, appFileList, initContDownloadLocationIdxc)
-
-			// Verify V1 apps are downloaded on Deployer
-			initContDownloadLocationShc := "/init-apps/" + appSourceNameShc
-			testenvInstance.Log.Info(fmt.Sprintf("Verify %s apps are downloaded on Deployer", appVersion))
-			testenv.VerifyAppsDownloadedOnContainer(deployment, testenvInstance, testenvInstance.GetName(), []string{fmt.Sprintf(testenv.DeployerPod, deployment.GetName())}, appFileList, initContDownloadLocationShc)
->>>>>>> f1266600
+
+			// Verify apps are deleted on Search Head Cluster
+			downloadLocationSearchHeadCluster := "/init-apps/" + appSourceVolumeNameShc
+			deployerPodName := fmt.Sprintf(testenv.DeployerPod, deployment.GetName())
+			testenvInstance.Log.Info(fmt.Sprintf("Verify %s apps are deleted on Standalone pod %s", appVersion, deployerPodName))
+			testenv.VerifyAppsPackageDeletedOnContainer(deployment, testenvInstance, testenvInstance.GetName(), []string{deployerPodName}, appFileList, downloadLocationSearchHeadCluster)
 
 			// Verify V1 apps are copied to location
 			podNames := []string{fmt.Sprintf(testenv.ClusterManagerPod, deployment.GetName()), fmt.Sprintf(testenv.DeployerPod, deployment.GetName())}
@@ -1209,7 +1424,6 @@
 			testenv.VerifyAppsCopied(deployment, testenvInstance, testenvInstance.GetName(), allPodNames, appListV1, true, true)
 
 			// Verify apps are not copied in /etc/apps/ on CM and on Deployer (therefore not installed on Deployer and on CM)
-			podNames := []string{fmt.Sprintf(testenv.ClusterManagerPod, deployment.GetName()), fmt.Sprintf(testenv.DeployerPod, deployment.GetName())}
 			testenvInstance.Log.Info(fmt.Sprintf("Verify %s apps are NOT copied to /etc/apps on CM and Deployer for app (App List: %s)", appVersion, appFileList))
 			testenv.VerifyAppsCopied(deployment, testenvInstance, testenvInstance.GetName(), podNames, appListV1, false, false)
 
@@ -1221,6 +1435,8 @@
 			testenvInstance.Log.Info(fmt.Sprintf("Delete %s apps on S3 for Version", appVersion))
 			testenv.DeleteFilesOnS3(testS3Bucket, uploadedApps)
 			uploadedApps = nil
+
+			// ############### UPGRADE APPS ################
 
 			// Upload V2 apps to S3 for Indexer Cluster
 			appVersion = "V2"
@@ -1254,10 +1470,12 @@
 			// Verify RF SF is met
 			testenv.VerifyRFSFMet(deployment, testenvInstance)
 
+			// ############ VERIFICATION APPS ARE NOT UPDATED BEFORE ENABLING MANUAL POLL ############
 			//Verify Apps are not updated cluster-wide
 			testenvInstance.Log.Info(fmt.Sprintf("Verify %s apps are not updated on the pods", appVersion))
 			testenv.VerifyAppInstalled(deployment, testenvInstance, testenvInstance.GetName(), allPodNames, appListV1, true, "enabled", false, true)
 
+			// ############ ENABLE MANUAL POLL ############
 			testenvInstance.Log.Info("Get config map for triggering manual update")
 			config, err := testenv.GetAppframeworkManualUpdateConfigMap(deployment, testenvInstance.GetName())
 			Expect(err).To(Succeed(), "Unable to get config map for manual poll")
@@ -1286,38 +1504,48 @@
 			// Verify RF SF is met
 			testenv.VerifyRFSFMet(deployment, testenvInstance)
 
+			// ########## Verify Manual Poll disabled after the check #################
+
 			//Verify config map set back to off after poll trigger
 			testenvInstance.Log.Info(fmt.Sprintf("Verify config map set back to off after poll trigger for %s app", appVersion))
 			config, _ = testenv.GetAppframeworkManualUpdateConfigMap(deployment, testenvInstance.GetName())
 			Expect(strings.Contains(config.Data["ClusterMaster"], "status: off") && strings.Contains(config.Data["SearchHeadCluster"], "status: off")).To(Equal(true), "Config map update not complete")
 
-<<<<<<< HEAD
+			// ############ VERIFY APPS UPDATED TO V2 #############
+
 			// Verify App Download State on Cluster Manager CR
-			testenv.VerifyAppListPhaseClusterMaster(deployment, testenvInstance, deployment.GetName(), appSourceName, enterpriseApi.PhaseDownload, appFileList)
+			testenv.VerifyAppListPhaseClusterMaster(deployment, testenvInstance, deployment.GetName(), appSourceNameIdxc, enterpriseApi.PhaseDownload, appFileList)
+
+			//Verify App Download State on Search Head Cluster CR
+			testenv.VerifyAppListPhaseSearchHeadCluster(deployment, testenvInstance, deployment.GetName(), appSourceNameShc, enterpriseApi.PhaseDownload, appFileList)
 
 			// Verify App Copy State on Cluster Manager CR
-			appFileList = testenv.GetAppFileListPhase3(appListV1)
-			testenv.VerifyAppListPhaseClusterMaster(deployment, testenvInstance, deployment.GetName(), appSourceName, enterpriseApi.PhasePodCopy, appFileList)
-
+			testenv.VerifyAppListPhaseClusterMaster(deployment, testenvInstance, deployment.GetName(), appSourceNameIdxc, enterpriseApi.PhasePodCopy, appFileList)
+
+			//Verify App Copy State on Search Head Cluster CR
+			testenv.VerifyAppListPhaseSearchHeadCluster(deployment, testenvInstance, deployment.GetName(), appSourceNameShc, enterpriseApi.PhasePodCopy, appFileList)
+
+			// Verify Apps Deleted on Operator Pod for Cluster Manager
 			testenvInstance.Log.Info(fmt.Sprintf("Verify Apps are deleted on Splunk Operator for version %s", appVersion))
 			testenv.VerifyAppsPackageDeletedOnContainer(deployment, testenvInstance, testenvInstance.GetName(), []string{opPod}, appFileList, opLocalAppPathClusterManager)
 
+			// Verify Apps Deleted on Operator Pod for Search Head Cluster
+			testenvInstance.Log.Info(fmt.Sprintf("Verify Apps are deleted on Splunk Operator for version %s", appVersion))
+			testenv.VerifyAppsPackageDeletedOnContainer(deployment, testenvInstance, testenvInstance.GetName(), []string{opPod}, appFileList, opLocalAppPathSearchHeadCluster)
+
 			// Verify App Install State on Cluster Manager CR
-			appFileList = testenv.GetAppFileListPhase3(appListV1)
-			testenv.VerifyAppListPhaseClusterMaster(deployment, testenvInstance, deployment.GetName(), appSourceName, enterpriseApi.PhaseInstall, appFileList)
+			testenv.VerifyAppListPhaseClusterMaster(deployment, testenvInstance, deployment.GetName(), appSourceNameIdxc, enterpriseApi.PhaseInstall, appFileList)
+
+			//Verify App Install State on Search Head Cluster CR
+			testenv.VerifyAppListPhaseSearchHeadCluster(deployment, testenvInstance, deployment.GetName(), appSourceNameShc, enterpriseApi.PhaseInstall, appFileList)
 
 			// Verify apps are deleted on Cluster Manager Pod
 			testenvInstance.Log.Info(fmt.Sprintf("Verify %s apps are deleted on Standalone pod %s", appVersion, clusterManagerPodName))
 			testenv.VerifyAppsPackageDeletedOnContainer(deployment, testenvInstance, testenvInstance.GetName(), []string{clusterManagerPodName}, appFileList, downloadLocationClusterMaster)
-=======
-			// Verify apps are downloaded on Cluster Manager
-			testenvInstance.Log.Info(fmt.Sprintf("Verify %s apps are downloaded on Cluster Manager", appVersion))
-			testenv.VerifyAppsDownloadedOnContainer(deployment, testenvInstance, testenvInstance.GetName(), []string{fmt.Sprintf(testenv.ClusterManagerPod, deployment.GetName())}, appFileList, initContDownloadLocationIdxc)
-
-			// Verify apps are downloaded on Deployer
-			testenvInstance.Log.Info(fmt.Sprintf("Verify %s apps are downloaded on Deployer", appVersion))
-			testenv.VerifyAppsDownloadedOnContainer(deployment, testenvInstance, testenvInstance.GetName(), []string{fmt.Sprintf(testenv.DeployerPod, deployment.GetName())}, appFileList, initContDownloadLocationShc)
->>>>>>> f1266600
+
+			// Verify apps are deleted on Search Head Cluster
+			testenvInstance.Log.Info(fmt.Sprintf("Verify %s apps are deleted on Standalone pod %s", appVersion, deployerPodName))
+			testenv.VerifyAppsPackageDeletedOnContainer(deployment, testenvInstance, testenvInstance.GetName(), []string{deployerPodName}, appFileList, downloadLocationSearchHeadCluster)
 
 			// Verify apps are copied to location
 			testenvInstance.Log.Info(fmt.Sprintf("Verify %s apps are copied to correct location based on Pod KIND", appVersion))
