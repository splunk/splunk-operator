--- conflicted
+++ resolved
@@ -1956,11 +1956,7 @@
 	})
 
 	Context("Multisite Indexer Cluster with Search Head Cluster (m4) with App Framework", func() {
-<<<<<<< HEAD
 		It("integration, m4, masterappframeworkm4, appframework: can deploy a M4 SVA with App Framework enabled, install an app, then disable it by using a disabled version of the app and then remove it from app source", func() {
-=======
-		It("integration, m4, appframeworkm4, appframework: can deploy a M4 SVA with App Framework enabled, install an app then disable it and remove it from app source", func() {
->>>>>>> 4610d844
 
 			/* Test Steps
 			   ################## SETUP ##################
