--- conflicted
+++ resolved
@@ -56,9 +56,6 @@
 	})
 
 	Context("Multi Site Indexer Cluster with SHC (m4) with App Framework", func() {
-<<<<<<< HEAD
-		It("integration, m4, appframework: can deploy a M4 SVA with App Framework enabled", func() {
-=======
 		It("integration, m4, appframework: can deploy a M4 SVA with App Framework enabled, install apps and upgrade them", func() {
 
 			/* Test Steps
@@ -123,7 +120,6 @@
 			uploadedFiles, err = testenv.UploadFilesToS3(testS3Bucket, s3TestDir, appFileList, downloadDirV1)
 			Expect(err).To(Succeed(), "Unable to upload apps to S3 test directory")
 			uploadedApps = append(uploadedApps, uploadedFiles...)
->>>>>>> 79dd6ac0
 
 			// Create App framework Spec
 			volumeName := "appframework-test-volume-" + testenv.RandomDNSName(3)
@@ -148,17 +144,8 @@
 			err = deployment.DeployMultisiteClusterWithSearchHeadAndAppFramework(deployment.GetName(), indexersPerSite, siteCount, appFrameworkSpec, true, 10, mcName, "")
 			Expect(err).To(Succeed(), "Unable to deploy Multi Site Indexer Cluster and SHC with App framework")
 
-<<<<<<< HEAD
-			testenvInstance.Log.Info("Deploy Multisite Indexer Cluster")
-			err := deployment.DeployMultisiteClusterWithSearchHeadAndAppFramework(deployment.GetName(), indexersPerSite, siteCount, appFrameworkSpec, true, 10)
-			Expect(err).To(Succeed(), "Unable to deploy Multi Site Indexer Cluster with App framework")
-
-			// Ensure that the cluster-manager goes to Ready phase
-			testenv.ClusterMasterReady(deployment, testenvInstance)
-=======
 			// Ensure that the CM goes to Ready phase
 			testenv.ClusterManagerReady(deployment, testenvInstance)
->>>>>>> 79dd6ac0
 
 			// Ensure the indexers of all sites go to Ready phase
 			testenv.IndexersReady(deployment, testenvInstance, siteCount)
@@ -178,21 +165,14 @@
 			// Verify apps are downloaded by init-container on CM, Deployer and MC
 			appVersion := "V1"
 			initContDownloadLocation := "/init-apps/" + appSourceName
-<<<<<<< HEAD
-			podNames := []string{fmt.Sprintf(testenv.ClusterMasterPod, deployment.GetName()), fmt.Sprintf(testenv.DeployerPod, deployment.GetName())}
-			appFileList := testenv.GetAppFileList(appListV1, 1)
-			testenvInstance.Log.Info("Verify Apps are downloaded by init container for apps", "version", appVersion)
-			testenv.VerifyAppsDownloadedOnContainer(deployment, testenvInstance, testenvInstance.GetName(), podNames, appFileList, initContDownloadLocation)
-=======
 			initContDownloadLocationMCPod := "/init-apps/" + appSourceNameMC
 			mcPodName := fmt.Sprintf(testenv.MonitoringConsolePod, mcName, 0)
 			podNames := []string{fmt.Sprintf(testenv.ClusterManagerPod, deployment.GetName()), fmt.Sprintf(testenv.DeployerPod, deployment.GetName())}
 			appFileList = testenv.GetAppFileList(appListV1, 1)
 			testenvInstance.Log.Info("Verify V1 apps are downloaded by init container for apps", "version", appVersion)
-			testenv.VerifyAppsDownloadedByInitContainer(deployment, testenvInstance, testenvInstance.GetName(), podNames, appFileList, initContDownloadLocation)
+			testenv.VerifyAppsDownloadedOnContainer(deployment, testenvInstance, testenvInstance.GetName(), podNames, appFileList, initContDownloadLocation)
 			testenvInstance.Log.Info("Verify V1 apps are downloaded by init container on MC for apps", "POD", mcPodName, "version", appVersion)
-			testenv.VerifyAppsDownloadedByInitContainer(deployment, testenvInstance, testenvInstance.GetName(), []string{mcPodName}, appFileList, initContDownloadLocationMCPod)
->>>>>>> 79dd6ac0
+			testenv.VerifyAppsDownloadedOnContainer(deployment, testenvInstance, testenvInstance.GetName(), []string{mcPodName}, appFileList, initContDownloadLocationMCPod)
 
 			// Get instance of current SHC CR with latest config
 			shcName := deployment.GetName() + "-shc"
@@ -210,22 +190,6 @@
 
 			// Verify apps are copied to location
 			allPodNames := testenv.DumpGetPods(testenvInstance.GetName())
-<<<<<<< HEAD
-			testenvInstance.Log.Info("Verify Apps are copied to correct location based on Pod KIND for app", "version", appVersion)
-			testenv.VerifyAppsCopied(deployment, testenvInstance, testenvInstance.GetName(), allPodNames, appListV1, true, true)
-
-			// Verify apps are not copied in /etc/apps/ on CM and on Deployer (therefore not installed on Deployer and on CM)
-			masterPodNames := []string{fmt.Sprintf(testenv.ClusterMasterPod, deployment.GetName()), fmt.Sprintf(testenv.DeployerPod, deployment.GetName())}
-			testenvInstance.Log.Info("Verify Apps are NOT copied to /etc/apps on CM and Deployer for app", "verison", appVersion, "App List", appFileList)
-			testenv.VerifyAppsCopied(deployment, testenvInstance, testenvInstance.GetName(), masterPodNames, appListV1, false, false)
-
-			//Verify Apps are installed cluster-wide
-			testenvInstance.Log.Info("Verify Apps are installed on the pods by runnign Splunk CLI commands for app", "version", appVersion)
-			testenv.VerifyAppInstalled(deployment, testenvInstance, testenvInstance.GetName(), allPodNames, appListV1, true, "enabled", false, true)
-
-			//Delete apps on S3 for new Apps
-			testenvInstance.Log.Info("Delete Apps on S3 for", "Version", appVersion)
-=======
 			testenvInstance.Log.Info("Verify apps are copied to correct location based on Pod KIND for app", "version", appVersion)
 			testenv.VerifyAppsCopied(deployment, testenvInstance, testenvInstance.GetName(), allPodNames, appListV1, true, true)
 
@@ -240,7 +204,6 @@
 
 			// Delete apps on S3
 			testenvInstance.Log.Info("Delete apps on S3 for", "Version", appVersion)
->>>>>>> 79dd6ac0
 			testenv.DeleteFilesOnS3(testS3Bucket, uploadedApps)
 			uploadedApps = nil
 			testenvInstance.Log.Info("Testing upgrade scenario")
@@ -248,29 +211,19 @@
 			// Upload newer version of apps to S3 for M4 and MC
 			appFileList = testenv.GetAppFileList(appListV2, 2)
 			appVersion = "V2"
-<<<<<<< HEAD
-			testenvInstance.Log.Info("Uploading apps S3 for", "verison", appVersion)
-			uploadedFiles, err := testenv.UploadFilesToS3(testS3Bucket, s3TestDir, appFileList, downloadDirV2)
-			Expect(err).To(Succeed(), "Unable to upload apps to S3 test directory")
-=======
 			testenvInstance.Log.Info("Uploading apps S3 for", "version", appVersion)
 			uploadedFiles, err = testenv.UploadFilesToS3(testS3Bucket, s3TestDir, appFileList, downloadDirV2)
 			Expect(err).To(Succeed(), "Unable to upload newer version of apps for M4 to S3 test directory")
 			uploadedApps = append(uploadedApps, uploadedFiles...)
 			uploadedFiles, err = testenv.UploadFilesToS3(testS3Bucket, s3TestDirMC, appFileList, downloadDirV2)
 			Expect(err).To(Succeed(), "Unable to upload newer version of apps for MC to S3 test directory")
->>>>>>> 79dd6ac0
 			uploadedApps = append(uploadedApps, uploadedFiles...)
 
 			// Wait for the poll period for the apps to be downloaded
 			time.Sleep(2 * time.Minute)
 
 			// Ensure that the cluster-manager goes to Ready phase
-<<<<<<< HEAD
-			testenv.ClusterMasterReady(deployment, testenvInstance)
-=======
 			testenv.ClusterManagerReady(deployment, testenvInstance)
->>>>>>> 79dd6ac0
 
 			// Ensure the indexers of all sites go to Ready phase
 			testenv.IndexersReady(deployment, testenvInstance, siteCount)
@@ -284,30 +237,14 @@
 			// Verify RF SF is met
 			testenv.VerifyRFSFMet(deployment, testenvInstance)
 
-<<<<<<< HEAD
-			// Verify Apps are downloaded by init-container
-			testenvInstance.Log.Info("Verify Apps are downloaded by init container for apps", "version", appVersion)
-			testenv.VerifyAppsDownloadedOnContainer(deployment, testenvInstance, testenvInstance.GetName(), podNames, appFileList, initContDownloadLocation)
-
-			//Verify Apps are copied to location
-			testenvInstance.Log.Info("Verify Apps are copied to correct location based on Pod KIND for app", "version", appVersion)
-			testenv.VerifyAppsCopied(deployment, testenvInstance, testenvInstance.GetName(), allPodNames, appListV2, true, true)
-
-			// Verify apps are not copied in /etc/apps/ on CM and on Deployer (therefore not installed on Deployer and on CM)
-			testenvInstance.Log.Info("Verify Apps are NOT copied to /etc/apps on CM and Deployer for app", "verison", appVersion)
-			testenv.VerifyAppsCopied(deployment, testenvInstance, testenvInstance.GetName(), masterPodNames, appListV2, false, false)
-
-			//Verify Apps are installed cluster-wide
-			testenvInstance.Log.Info("Verify Apps are installed on the pods by running Splunk CLI commands for app", "version", appVersion)
-=======
 			// Verify MC is Ready and stays in ready state
 			testenv.VerifyMonitoringConsoleReady(deployment, deployment.GetName(), mc, testenvInstance)
 
 			// Verify apps are downloaded by init-container
 			testenvInstance.Log.Info("Verify V2 apps are downloaded by init container for M4 for apps", "version", appVersion)
-			testenv.VerifyAppsDownloadedByInitContainer(deployment, testenvInstance, testenvInstance.GetName(), podNames, appFileList, initContDownloadLocation)
+			testenv.VerifyAppsDownloadedOnContainer(deployment, testenvInstance, testenvInstance.GetName(), podNames, appFileList, initContDownloadLocation)
 			testenvInstance.Log.Info("Verify V2 apps are downloaded by init container for MC for apps", "POD", mcPodName, "version", appVersion)
-			testenv.VerifyAppsDownloadedByInitContainer(deployment, testenvInstance, testenvInstance.GetName(), []string{mcPodName}, appFileList, initContDownloadLocationMCPod)
+			testenv.VerifyAppsDownloadedOnContainer(deployment, testenvInstance, testenvInstance.GetName(), []string{mcPodName}, appFileList, initContDownloadLocationMCPod)
 
 			// Verify bundle push status and compare bundle hash with previous V1 bundle
 			testenv.VerifyClusterManagerBundlePush(deployment, testenvInstance, testenvInstance.GetName(), siteCount, clusterManagerBundleHash)
@@ -323,7 +260,6 @@
 
 			// Verify apps are updated on MC and M4(cluster-wide)
 			testenvInstance.Log.Info("Verify apps are updated on the MC and M4 pods for app", "version", appVersion)
->>>>>>> 79dd6ac0
 			testenv.VerifyAppInstalled(deployment, testenvInstance, testenvInstance.GetName(), allPodNames, appListV2, true, "enabled", true, true)
 		})
 	})
@@ -441,9 +377,9 @@
 			podNames := []string{fmt.Sprintf(testenv.ClusterManagerPod, deployment.GetName()), fmt.Sprintf(testenv.DeployerPod, deployment.GetName())}
 			appFileList = testenv.GetAppFileList(appListV2, 2)
 			testenvInstance.Log.Info("Verify apps are downloaded by init container for apps", "version", appVersion)
-			testenv.VerifyAppsDownloadedByInitContainer(deployment, testenvInstance, testenvInstance.GetName(), podNames, appFileList, initContDownloadLocation)
+			testenv.VerifyAppsDownloadedOnContainer(deployment, testenvInstance, testenvInstance.GetName(), podNames, appFileList, initContDownloadLocation)
 			testenvInstance.Log.Info("Verify apps are downloaded by init container on MC pod for apps", "POD", mcPodName, "version", appVersion)
-			testenv.VerifyAppsDownloadedByInitContainer(deployment, testenvInstance, testenvInstance.GetName(), []string{mcPodName}, appFileList, initContDownloadLocationMCPod)
+			testenv.VerifyAppsDownloadedOnContainer(deployment, testenvInstance, testenvInstance.GetName(), []string{mcPodName}, appFileList, initContDownloadLocationMCPod)
 
 			// Get instance of current SHC CR with latest config
 			shcName := deployment.GetName() + "-shc"
@@ -512,9 +448,9 @@
 
 			// Verify apps are downloaded by init-container
 			testenvInstance.Log.Info("Verify apps are downloaded by init container for M4 for apps", " version", appVersion)
-			testenv.VerifyAppsDownloadedByInitContainer(deployment, testenvInstance, testenvInstance.GetName(), podNames, appFileList, initContDownloadLocation)
+			testenv.VerifyAppsDownloadedOnContainer(deployment, testenvInstance, testenvInstance.GetName(), podNames, appFileList, initContDownloadLocation)
 			testenvInstance.Log.Info("Verify apps are downloaded by init container on MC pod for apps", "POD", mcPodName, "version", appVersion)
-			testenv.VerifyAppsDownloadedByInitContainer(deployment, testenvInstance, testenvInstance.GetName(), []string{mcPodName}, appFileList, initContDownloadLocationMCPod)
+			testenv.VerifyAppsDownloadedOnContainer(deployment, testenvInstance, testenvInstance.GetName(), []string{mcPodName}, appFileList, initContDownloadLocationMCPod)
 
 			// Verify bundle push status
 			testenv.VerifyClusterManagerBundlePush(deployment, testenvInstance, testenvInstance.GetName(), siteCount, clusterManagerBundleHash)
@@ -655,9 +591,9 @@
 			podNames := []string{fmt.Sprintf(testenv.ClusterManagerPod, deployment.GetName()), fmt.Sprintf(testenv.DeployerPod, deployment.GetName())}
 			appFileList = testenv.GetAppFileList(appListV1, 1)
 			testenvInstance.Log.Info("Verify apps are downloaded by init container for apps", "version", appVersion)
-			testenv.VerifyAppsDownloadedByInitContainer(deployment, testenvInstance, testenvInstance.GetName(), podNames, appFileList, initContDownloadLocation)
+			testenv.VerifyAppsDownloadedOnContainer(deployment, testenvInstance, testenvInstance.GetName(), podNames, appFileList, initContDownloadLocation)
 			testenvInstance.Log.Info("Verify apps are downloaded by init container on MC for apps", "POD", mcPodName, "version", appVersion)
-			testenv.VerifyAppsDownloadedByInitContainer(deployment, testenvInstance, testenvInstance.GetName(), []string{mcPodName}, appFileList, initContDownloadLocationMCPod)
+			testenv.VerifyAppsDownloadedOnContainer(deployment, testenvInstance, testenvInstance.GetName(), []string{mcPodName}, appFileList, initContDownloadLocationMCPod)
 
 			// Get instance of current SHC CR with latest config
 			shcName := deployment.GetName() + "-shc"
@@ -718,7 +654,7 @@
 			time.Sleep(2 * time.Minute)
 
 			// Ensure that the cluster-manager goes to Ready phase
-			testenv.ClusterMasterReady(deployment, testenvInstance)
+			testenv.ClusterManagerReady(deployment, testenvInstance)
 
 			// Ensure the indexers of all sites go to Ready phase
 			testenv.IndexersReady(deployment, testenvInstance, siteCount)
@@ -742,7 +678,7 @@
 
 			// Verify apps are not copied in /etc/apps/ on CM and on Deployer (therefore not installed on Deployer and on CM)
 			testenvInstance.Log.Info("Verify Apps are NOT copied to /etc/apps on CM and Deployer after Scaling up of Indexer Site  for app", "verison", appVersion)
-			testenv.VerifyAppsCopied(deployment, testenvInstance, testenvInstance.GetName(), masterPodNames, appListV1, false, false)
+			testenv.VerifyAppsCopied(deployment, testenvInstance, testenvInstance.GetName(), managerPodNames, appListV1, false, false)
 
 			//Verify Apps are installed cluster-wide
 			testenvInstance.Log.Info("Verify Apps are installed on the pods by running Splunk CLI commands after scale up for app", "version", appVersion)
@@ -778,18 +714,6 @@
 			testenv.VerifyClusterManagerBundlePush(deployment, testenvInstance, testenvInstance.GetName(), int(scaledIndexerReplicas), "")
 			testenv.VerifyDeployerBundlePush(deployment, testenvInstance, testenvInstance.GetName(), siteCount)
 
-<<<<<<< HEAD
-			//Verify Apps are copied to location
-			testenvInstance.Log.Info("Verify Apps are copied to correct location based on Pod KIND after Scaling up of Indexer Site for app", "version", appVersion)
-			testenv.VerifyAppsCopied(deployment, testenvInstance, testenvInstance.GetName(), allPodNames, appListV1, true, true)
-
-			// Verify apps are not copied in /etc/apps/ on CM and on Deployer (therefore not installed on Deployer and on CM)
-			testenvInstance.Log.Info("Verify Apps are NOT copied to /etc/apps on CM and Deployer after Scaling up of Indexer Site  for app", "verison", appVersion)
-			testenv.VerifyAppsCopied(deployment, testenvInstance, testenvInstance.GetName(), masterPodNames, appListV1, false, false)
-
-			//Verify Apps are installed cluster-wide
-			testenvInstance.Log.Info("Verify Apps are installed on the pods by running Splunk CLI commands after scale up for app", "version", appVersion)
-=======
 			// Verify apps are copied to correct location
 			allPodNames = testenv.DumpGetPods(testenvInstance.GetName())
 			testenvInstance.Log.Info("Verify apps are copied to correct location based on Pod KIND after scaling up of indexers and SH", "version", appVersion)
@@ -860,15 +784,12 @@
 
 			// Verify apps are installed cluster-wide
 			testenvInstance.Log.Info("Verify apps are installed on the pods by running Splunk CLI commands after scaling down of indexers and SH", "version", appVersion)
->>>>>>> 79dd6ac0
 			testenv.VerifyAppInstalled(deployment, testenvInstance, testenvInstance.GetName(), allPodNames, appListV1, true, "enabled", false, true)
 		})
 	})
 
 	Context("Clustered deployment (M4 - clustered indexer, search head cluster)", func() {
 		It("integration, m4, appframework: can deploy a M4 SVA and have apps installed locally on CM and SHC Deployer", func() {
-<<<<<<< HEAD
-=======
 
 			/* Test Steps
 			   ################## SETUP ####################
@@ -890,7 +811,6 @@
 			uploadedFiles, err := testenv.UploadFilesToS3(testS3Bucket, s3TestDir, appFileList, downloadDirV1)
 			Expect(err).To(Succeed(), "Unable to upload apps to S3 test directory")
 			uploadedApps = append(uploadedApps, uploadedFiles...)
->>>>>>> 79dd6ac0
 
 			// Create App framework Spec
 			volumeName := "appframework-test-volume-" + testenv.RandomDNSName(3)
@@ -928,27 +848,8 @@
 			initContDownloadLocation := "/init-apps/" + appSourceName
 			podNames := []string{fmt.Sprintf(testenv.ClusterManagerPod, deployment.GetName()), fmt.Sprintf(testenv.DeployerPod, deployment.GetName())}
 			appVersion := "V1"
-<<<<<<< HEAD
-			testenvInstance.Log.Info("Verify Apps are downloaded by init container local install on CM and Deployer for apps", "version", appVersion)
+			testenvInstance.Log.Info("Verify apps are downloaded by init container for apps", "version", appVersion)
 			testenv.VerifyAppsDownloadedOnContainer(deployment, testenvInstance, testenvInstance.GetName(), podNames, appFileList, initContDownloadLocation)
-
-			// Verify apps are copied at the correct location on CM and on Deployer (/etc/apps/)
-			testenvInstance.Log.Info("Verify Apps are copied to /etc/apps on CM and Deployer for app", "version", appVersion)
-			testenv.VerifyAppsCopied(deployment, testenvInstance, testenvInstance.GetName(), podNames, appListV1, true, false)
-
-			// Verify apps are installed locally on CM and on SHC Deployer
-			testenvInstance.Log.Info("Verify Apps are installed locally on CM and Deployer for app", "version", appVersion)
-			testenv.VerifyAppInstalled(deployment, testenvInstance, testenvInstance.GetName(), podNames, appListV1, false, "enabled", false, false)
-
-			// Verify apps are not copied in /etc/master-apps/ on CM and /etc/shcluster/ on Deployer (therefore not installed on peers and on SH)
-			testenvInstance.Log.Info("Verify Apps are not copied to /etc/master-apps/ on CM and /etc/shcluster/ on Deployer for app", "version", appVersion)
-			testenv.VerifyAppsCopied(deployment, testenvInstance, testenvInstance.GetName(), podNames, appListV1, false, true)
-
-			//Delete apps on S3 for new Apps
-			testenvInstance.Log.Info("Delete Apps on S3 for", "Version", appVersion)
-=======
-			testenvInstance.Log.Info("Verify apps are downloaded by init container for apps", "version", appVersion)
-			testenv.VerifyAppsDownloadedByInitContainer(deployment, testenvInstance, testenvInstance.GetName(), podNames, appFileList, initContDownloadLocation)
 
 			// Verify apps are copied at the correct location on CM and on Deployer (/etc/apps/)
 			testenvInstance.Log.Info("Verify apps are copied to /etc/apps on CM and Deployer for app", "version", appVersion)
@@ -964,7 +865,6 @@
 
 			// Delete apps on S3
 			testenvInstance.Log.Info("Delete apps on S3 for", "Version", appVersion)
->>>>>>> 79dd6ac0
 			testenv.DeleteFilesOnS3(testS3Bucket, uploadedApps)
 			uploadedApps = nil
 
@@ -974,11 +874,7 @@
 			uploadedFiles, err = testenv.UploadFilesToS3(testS3Bucket, s3TestDir, appFileList, downloadDirV2)
 			Expect(err).To(Succeed(), "Unable to upload apps to S3 test directory")
 			uploadedApps = append(uploadedApps, uploadedFiles...)
-<<<<<<< HEAD
-			testenvInstance.Log.Info("Uploading apps S3 for", "verison", appVersion)
-=======
 			testenvInstance.Log.Info("Uploading apps S3 for", "version", appVersion)
->>>>>>> 79dd6ac0
 
 			// Wait for the poll period for the apps to be downloaded
 			time.Sleep(2 * time.Minute)
@@ -992,25 +888,9 @@
 			// Ensure SHC go to Ready phase
 			testenv.SearchHeadClusterReady(deployment, testenvInstance)
 
-<<<<<<< HEAD
-			// Verify Apps are downloaded by init-container
-			testenvInstance.Log.Info("Verify Apps are downloaded by init container local install on CM and Deployer for apps", "version", appVersion)
-			testenv.VerifyAppsDownloadedOnContainer(deployment, testenvInstance, testenvInstance.GetName(), podNames, appFileList, initContDownloadLocation)
-
-			// Verify apps are copied at the correct location on CM and on Deployer (/etc/apps/)
-			testenvInstance.Log.Info("Verify Apps are copied to /etc/apps on CM and Deployer for app", "version", appVersion)
-			testenv.VerifyAppsCopied(deployment, testenvInstance, testenvInstance.GetName(), podNames, appListV2, true, false)
-
-			// Verify apps are installed locally on CM and on SHC Deployer
-			testenvInstance.Log.Info("Verify Apps are installed locally on CM and Deployer for app", "version", appVersion)
-			testenv.VerifyAppInstalled(deployment, testenvInstance, testenvInstance.GetName(), podNames, appListV2, true, "enabled", true, false)
-
-			// Verify apps are not copied in /etc/master-apps/ on CM and /etc/shcluster/ on Deployer (therefore not installed on peers and on SH)
-			testenvInstance.Log.Info("Verify Apps are not copied to /etc/master-apps/ on CM and /etc/shcluster/ on Deployer for app", "version", appVersion)
-=======
 			// Verify apps are downloaded by init-container
 			testenvInstance.Log.Info("Verify apps are downloaded by init container on CM and Deployer", "version", appVersion)
-			testenv.VerifyAppsDownloadedByInitContainer(deployment, testenvInstance, testenvInstance.GetName(), podNames, appFileList, initContDownloadLocation)
+			testenv.VerifyAppsDownloadedOnContainer(deployment, testenvInstance, testenvInstance.GetName(), podNames, appFileList, initContDownloadLocation)
 
 			// Verify apps are copied at the correct location on CM and on Deployer (/etc/apps/)
 			testenvInstance.Log.Info("Verify apps are copied to /etc/apps on CM and Deployer for app", "version", appVersion)
@@ -1022,7 +902,6 @@
 
 			// Verify apps are not copied in the apps folder on CM and /etc/shcluster/ on Deployer (therefore not installed on peers and on SH)
 			testenvInstance.Log.Info("Verify apps are not copied to "+splcommon.ManagerAppsLoc+" on CM and "+splcommon.SHCluster+" on Deployer for app", "version", appVersion)
->>>>>>> 79dd6ac0
 			testenv.VerifyAppsCopied(deployment, testenvInstance, testenvInstance.GetName(), podNames, appListV2, false, true)
 		})
 	})
@@ -1056,11 +935,11 @@
 			indexersPerSite := 1
 
 			testenvInstance.Log.Info("Deploy Multisite Indexer Cluster")
-			err := deployment.DeployMultisiteClusterWithSearchHeadAndAppFramework(deployment.GetName(), indexersPerSite, siteCount, appFrameworkSpec, true, 10)
+			err := deployment.DeployMultisiteClusterWithSearchHeadAndAppFramework(deployment.GetName(), indexersPerSite, siteCount, appFrameworkSpec, true, 10, "", "")
 			Expect(err).To(Succeed(), "Unable to deploy Multi Site Indexer Cluster with App framework")
 
 			// Ensure that the cluster-master goes to Ready phase
-			testenv.ClusterMasterReady(deployment, testenvInstance)
+			testenv.ClusterManagerReady(deployment, testenvInstance)
 
 			// Ensure the indexers of all sites go to Ready phase
 			testenv.IndexersReady(deployment, testenvInstance, siteCount)
@@ -1077,7 +956,7 @@
 			// Verify Apps are downloaded by init-container
 			appVersion := "V1"
 			initContDownloadLocation := "/init-apps/" + appSourceName
-			podNames := []string{fmt.Sprintf(testenv.ClusterMasterPod, deployment.GetName()), fmt.Sprintf(testenv.DeployerPod, deployment.GetName())}
+			podNames := []string{fmt.Sprintf(testenv.ClusterManagerPod, deployment.GetName()), fmt.Sprintf(testenv.DeployerPod, deployment.GetName())}
 			appFileList := testenv.GetAppFileList(appListV1, 1)
 			testenvInstance.Log.Info("Verify Apps are downloaded by init container for apps", "version", appVersion)
 			testenv.VerifyAppsDownloadedOnContainer(deployment, testenvInstance, testenvInstance.GetName(), podNames, appFileList, initContDownloadLocation)
@@ -1088,7 +967,7 @@
 			testenv.VerifyAppsCopied(deployment, testenvInstance, testenvInstance.GetName(), allPodNames, appListV1, true, true)
 
 			// Verify apps are not copied in /etc/apps/ on CM and on Deployer (therefore not installed on Deployer and on CM)
-			masterPodNames := []string{fmt.Sprintf(testenv.ClusterMasterPod, deployment.GetName()), fmt.Sprintf(testenv.DeployerPod, deployment.GetName())}
+			masterPodNames := []string{fmt.Sprintf(testenv.ClusterManagerPod, deployment.GetName()), fmt.Sprintf(testenv.DeployerPod, deployment.GetName())}
 			testenvInstance.Log.Info("Verify Apps are NOT copied to /etc/apps on CM and Deployer for app", "verison", appVersion, "App List", appFileList)
 			testenv.VerifyAppsCopied(deployment, testenvInstance, testenvInstance.GetName(), masterPodNames, appListV1, false, false)
 
@@ -1113,7 +992,7 @@
 			time.Sleep(2 * time.Minute)
 
 			// Ensure that the cluster-master goes to Ready phase
-			testenv.ClusterMasterReady(deployment, testenvInstance)
+			testenv.ClusterManagerReady(deployment, testenvInstance)
 
 			// Ensure the indexers of all sites go to Ready phase
 			testenv.IndexersReady(deployment, testenvInstance, siteCount)
@@ -1142,10 +1021,10 @@
 			Expect(err).To(Succeed(), "Unable to update config map")
 
 			// Ensure standalone is updating
-			testenv.VerifyClusterMasterPhase(deployment, testenvInstance, splcommon.PhaseUpdating)
+			testenv.VerifyClusterManagerPhase(deployment, testenvInstance, splcommon.PhaseUpdating)
 
 			// Ensure that the cluster-master goes to Ready phase
-			testenv.ClusterMasterReady(deployment, testenvInstance)
+			testenv.ClusterManagerReady(deployment, testenvInstance)
 
 			// Ensure the indexers of all sites go to Ready phase
 			testenv.IndexersReady(deployment, testenvInstance, siteCount)
