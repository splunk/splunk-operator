--- conflicted
+++ resolved
@@ -59,11 +59,7 @@
 			Expect(err).To(Succeed(), "Unable to deploy cluster")
 
 			// Ensure that the cluster-manager goes to Ready phase
-<<<<<<< HEAD
-			testenv.ClusterMasterReady(deployment, testenvInstance)
-=======
 			testenv.ClusterManagerReady(deployment, testenvInstance)
->>>>>>> 79dd6ac0
 
 			// Ensure the indexers of all sites go to Ready phase
 			testenv.IndexersReady(deployment, testenvInstance, siteCount)
