--- conflicted
+++ resolved
@@ -79,23 +79,16 @@
 			testcaseEnvInst.Log.Info("Create Service Account")
 			testcaseEnvInst.CreateServiceAccount(serviceAccountName)
 
-<<<<<<< HEAD
 			// TODO: Remove secret reference once IRSA fixed for Splunk and EKS 1.34+
 			// Secret reference
 			volumeSpec := []enterpriseApi.VolumeSpec{testenv.GenerateBusVolumeSpec("bus-secret-ref-volume", testcaseEnvInst.GetIndexSecretName())}
-			bus.SQS.VolList = volumeSpec
-			updateBus.SQS.VolList = volumeSpec
-
-			// Deploy Bus
-			testcaseEnvInst.Log.Info("Deploy Bus")
-			b, err := deployment.DeployBus(ctx, "bus", bus)
-			Expect(err).To(Succeed(), "Unable to deploy Bus")
-=======
+			queue.SQS.VolList = volumeSpec
+			updateQueue.SQS.VolList = volumeSpec
+
 			// Deploy Queue
 			testcaseEnvInst.Log.Info("Deploy Queue")
 			q, err := deployment.DeployQueue(ctx, "queue", queue)
 			Expect(err).To(Succeed(), "Unable to deploy Queue")
->>>>>>> 607632f2
 
 			// Deploy ObjectStorage
 			testcaseEnvInst.Log.Info("Deploy ObjectStorage")
@@ -165,23 +158,16 @@
 			testcaseEnvInst.Log.Info("Create Service Account")
 			testcaseEnvInst.CreateServiceAccount(serviceAccountName)
 
-<<<<<<< HEAD
 			// TODO: Remove secret reference once IRSA fixed for Splunk and EKS 1.34+
 			// Secret reference
 			volumeSpec := []enterpriseApi.VolumeSpec{testenv.GenerateBusVolumeSpec("bus-secret-ref-volume", testcaseEnvInst.GetIndexSecretName())}
-			bus.SQS.VolList = volumeSpec
-			updateBus.SQS.VolList = volumeSpec
-
-			// Deploy Bus
-			testcaseEnvInst.Log.Info("Deploy Bus")
-			bc, err := deployment.DeployBus(ctx, "bus", bus)
-			Expect(err).To(Succeed(), "Unable to deploy Bus")
-=======
+			queue.SQS.VolList = volumeSpec
+			updateQueue.SQS.VolList = volumeSpec
+
 			// Deploy Queue
 			testcaseEnvInst.Log.Info("Deploy Queue")
 			q, err := deployment.DeployQueue(ctx, "queue", queue)
 			Expect(err).To(Succeed(), "Unable to deploy Queue")
->>>>>>> 607632f2
 
 			// Deploy ObjectStorage
 			testcaseEnvInst.Log.Info("Deploy ObjectStorage")
@@ -282,22 +268,15 @@
 			testcaseEnvInst.Log.Info("Create Service Account")
 			testcaseEnvInst.CreateServiceAccount(serviceAccountName)
 
-<<<<<<< HEAD
 			// TODO: Remove secret reference once IRSA fixed for Splunk and EKS 1.34+
 			// Secret reference
 			volumeSpec := []enterpriseApi.VolumeSpec{testenv.GenerateBusVolumeSpec("bus-secret-ref-volume", testcaseEnvInst.GetIndexSecretName())}
-			bus.SQS.VolList = volumeSpec
-
-			// Deploy Bus
-			testcaseEnvInst.Log.Info("Deploy Bus")
-			bc, err := deployment.DeployBus(ctx, "bus", bus)
-			Expect(err).To(Succeed(), "Unable to deploy Bus")
-=======
+			queue.SQS.VolList = volumeSpec
+			
 			// Deploy Queue
 			testcaseEnvInst.Log.Info("Deploy Queue")
 			q, err := deployment.DeployQueue(ctx, "queue", queue)
 			Expect(err).To(Succeed(), "Unable to deploy Queue")
->>>>>>> 607632f2
 
 			// Deploy ObjectStorage
 			testcaseEnvInst.Log.Info("Deploy ObjectStorage")
@@ -339,11 +318,7 @@
 
 			// Verify Ingestor Cluster Status
 			testcaseEnvInst.Log.Info("Verify Ingestor Cluster Status")
-<<<<<<< HEAD
-			Expect(*ingest.Status.Bus).To(Equal(bus), "Ingestor bus status is not the same as provided as input")
-=======
-			Expect(ingest.Status.Queue).To(Equal(queue), "Ingestor queue status is not the same as provided as input")
->>>>>>> 607632f2
+			Expect(*ingest.Status.Queue).To(Equal(queue), "Ingestor queue status is not the same as provided as input")
 
 			// Get instance of current Indexer Cluster CR with latest config
 			testcaseEnvInst.Log.Info("Get instance of current Indexer Cluster CR with latest config")
@@ -353,11 +328,7 @@
 
 			// Verify Indexer Cluster Status
 			testcaseEnvInst.Log.Info("Verify Indexer Cluster Status")
-<<<<<<< HEAD
-			Expect(*index.Status.Bus).To(Equal(bus), "Indexer bus status is not the same as provided as input")
-=======
-			Expect(index.Status.Queue).To(Equal(queue), "Indexer queue status is not the same as provided as input")
->>>>>>> 607632f2
+			Expect(*index.Status.Queue).To(Equal(queue), "Indexer queue status is not the same as provided as input")
 
 			// Verify conf files
 			testcaseEnvInst.Log.Info("Verify conf files")
@@ -409,23 +380,16 @@
 			testcaseEnvInst.Log.Info("Create Service Account")
 			testcaseEnvInst.CreateServiceAccount(serviceAccountName)
 
-<<<<<<< HEAD
 			// TODO: Remove secret reference once IRSA fixed for Splunk and EKS 1.34+
 			// Secret reference
 			volumeSpec := []enterpriseApi.VolumeSpec{testenv.GenerateBusVolumeSpec("bus-secret-ref-volume", testcaseEnvInst.GetIndexSecretName())}
-			bus.SQS.VolList = volumeSpec
-			updateBus.SQS.VolList = volumeSpec
-
-			// Deploy Bus
-			testcaseEnvInst.Log.Info("Deploy Bus")
-			bc, err := deployment.DeployBus(ctx, "bus", bus)
-			Expect(err).To(Succeed(), "Unable to deploy Bus")
-=======
+			queue.SQS.VolList = volumeSpec
+			updateQueue.SQS.VolList = volumeSpec
+
 			// Deploy Queue
 			testcaseEnvInst.Log.Info("Deploy Queue")
 			q, err := deployment.DeployQueue(ctx, "queue", queue)
 			Expect(err).To(Succeed(), "Unable to deploy Queue")
->>>>>>> 607632f2
 
 			// Deploy ObjectStorage
 			testcaseEnvInst.Log.Info("Deploy ObjectStorage")
@@ -483,15 +447,11 @@
 
 			// Verify Ingestor Cluster Status
 			testcaseEnvInst.Log.Info("Verify Ingestor Cluster Status")
-<<<<<<< HEAD
-			Expect(*ingest.Status.Bus).To(Equal(updateBus), "Ingestor bus status is not the same as provided as input")
+			Expect(*ingest.Status.Queue).To(Equal(updateQueue), "Ingestor queue status is not the same as provided as input")
 
 			// Ensure that Indexer Cluster is in Ready phase
 			testcaseEnvInst.Log.Info("Ensure that Indexer Cluster is in Ready phase")
 			testenv.SingleSiteIndexersReady(ctx, deployment, testcaseEnvInst)
-=======
-			Expect(ingest.Status.Queue).To(Equal(updateQueue), "Ingestor queue status is not the same as provided as input")
->>>>>>> 607632f2
 
 			// Get instance of current Indexer Cluster CR with latest config
 			testcaseEnvInst.Log.Info("Get instance of current Indexer Cluster CR with latest config")
@@ -501,11 +461,7 @@
 
 			// Verify Indexer Cluster Status
 			testcaseEnvInst.Log.Info("Verify Indexer Cluster Status")
-<<<<<<< HEAD
-			Expect(*index.Status.Bus).To(Equal(updateBus), "Indexer bus status is not the same as provided as input")
-=======
-			Expect(index.Status.Queue).To(Equal(updateQueue), "Indexer queue status is not the same as provided as input")
->>>>>>> 607632f2
+			Expect(*index.Status.Queue).To(Equal(updateQueue), "Indexer queue status is not the same as provided as input")
 
 			// Verify conf files
 			testcaseEnvInst.Log.Info("Verify conf files")
